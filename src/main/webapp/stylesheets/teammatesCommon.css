@CHARSET "ISO-8859-1";

body {
    padding-top: 60px;
}

.btn-tm-actions {
    margin-right:3px;
<<<<<<< HEAD
}

.centeralign {
    text-align: center;
}
=======
 }
 
 #footerComponent {
    margin:0px;
    bottom: 0px;
    position:fixed;
    height: 20px;
    width:100%;
    text-align:center;
    background-color:black;
    color:grey;
 }
>>>>>>> fadce5c6
<|MERGE_RESOLUTION|>--- conflicted
+++ resolved
@@ -6,14 +6,11 @@
 
 .btn-tm-actions {
     margin-right:3px;
-<<<<<<< HEAD
 }
 
 .centeralign {
     text-align: center;
 }
-=======
- }
  
  #footerComponent {
     margin:0px;
@@ -24,5 +21,4 @@
     text-align:center;
     background-color:black;
     color:grey;
- }
->>>>>>> fadce5c6
+ }