--- conflicted
+++ resolved
@@ -9,15 +9,9 @@
         <div id="statusMessage" class="alert alert-${requestScope[ERROR] ? 'danger' : 'warning'}">
             ${requestScope[STATUS_MESSAGE]}
         </div>
-<<<<<<< HEAD
-        <script type="text/javascript" src="/js/statusMessage.js"></script>
-=======
         <c:if test="${not doNotFocusToStatus}">
-            <script type="text/javascript">
-                document.getElementById('statusMessage').scrollIntoView();
-            </script>
+            <script type="text/javascript" src="/js/statusMessage.js"></script>
         </c:if>
->>>>>>> a124f020
     </c:when>
     <c:otherwise>
         <div id="statusMessage" style="display: none;"></div>
