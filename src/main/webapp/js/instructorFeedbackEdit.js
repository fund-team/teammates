--- conflicted
+++ resolved
@@ -378,16 +378,10 @@
     
     $('#addNewQuestionTable').hide();
     $('#empty_message').hide();
-<<<<<<< HEAD
     var headerOffset = $('div.navbar-fixed-top').height();
     $('html, body').animate({
         scrollTop: $('#questionTableNew').offset().top - headerOffset
     }, 1000);
-=======
-    
-    $('html, body').animate({scrollTop: $('#frameBodyWrapper')[0].scrollHeight}, 1000);
-    
->>>>>>> dcbdbde0
     $('#questionTableNew').find('.visibilityOptions').hide();
     getVisibilityMessage($('#questionTableNew').find('.visibilityMessageButton'));
 }
