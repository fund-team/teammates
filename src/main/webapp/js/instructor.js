--- conflicted
+++ resolved
@@ -1,147 +1,141 @@
-/* 
- * This Javascript file is included in all instructor pages. Functions here 
- * should be common to some/all instructor pages.
- */
-
-
-
-//Initial load-up
-//-----------------------------------------------------------------------------
-var cal = new CalendarPopup();
-
-window.onload = function() {
-	initializetooltip();
-	if(typeof doPageSpecificOnload !== 'undefined'){
-		doPageSpecificOnload();
-	};
-};
-
-//DynamicDrive JS mouse-hover
-document.onmousemove = positiontip;
-
-//-----------------------------------------------------------------------------
-
-
-/**
- * Function that shows confirmation dialog for deleting a course
- * @param courseID
- * @returns
- */
-function toggleDeleteCourseConfirmation(courseID) {
-	return confirm("Are you sure you want to delete the course: " + courseID + "?" +
-			"This operation will delete all students and evaluations in this course.");
-}
-
-
-/**
- * Pops up confirmation dialog whether to delete specified evaluation
- * @param courseID
- * @param name
- * @returns
- */
-function toggleDeleteEvaluationConfirmation(courseID, name) {
-	return confirm("Are you sure you want to delete the evaluation " + name + " in " + courseID + "?");
-}
-
-/**
- * Pops up confirmation dialog whether to publish the specified
- * evaluation
- * @param name 
- */
-function togglePublishEvaluation(name) {
-	return confirm("Are you sure you want to publish the evaluation " + name + "?");
-}
-
-/**
- * Pops up confirmation dialog whether to unpublish the specified
- * evaluation
- * @param name 
- */
-function toggleUnpublishEvaluation(name){
-	return confirm("Are you sure you want to unpublish the evaluation " + name + "?");
-}
-
-/**
- * Pops up confirmation dialog whether to remind students to fill in a specified
- * evaluation.
- * @param courseID
- * @param evaluationName
- */
-function toggleRemindStudents(evaluationName) {
-	return confirm("Send e-mails to remind students who have not submitted their evaluations for " + evaluationName + "?");
-}
-
-
-/**
- * Checks whether an e-mail is valid.
- * Used in instructorCourseEnroll page (through instructorCourseEnroll.js)
- * @param email
- * @returns {Boolean}
- */
-function isEmailValid(email) {
-	return email.match(/^([\w-]+(?:\.[\w-]+)*)@((?:[\w-]+\.)*\w[\w-]{0,66})\.([a-z]{2,6}(?:\.[a-z]{2})?)$/i)!=null;
-}
-
-/**
- * Checks whether a student's name is valid
- * Used in instructorCourseEnroll page (through instructorCourseEnroll.js)
- * @param name
- * @returns {Boolean}
- */
-<<<<<<< HEAD
-function isNameValid(name) {
-	if (name.indexOf("\\") >= 0 || name.indexOf("'") >= 0
-			|| name.indexOf("\"") >= 0) {
-=======
-function isStudentNameValid(name) {
-	name = name.trim();
-
-	if (name == "") {
->>>>>>> a1664074
-		return false;
-	}
-	if (name.match(/[^\/\\,.'\-\(\)0-9a-zA-Z \t]/)) {
-		// Returns true if a character NOT belonging to the following set
-		// appears in the name: slash(/), backslash(\), fullstop(.), comma(,),
-		// apostrophe('), hyphen(-), round brackets(()), alpha numeric
-		// characters, space, tab
-		return false;
-	} else if (name.length > NAME_MAX_LENGTH) {
-		return false;
-	} else {
-		return true;
-	}
-}
-
-/**
- * Checks whether a team's name is valid
- * Used in instructorCourseEnroll page (through instructorCourseEnroll.js)
- * @param teamName
- * @returns {Boolean}
- */
-function isStudentTeamNameValid(teamName) {
-	return teamName.length<=TEAMNAME_MAX_LENGTH;
-}
-
-/**
- * To check whether a student's name and team name are valid
- * @param editName
- * @param editTeamName
- * @returns {Boolean}
- */
-function isStudentInputValid(editName, editTeamName, editEmail) {
-	if (editName == "" || editTeamName == "" || editEmail == "") {
-		setStatusMessage(DISPLAY_FIELDS_EMPTY,true);
-		return false;
-	} else if (!isNameValid(editName)) {
-		setStatusMessage(DISPLAY_NAME_INVALID,true);
-		return false;
-	} else if (!isStudentTeamNameValid(editTeamName)) {
-		setStatusMessage(DISPLAY_STUDENT_TEAMNAME_INVALID,true);
-		return false;
-	} else if (!isEmailValid(editEmail)){
-		setStatusMessage(DISPLAY_EMAIL_INVALID,true);
-		return false;
-	}
-	return true;
-}
+/* 
+ * This Javascript file is included in all instructor pages. Functions here 
+ * should be common to some/all instructor pages.
+ */
+
+
+
+//Initial load-up
+//-----------------------------------------------------------------------------
+var cal = new CalendarPopup();
+
+window.onload = function() {
+	initializetooltip();
+	if(typeof doPageSpecificOnload !== 'undefined'){
+		doPageSpecificOnload();
+	};
+};
+
+//DynamicDrive JS mouse-hover
+document.onmousemove = positiontip;
+
+//-----------------------------------------------------------------------------
+
+
+/**
+ * Function that shows confirmation dialog for deleting a course
+ * @param courseID
+ * @returns
+ */
+function toggleDeleteCourseConfirmation(courseID) {
+	return confirm("Are you sure you want to delete the course: " + courseID + "?" +
+			"This operation will delete all students and evaluations in this course.");
+}
+
+
+/**
+ * Pops up confirmation dialog whether to delete specified evaluation
+ * @param courseID
+ * @param name
+ * @returns
+ */
+function toggleDeleteEvaluationConfirmation(courseID, name) {
+	return confirm("Are you sure you want to delete the evaluation " + name + " in " + courseID + "?");
+}
+
+/**
+ * Pops up confirmation dialog whether to publish the specified
+ * evaluation
+ * @param name 
+ */
+function togglePublishEvaluation(name) {
+	return confirm("Are you sure you want to publish the evaluation " + name + "?");
+}
+
+/**
+ * Pops up confirmation dialog whether to unpublish the specified
+ * evaluation
+ * @param name 
+ */
+function toggleUnpublishEvaluation(name){
+	return confirm("Are you sure you want to unpublish the evaluation " + name + "?");
+}
+
+/**
+ * Pops up confirmation dialog whether to remind students to fill in a specified
+ * evaluation.
+ * @param courseID
+ * @param evaluationName
+ */
+function toggleRemindStudents(evaluationName) {
+	return confirm("Send e-mails to remind students who have not submitted their evaluations for " + evaluationName + "?");
+}
+
+
+/**
+ * Checks whether an e-mail is valid.
+ * Used in instructorCourseEnroll page (through instructorCourseEnroll.js)
+ * @param email
+ * @returns {Boolean}
+ */
+function isEmailValid(email) {
+	return email.match(/^([\w-]+(?:\.[\w-]+)*)@((?:[\w-]+\.)*\w[\w-]{0,66})\.([a-z]{2,6}(?:\.[a-z]{2})?)$/i)!=null;
+}
+
+/**
+ * Checks whether a student's name is valid
+ * Used in instructorCourseEnroll page (through instructorCourseEnroll.js)
+ * @param name
+ * @returns {Boolean}
+ */
+function isNameValid(name) {
+	name = name.trim();
+
+	if (name == "") {
+		return false;
+	}
+	if (name.match(/[^\/\\,.'\-\(\)0-9a-zA-Z \t]/)) {
+		// Returns true if a character NOT belonging to the following set
+		// appears in the name: slash(/), backslash(\), fullstop(.), comma(,),
+		// apostrophe('), hyphen(-), round brackets(()), alpha numeric
+		// characters, space, tab
+		return false;
+	} else if (name.length > NAME_MAX_LENGTH) {
+		return false;
+	} else {
+		return true;
+	}
+}
+
+/**
+ * Checks whether a team's name is valid
+ * Used in instructorCourseEnroll page (through instructorCourseEnroll.js)
+ * @param teamName
+ * @returns {Boolean}
+ */
+function isStudentTeamNameValid(teamName) {
+	return teamName.length<=TEAMNAME_MAX_LENGTH;
+}
+
+/**
+ * To check whether a student's name and team name are valid
+ * @param editName
+ * @param editTeamName
+ * @returns {Boolean}
+ */
+function isStudentInputValid(editName, editTeamName, editEmail) {
+	if (editName == "" || editTeamName == "" || editEmail == "") {
+		setStatusMessage(DISPLAY_FIELDS_EMPTY,true);
+		return false;
+	} else if (!isNameValid(editName)) {
+		setStatusMessage(DISPLAY_NAME_INVALID,true);
+		return false;
+	} else if (!isStudentTeamNameValid(editTeamName)) {
+		setStatusMessage(DISPLAY_STUDENT_TEAMNAME_INVALID,true);
+		return false;
+	} else if (!isEmailValid(editEmail)){
+		setStatusMessage(DISPLAY_EMAIL_INVALID,true);
+		return false;
+	}
+	return true;
+}