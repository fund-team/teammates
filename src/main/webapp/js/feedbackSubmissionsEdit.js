jQuery.fn.reverse = [].reverse;

var FEEDBACK_RESPONSE_RECIPIENT = "responserecipient";
var FEEDBACK_RESPONSE_TEXT = "responsetext";
var FEEDBACK_MISSING_RECIPIENT = "You did not specify a recipient for your response in question(s)";

// On body load event
$(document).ready(function () {
    
    // Bind submission event
    $('form[name="form_submit_response"],form[name="form_student_submit_response"]').submit(function() {
        formatRubricQuestions();
        
        var validationStatus = true;
        validationStatus &= validateConstSumQuestions();
        validationStatus &= validateAllAnswersHaveRecipient();
        if(!validationStatus) {
            return false;
        }
        
        reenableFieldsForSubmission();
    });
    
    // Format recipient dropdown lists
    formatRecipientLists();
    
    // Replace hidden dropdowns with text
    $('select.participantSelect:hidden').each(function (){
        $(this).after('<span> '+$(this).find('option:selected').html()+'</span>');
    });
    
    disallowNonNumericEntries($('input[type=number]'), true, true);
    $('input.pointsBox').off('keydown');
    disallowNonNumericEntries($('input.pointsBox'), false, false);

    prepareContribQuestions();
    prepareMSQQuestions();
    prepareConstSumQuestions();
    updateConstSumMessages();

    prepareRubricQuestions();
    
    prepareMCQQuestions();
});

// Prepare mcq questions for answering by user
function prepareMCQQuestions() {
	// Get index of mcq question
	var mcqQuestionNums = getQuestionTypeNumbers("MCQ");

	var radioButtons = {};
	var radioStates = {};
	for (var i = 0; i < mcqQuestionNums.length; i++) {
		var qnNum = mcqQuestionNums[i];
		var numResponses = $("[name='questionresponsetotal-" + qnNum + "']")
		                .val();

		for (var j = 0; j < numResponses; j++) {
			var id = "responsetext-" + qnNum + "-" + j;
			radioButtons[id] = $("[name=" + id + "]");
			radioStates[id] = {};

			// initialize radio buttons' states
			$.each(radioButtons[id], function(index, radio) {
				radioStates[id][radio.value] = $(radio).is(":checked");
			});

			radioButtons[id].click(function(event) {
				var val = $(this).val();
				var name = $(this).attr("name");
				// toggle the radio button checked state
				$(this).attr("checked",
				            (radioStates[name][val] = !radioStates[name][val]));

				// set other radio buttons' states to false
				$.each(radioButtons[name], function(index, radio) {
					if (radio.value != val) {
						radioStates[name][radio.value] = false;
					}
				});
				event.stopImmediatePropagation();
			});
		}
	}
}

// Prepare contrib questions for answering by user
function prepareContribQuestions() {
    
    // Get index of contribution questions
    var contribQuestionNums = getQuestionTypeNumbers("CONTRIB");
    for(var i=0; i<contribQuestionNums.length; i++){
        var qnNum = contribQuestionNums[i];
        
        // Get number of options for the specified question number of contribution question type
        var optionNums = $("[name^='responsetext-" + qnNum + "']").length;
        for(var k=0; k<optionNums; k++){

            var dropdown = $("[name='responsetext-" + qnNum + "-" + k + "']");
            
            // Set initial color
            dropdown.addClass(dropdown[0].options[dropdown[0].selectedIndex].className);
            
            // Bind on change event
            dropdown.on("change", function() {
                $(this).removeClass("color_neutral");
                $(this).removeClass("color-positive");
                $(this).removeClass("color-negative");
                $(this).addClass(this.options[this.selectedIndex].className);
            });         
        }
    }
}

// Prepare MSQ questions 
function prepareMSQQuestions() {
    // Get index of MSQ questions
    var msqQuestionNums = getQuestionTypeNumbers("MSQ");
    for(var i=0 ; i<msqQuestionNums.length ; i++) {
        var qnNum = msqQuestionNums[i];
        
        var noneOfTheAboveOption = $("input[name^='responsetext-" + qnNum + "'][value='']");

        // reset other options when "none of the above" is clicked
        noneOfTheAboveOption.click(function() {
            var options = $(this).closest("table").find("input[name^='responsetext-'][value!='']");
            
            options.each(function() {
                $(this).prop('checked', false);
            });
        });

        // reset "none of the above" if any option is clicked
        var options = $("input[name^='responsetext-" + qnNum + "'][value!='']");
        options.click(function() {
            var noneOfTheAboveOption = $(this).closest("table").find("input[name^='responsetext-'][value='']");
            noneOfTheAboveOption.prop('checked', false);
        });
        
    }
}

// Prepare rubric questions for answering by user
function prepareRubricQuestions() {
    //Set cell to highlight on hover
    //Set cell to highlight when checked
    //Bind cell click to click radio
    
    var rubricRadioInputs = $("[name^='rubricChoice-']");
    for (var i=0 ; i<rubricRadioInputs.length ; i++) {
        var parentCell = $(rubricRadioInputs[i]).parent();
        // Bind hover events
        parentCell.hover(
            function() {
                // Mouse enter
                $(this).addClass("cell-hover");
            }, function() {
                // Mouse leave
                $(this).removeClass("cell-hover");
            }
        );

        // Bind click
        parentCell.click(function(event){
                var radioInput = $(this).find("[name^='rubricChoice-']")

                // If input is disabled, do not check.
                if (radioInput.prop("disabled")) {
                    return;
                }

                // trigger checkbox manually if cell is clicked.
                if (event.target==this) {
                    radioInput.prop("checked", !radioInput.prop("checked"));
                    radioInput.trigger("change");
                }
            });

        // Bind refresh highlights on check
        $(rubricRadioInputs[i]).on("change", function(){
                // Update all radio inputs in the same row.
                var rowRadioInputs = $(this).closest("tr").find("[name^='rubricChoice-']");
                for (var j=0 ; j<rowRadioInputs.length ; j++) {
                    updateRubricCellSelectedColor(rowRadioInputs[j]);
                }
            });

        // First time update of checked cells
        for (var j=0 ; j<rubricRadioInputs.length ; j++) {
            updateRubricCellSelectedColor(rubricRadioInputs[j]);
        }
    }
    
}

/**
 *  Updates the colour of a rubric cell if it is checked.
 */
function updateRubricCellSelectedColor(radioInput) {
    if ($(radioInput).prop("checked")) {
        $(radioInput).parent().addClass("cell-selected");
    } else {
        if ($(radioInput).parent().hasClass("cell-selected")) {
            $(radioInput).parent().removeClass("cell-selected");
        }
    }
}

//Format rubric question for form submission
function formatRubricQuestions() {
    var rubricQuestionNums = getQuestionTypeNumbers("RUBRIC");
    for(var i=0 ; i<rubricQuestionNums.length ; i++) {
        var qnNum = rubricQuestionNums[i];
        var numResponses = $("[name='questionresponsetotal-"+qnNum+"']").val();
        numResponses = parseInt(numResponses);

        for (var j=0 ; j<numResponses ; j++) {
            var responsetext = [];

            var responses = $("[name^='rubricChoice-"+qnNum+"-"+j+"-']:checked");
            for (var k=0 ; k<responses.length ; k++) {
                responsetext.push($(responses[k]).val());
            }

            $("[name='responsetext-"+qnNum+"-"+j+"']").val(responsetext);
        }
    }
}

// Prepare constant sum questions for answering by user
function prepareConstSumQuestions() {
    var constSumQuestionNums = getQuestionTypeNumbers("CONSTSUM");

    for(var i=0 ; i<constSumQuestionNums.length ; i++){
        var qnNum = constSumQuestionNums[i];
        //const sum to recipients
        if(! $("#response_submit_button").is(":disabled") || $(document).find('.navbar').text().indexOf('Preview')!=-1){
            if( $("#constSumToRecipients-"+qnNum).val() === "true" ){
                var numResponses = $("[name='questionresponsetotal-"+qnNum+"']").val();
                numResponses = parseInt(numResponses);
                $("#constSumInfo-"+qnNum+"-"+(numResponses-1)).show();
            }
        } else {
            $("[id^='constSumInfo-"+qnNum+"-']").hide();
        }
    }
}

function getQuestionTypeNumbers(qnType){
    var questions = $("input[name^='questiontype-']").filter(function( index ) {
                                    return $(this).val() === qnType;
                                });
    var questionNums = [];
    for(var i=0 ; i<questions.length ; i++){
        questionNums[i] = questions[i].name.substring('questiontype-'.length,questions[i].name.length);
    }
    return questionNums;
}

//Updates all const sum messages
function updateConstSumMessages(){
    var constSumQuestionNums = getQuestionTypeNumbers("CONSTSUM");
    for(var i=0 ; i<constSumQuestionNums.length ; i++){
        var qnNum = constSumQuestionNums[i];
        updateConstSumMessageQn(qnNum);
    }
}

// Updates const sum message for one question
function updateConstSumMessageQn(qnNum) {
    var points = parseInt($("#constSumPoints-" + qnNum).val());
    var distributeToRecipients = $("#constSumToRecipients-" + qnNum).val() === "true" ? true : false;
    var pointsPerOption = $("#constSumPointsPerOption-" + qnNum).val() === "true" ? true : false;
    var numOptions = 0;
    var numRecipients = parseInt($("[name='questionresponsetotal-" + qnNum + "']").val());
    var forceUnevenDistribution = $("#constSumUnevenDistribution-" + qnNum).val() === "true" ? true : false;

    if (distributeToRecipients) {
        numOptions = numRecipients;
    } else {
        numOptions = parseInt($("#constSumNumOption-" + qnNum).val());
    }

    if (pointsPerOption) {
        points *= numOptions;
    }
    
<<<<<<< HEAD
    var sum = 0;
    var allNotNumbers = true;
    var answerSet = {};
    var allUnique = true;
    var remainingPoints = points;
    
    function checkAndDisplayMessage(messageElement) {
=======
    if(distributeToRecipients){
        var messageElement = $("#constSumMessage-"+qnNum+"-"+(numOptions-1));
        var sum = 0;
        var allNotNumbers = true;
        var answerSet = {};
        var allUnique = true;
        for(var i=0 ; i<numOptions ; i++){
            var p = parseInt($("#"+FEEDBACK_RESPONSE_TEXT+"-"+qnNum+"-"+i+"-0").val());
            if(!isNumber(p)) {
                p = 0;
            } else {
                allNotNumbers = false;
            }
            sum += p;
            if (p in answerSet) {
                allUnique = false;
            }
            answerSet[p] = true;
        }
        var remainingPoints = points - sum;
>>>>>>> afdfbb48
        var message = "";
        
        if (allNotNumbers) {
            message = "Please distribute " + points + " points among the above " + (distributeToRecipients? "recipients." : "options.");
            messageElement.addClass("text-color-blue");
            messageElement.removeClass("text-color-red");
            messageElement.removeClass("text-color-green");
        } else if (remainingPoints === 0) {
            if (!forceUnevenDistribution || allUnique) {
                message = "All points distributed!";
                messageElement.addClass("text-color-green");
                messageElement.removeClass("text-color-red");
                messageElement.removeClass("text-color-blue");
            }
        } else if (remainingPoints > 0) {
            message = remainingPoints + " points left to distribute.";
            messageElement.addClass("text-color-red");
            messageElement.removeClass("text-color-green");
            messageElement.removeClass("text-color-blue");
        } else {
            message = "Over allocated " + (-remainingPoints) + " points.";
            messageElement.addClass("text-color-red");
            messageElement.removeClass("text-color-green");
            messageElement.removeClass("text-color-blue");
        }
        
        if (!allNotNumbers && forceUnevenDistribution && !allUnique) {
            message += " The same amount of points should not be given multiple times.";
            messageElement.addClass("text-color-red");
            messageElement.removeClass("text-color-green");
        } 
        
        messageElement.text(message);
    }
    
    function updateSumBasedOn(pointsAllocated) {
        if (!isNumber(pointsAllocated)) {
            pointsAllocated = 0;
        } else {
            allNotNumbers = false;
        }
        
        sum += pointsAllocated;
        
        if (pointsAllocated in answerSet) {
            allUnique = false;
        }
        
        answerSet[pointsAllocated] = true;
    }

    if (distributeToRecipients) {
        var $constSumMessageElement = $("#constSumMessage-" + qnNum + "-" + (numOptions - 1));
        
        for (var i = 0; i < numOptions; i++) {
            var pointsAllocated = parseInt($("#" + FEEDBACK_RESPONSE_TEXT + "-" + qnNum + "-" + i + "-0").val());
            
            updateSumBasedOn(pointsAllocated);
        }
        
        remainingPoints = points - sum;
        
        checkAndDisplayMessage($constSumMessageElement);
    } else {
        for (var j = 0; j < numRecipients; j++) {
            sum = 0;
            allNotNumbers = true;
            answerSet = {};
            allUnique = true;
            remainingPoints = points;
            
            var $constSumMessageElement = $("#constSumMessage-" + qnNum + "-" + j);
            
            for (var i = 0; i < numOptions; i++) {
                var pointsAllocated = parseInt($("#" + FEEDBACK_RESPONSE_TEXT + "-" + qnNum + "-" + j + "-" + i).val());
                
                updateSumBasedOn(pointsAllocated);
            }
            
            remainingPoints = points - sum;
            
            checkAndDisplayMessage($constSumMessageElement);
        }
    }
}

function validateConstSumQuestions(){
    updateConstSumMessages();

    // When any of the const sum questions has an error.
    if($("p[id^='constSumMessage-'].text-color-red").length > 0){

        var constSumQuestionNums = getQuestionTypeNumbers("CONSTSUM");
        var statusMessage = "Please fix the error(s) for distribution question(s) ";
        var errorCount = 0;
        for(var i=0 ; i<constSumQuestionNums.length ; i++){
            var qnNum = constSumQuestionNums[i];
            
            // indicate the question number where the errors are located at
            if($("p[id^='constSumMessage-"+qnNum+"-'].text-color-red").length > 0){
                statusMessage += (errorCount == 0) ? "" : ",";
                statusMessage += " ";
                statusMessage += qnNum;
                errorCount++;
            }
        }

        statusMessage += ". ";
        statusMessage += "To skip a distribution question, leave the boxes blank.";
        setStatusMessage(statusMessage, true);
        return false;
    }
    return true;
}

/**
 * Removes already selected options for recipients
 * from other select dropdowns within the same question.
 * Binds further changes to show/hide options such that duplicates
 * cannot be selected.
 */
function formatRecipientLists(){
    $('select.participantSelect').each(function(){
        if (!$(this).hasClass(".newResponse")) {
            // Remove options from existing responses
            var questionNumber = 
                $(this).attr('name').split('-')[1];
            var selectedOption = $(this).find('option:selected').val();
            
            if (selectedOption != "") {
            	selectedOption = sanitizeForJs(selectedOption);
                $("select[name|="+FEEDBACK_RESPONSE_RECIPIENT+"-"+questionNumber+"]").not(this).
                    find("option[value='"+selectedOption+"']").hide();
            }
        }
        // Save initial data.
        $(this).data('previouslySelected',$(this).val());
    }).change(function() {
        var questionNumber = $(this).attr('name').split('-')[1];
        var lastSelectedOption = $(this).data('previouslySelected');
        var curSelectedOption = $(this).find('option:selected').val();

        if(lastSelectedOption != "") {
            $("select[name|="+FEEDBACK_RESPONSE_RECIPIENT+"-"+questionNumber+"]").not(this).
            find("option[value='"+lastSelectedOption+"']").show();
        }
        if (curSelectedOption != "") {
        	curSelectedOption = sanitizeForJs(curSelectedOption);
            $("select[name|="+FEEDBACK_RESPONSE_RECIPIENT+"-"+questionNumber+"]").not(this).
                find("option[value='"+curSelectedOption+"']").hide();
        }
        // Save new data
        $(this).data('previouslySelected',$(this).val());
    });
    
    // Auto-select first valid option.
    $('select.participantSelect.newResponse').each(function() {
        var firstUnhidden = "";
        // select the first valid recipient if the dropdown is hidden from the user,
        // otherwise, leave it as ""
        if (this.style.display == 'none') {
            $(this).children().reverse().each(function(){
                if (this.style.display != 'none' && $(this).val() != "") {
                    firstUnhidden = this;
                }
            });
        } 

        $(this).val($(firstUnhidden).val()).change();
    });
}

function reenableFieldsForSubmission() {
    $(':disabled').prop('disabled',false);
}

function validateNumScaleAnswer(qnIdx, responseIdx) {
    var answerBox = $("[name=responsetext-"+qnIdx+"-"+responseIdx+"]");
    var min = parseInt(answerBox.attr("min"));
    var max = parseInt(answerBox.attr("max"));
    var answer = parseInt(answerBox.val());
    if (answer < min) {
        answerBox.val(answerBox.attr("min"));
    } else if (answer > max) {
        answerBox.val(answerBox.attr("max"));
    }
}


function isAnswerBlank(question, response) {
    var answer = $("[name=responsetext-" + question + "-" + response + "]");
    if (answer.attr("type") === "radio" || answer.attr("type") === "checkbox") {
        // for question types that involve checking boxes such as MSQ, MCQ 
        return !answer.is(":checked");
    } else {
        return answer.val().trim() === "";
    }
}

// Checks that there are no responses written to an unspecified recipient
function validateAllAnswersHaveRecipient() {
    var blankRecipients = $("select[name^='responserecipient-']").filter(function( index ) {
                              return $(this).val() === "";
                          });

    var isAllAnswersToMissingRecipientEmpty = true;
    var statusMessage = FEEDBACK_MISSING_RECIPIENT ;
    var errorCount = 0;
    // for every response without a recipient, check that the response is empty
    for (var i = 0; i < blankRecipients.length; i++) {
        var recipient = blankRecipients[i];

        var question = $(recipient).attr("name").split('-')[1];
        var response = $(recipient).attr("name").split('-')[2];

        var answer = $("[name=responsetext-" + question + "-" + response + "]");

        if (!isAnswerBlank(question, response)) {
            statusMessage += (errorCount == 0) ? "" : ",";
            statusMessage += " ";
            statusMessage += question;
            errorCount++;
            
            isAllAnswersToMissingRecipientEmpty = false;
        }
    }

    if (!isAllAnswersToMissingRecipientEmpty) {
        setStatusMessage(statusMessage + ".", true);
    }

    return isAllAnswersToMissingRecipientEmpty;
}<|MERGE_RESOLUTION|>--- conflicted
+++ resolved
@@ -285,7 +285,6 @@
         points *= numOptions;
     }
     
-<<<<<<< HEAD
     var sum = 0;
     var allNotNumbers = true;
     var answerSet = {};
@@ -293,28 +292,6 @@
     var remainingPoints = points;
     
     function checkAndDisplayMessage(messageElement) {
-=======
-    if(distributeToRecipients){
-        var messageElement = $("#constSumMessage-"+qnNum+"-"+(numOptions-1));
-        var sum = 0;
-        var allNotNumbers = true;
-        var answerSet = {};
-        var allUnique = true;
-        for(var i=0 ; i<numOptions ; i++){
-            var p = parseInt($("#"+FEEDBACK_RESPONSE_TEXT+"-"+qnNum+"-"+i+"-0").val());
-            if(!isNumber(p)) {
-                p = 0;
-            } else {
-                allNotNumbers = false;
-            }
-            sum += p;
-            if (p in answerSet) {
-                allUnique = false;
-            }
-            answerSet[p] = true;
-        }
-        var remainingPoints = points - sum;
->>>>>>> afdfbb48
         var message = "";
         
         if (allNotNumbers) {
