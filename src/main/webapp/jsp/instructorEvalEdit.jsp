--- conflicted
+++ resolved
@@ -197,11 +197,7 @@
                         value="Save Changes">Save Changes</button>
               </div>
               <div class="col-xs-2">
-<<<<<<< HEAD
-                <button id="button_back" type="button" class="btn btn-primary"
-=======
                 <button id="button_back" type="button" class="btn btn-default"
->>>>>>> 43b333b7
                        onclick="window.location.href='<%=data.getInstructorEvaluationLink()%>'"
                        value="Cancel">Cancel</button>
                 </div>
