--- conflicted
+++ resolved
@@ -4,974 +4,6 @@
 <%@ taglib tagdir="/WEB-INF/tags/instructor" prefix="ti" %>
 <%@ taglib tagdir="/WEB-INF/tags/instructor/course" prefix="course" %>
 
-<<<<<<< HEAD
-<%@ page import="teammates.common.util.Const" %>
-<%@ page import="teammates.common.datatransfer.CourseAttributes"%>
-<%@ page import="teammates.common.util.FieldValidator"%>
-<%@ page import="teammates.common.datatransfer.InstructorAttributes"%>
-<%@ page import="static teammates.ui.controller.PageData.sanitizeForHtml"%>
-<%@ page import="teammates.ui.controller.InstructorCourseEditPageData"%>
-<% InstructorCourseEditPageData data = (InstructorCourseEditPageData)request.getAttribute("data"); %>
-<!DOCTYPE html>
-<html>
-<head>
-    <title>TEAMMATES - Instructor</title>
-
-    <link rel="shortcut icon" href="/favicon.png" />
-
-    <meta http-equiv="Content-Type" content="text/html; charset=UTF-8">
-    <meta name="viewport" content="width=device-width, initial-scale=1.0">
-
-    <link type="text/css" href="/bootstrap/css/bootstrap.min.css" rel="stylesheet"/>
-    <link type="text/css" href="/bootstrap/css/bootstrap-theme.min.css" rel="stylesheet"/>
-    <link type="text/css" href="/stylesheets/teammatesCommon.css" rel="stylesheet"/>
-
-    <!--[if lt IE 9]>
-        <script src="https://oss.maxcdn.com/libs/html5shiv/3.7.0/html5shiv.js"></script>
-        <script src="https://oss.maxcdn.com/libs/respond.js/1.4.2/respond.min.js"></script>
-    <![endif]-->
-
-    <script type="text/javascript" src="/js/googleAnalytics.js"></script>
-    <script type="text/javascript" src="https://ajax.googleapis.com/ajax/libs/jquery/1.11.3/jquery.min.js"></script>
-    <script type="text/javascript" src="//ajax.googleapis.com/ajax/libs/jqueryui/1.10.4/jquery-ui.min.js"></script>
-    <script type="text/javascript" src="/js/common.js"></script>
-    <script type="text/javascript" src="/bootstrap/js/bootstrap.min.js"></script>
-
-    <jsp:include page="../enableJS.jsp"></jsp:include>
-    
-    <script type="text/javascript" src="/js/instructor.js"></script>
-    <script type="text/javascript" src="/js/instructorCourseEdit.js"></script>
-    <script type="text/javascript" src="/js/instructorCourseEditAjax.js"></script>
-</head>
-
-<body>
-    <jsp:include page="<%=Const.ViewURIs.INSTRUCTOR_HEADER%>" />
-
-    <div class="container" id="mainContent">
-        <div id="topOfPage"></div>
-        <h1>Edit Course Details</h1>
-        <br>
-            
-        <div class="panel panel-primary">
-            <div class="panel-heading">
-                <strong>Course:</strong>
-                <a href="<%=data.getInstructorCourseDeleteLink(data.course.id, false)%>"
-                        class="btn btn-primary btn-xs pull-right" id="courseDeleteLink"
-                        data-toggle="tooltip" data-placement="top" title="<%=Const.Tooltips.COURSE_DELETE%>"
-                        onclick="return toggleDeleteCourseConfirmation('<%=data.course.id%>');"
-                        <% if (!data.currentInstructor.isAllowedForPrivilege(Const.ParamsNames.INSTRUCTOR_PERMISSION_MODIFY_COURSE)) { %>
-                            disabled="disabled"
-                        <% } %> >
-                    <span class="glyphicon glyphicon-trash"></span>
-                    Delete
-                </a>
-            </div>
-            
-            <div class="panel-body fill-plain">
-                <form action="<%=Const.ActionURIs.INSTRUCTOR_COURSE_EDIT_SAVE%>" method="post" id="formEditcourse" class="form form-horizontal">
-                    <input type="hidden" name="<%=Const.ParamsNames.COURSE_ID%>" value="<%=data.course.id%>">
-                    <input type="hidden" name="<%=Const.ParamsNames.INSTRUCTOR_ID%>" value="<%=data.account.googleId%>">
-                    
-                    <div class="form-group">
-                        <label class="col-sm-3 control-label">Course ID:</label>
-                        <div class="col-sm-3">
-                            <input type="text" class="form-control"
-                                    name="<%=Const.ParamsNames.COURSE_ID%>" id="<%=Const.ParamsNames.COURSE_ID%>"
-                                    value="<%=(data.course.id == null ? "" : sanitizeForHtml(data.course.id))%>"
-                                    data-toggle="tooltip" data-placement="top" title="Identifier of the course, e.g.CS3215-Sem1."
-                                    maxlength=<%=FieldValidator.COURSE_ID_MAX_LENGTH%> tabindex="1" disabled="disabled">
-                        </div>
-                    </div>
-                    
-                    <div class="form-group">
-                        <label class="col-sm-3 control-label">Course Name:</label>
-                        <div class="col-sm-9">
-                            <input type="text" class="form-control"
-                                    name="<%=Const.ParamsNames.COURSE_NAME%>" id="<%=Const.ParamsNames.COURSE_NAME%>"
-                                    value="<%=(data.course.name == null ? "" : sanitizeForHtml(data.course.name))%>"
-                                    data-toggle="tooltip" data-placement="top" title="The name of the course, e.g. Software Engineering."
-                                    maxlength=<%=FieldValidator.COURSE_NAME_MAX_LENGTH%> tabindex=2 disabled="disabled">
-                        </div>
-                    </div>
-                    
-                    <div class="form-group">
-                        <div class=" col-sm-12 align-center">
-                            <input type="submit" class="button" id="btnSaveCourse" name="btnSaveCourse"
-                                    style="display:none;" value="Save Changes" onclick="return verifyCourseData();">
-                        </div>
-                    </div>
-                    
-                    <input type="hidden" name="<%=Const.ParamsNames.USER_ID%>" value="<%=data.account.googleId%>">
-                </form>
-            </div>
-        </div>
-
-        <br>
-        <jsp:include page="<%=Const.ViewURIs.STATUS_MESSAGE%>" />
-        
-        <div class="pull-right">
-            <a href="../instructorHelp.html#editCourse" class="small" target="_blank">More about configuring access permissions</a>
-        </div>
-        
-        <br>
-        <br>
-        
-        <% for (int i = 0; i < data.instructorList.size(); i++) {
-            InstructorAttributes instructor = data.instructorList.get(i);
-            int index;
-            if (data.index == -1) {
-                index = i + 1;
-            } else {
-                index = data.index;
-            } %>
-            <div class="panel panel-primary">
-                <div class="panel-heading">
-                    <strong>Instructor <%=index%>:</strong>
-                    <div class="pull-right">
-                        <div class="display-icon" style="display:inline;"></div>
-                        <% if (instructor.googleId == null) { %>
-                            <a href="<%=data.getInstructorCourseInstructorRemindLink(instructor.courseId, instructor.email)%>" id="instrRemindLink<%=index%>"
-                                    class="btn btn-primary btn-xs"
-                                    data-toggle="tooltip" data-placement="top" title="<%=Const.Tooltips.COURSE_INSTRUCTOR_REMIND%>"
-                                    onclick="return toggleSendRegistrationKey('<%=instructor.courseId%>','<%=instructor.email%>);"
-                                    <% if (!data.currentInstructor.isAllowedForPrivilege(Const.ParamsNames.INSTRUCTOR_PERMISSION_MODIFY_INSTRUCTOR)) { %>
-                                        disabled="disabled"
-                                    <% } %> >
-                                <span class="glyphicon glyphicon-envelope"></span> Resend Invite
-                            </a>
-                        <% } %>
-                        <form style="display:none;" id="edit-<%=index%>" class="editForm" action="<%=Const.ActionURIs.INSTRUCTOR_COURSE_EDIT_PAGE%>">
-                            <input type="hidden" name="<%=Const.ParamsNames.COURSE_ID %>" value="<%=instructor.courseId%>">
-                            <input type="hidden" name="<%=Const.ParamsNames.INSTRUCTOR_EMAIL%>" value="<%=instructor.email%>">
-                            <input type="hidden" name="<%=Const.ParamsNames.COURSE_EDIT_MAIN_INDEX%>" value="<%=index%>">
-                            <input type="hidden" name="<%=Const.ParamsNames.USER_ID%>" value="<%=data.account.googleId %>">
-                        </form>
-                    
-                        <a  href="javascript:;" id="instrEditLink<%=index%>" class="btn btn-primary btn-xs"
-                                data-toggle="tooltip" data-placement="top" title="<%=Const.Tooltips.COURSE_INSTRUCTOR_EDIT%>"
-                                <% if (!data.currentInstructor.isAllowedForPrivilege(Const.ParamsNames.INSTRUCTOR_PERMISSION_MODIFY_INSTRUCTOR)) { %>
-                                    disabled="disabled"
-                                <% } %> >
-                            <span class="glyphicon glyphicon-pencil"></span> Edit
-                        </a>
-                    
-                        <a href="<%=data.getInstructorCourseInstructorDeleteLink(instructor.courseId, instructor.email)%>" id="instrDeleteLink<%=index%>"
-                                class="btn btn-primary btn-xs"
-                                data-toggle="tooltip" data-placement="top" title="<%=Const.Tooltips.COURSE_INSTRUCTOR_DELETE%>"
-                                onclick="return toggleDeleteInstructorConfirmation('<%=instructor.courseId%>','<%=instructor.email%>', <%=instructor.email.equals(data.account.email)%>);"
-                                <% if (!data.currentInstructor.isAllowedForPrivilege(Const.ParamsNames.INSTRUCTOR_PERMISSION_MODIFY_INSTRUCTOR)) { %>
-                                    disabled="disabled"
-                                <% } %> >
-                            <span class="glyphicon glyphicon-trash"></span> Delete
-                        </a>
-                    </div>
-                </div>
-
-                <div class="panel-body">
-                    <form method="post" action="<%=Const.ActionURIs.INSTRUCTOR_COURSE_INSTRUCTOR_EDIT_SAVE%>"
-                            id="formEditInstructor<%=index%>>" name="formEditInstructors" class="form form-horizontal" >
-                        <input type="hidden" name="<%=Const.ParamsNames.COURSE_ID%>" value="<%=instructor.courseId%>">
-                        <% if (instructor.googleId != null) { %>
-                            <input type="hidden" name="<%=Const.ParamsNames.INSTRUCTOR_ID%>" value="<%=instructor.googleId%>">
-                        <% } %>
-                        <input type="hidden" name="<%=Const.ParamsNames.USER_ID%>" value="<%=data.account.googleId%>">
-                    
-                        <div id="instructorTable<%=index%>">
-                            <% if (instructor.googleId != null) { %>
-                                <div class="form-group">
-                                    <label class="col-sm-3 control-label">Google ID:</label>
-                                    <div class="col-sm-9"><input class="form-control immutable" type="text" id="<%=Const.ParamsNames.INSTRUCTOR_ID + index%>"
-                                            value="<%=instructor.googleId%>"
-                                            maxlength=<%=FieldValidator.GOOGLE_ID_MAX_LENGTH%> tabindex=3
-                                            disabled="disabled">
-                                    </div>
-                                </div>
-                            <% } %>
-                        
-                            <div class="form-group">
-                                <label class="col-sm-3 control-label">Name:</label>
-                                <div class="col-sm-9"><input class="form-control" type="text"
-                                        name="<%=Const.ParamsNames.INSTRUCTOR_NAME%>" id="<%=Const.ParamsNames.INSTRUCTOR_NAME + index%>"
-                                        value="<%=instructor.name%>"
-                                        data-toggle="tooltip" data-placement="top" title="Enter the name of the instructor."
-                                        maxlength=<%=FieldValidator.PERSON_NAME_MAX_LENGTH%> tabindex=4
-                                        disabled="disabled">
-                                </div>
-                            </div>
-                        
-                            <div class="form-group">
-                                <label class="col-sm-3 control-label">Email:</label>
-                                <div class="col-sm-9"><input class="form-control" type="text"
-                                        name="<%=Const.ParamsNames.INSTRUCTOR_EMAIL%>" id="<%=Const.ParamsNames.INSTRUCTOR_EMAIL + index%>"
-                                        value="<%=instructor.email%>"
-                                        data-toggle="tooltip" data-placement="top" title="Enter the Email of the instructor."
-                                        maxlength=<%=FieldValidator.EMAIL_MAX_LENGTH%> tabindex=5
-                                        disabled="disabled"
-                                        <% if (instructor.googleId == null) { %>
-                                            readonly="readonly"
-                                        <% } %> >
-                                </div>
-                            </div>
-                            
-                            <div class="form-group">
-                                <label class="col-sm-3 control-label">
-                                    <input type="checkbox" name="<%=Const.ParamsNames.INSTRUCTOR_IS_DISPLAYED_TO_STUDENT%>" value="true"
-                                            <% if (instructor.isDisplayedToStudents) { %>
-                                                checked="checked"
-                                            <% } %>
-                                            data-toggle="tooltip" data-placement="top" title="<%=Const.Tooltips.INSTRUCTOR_DISPLAYED_TO_STUDENT%>"
-                                            disabled="disabled">
-                                    Display to students as:
-                                </label>
-
-                                <div class="col-sm-9">
-                                    <input class="form-control" type="text" name="<%=Const.ParamsNames.INSTRUCTOR_DISPLAY_NAME%>" 
-                                            placeholder="E.g.Co-lecturer, Teaching Assistant" value="<%=instructor.displayedName%>"
-                                            data-toggle="tooltip" data-placement="top" title="<%=Const.Tooltips.INSTRUCTOR_DISPLAYED_AS%>"
-                                            disabled="disabled"/>
-                                </div>
-                            </div>
-
-                            <div id="accessControlInfoForInstr<%=index%>">
-                                <div class="form-group">
-                                    <label class="col-sm-3 control-label">Access Level:</label>
-                                    <div class="col-sm-9">
-                                        <p class="form-control-static">
-                                            <span><%=instructor.role%></span>
-                                            <% if (!instructor.role.equals(Const.InstructorPermissionRoleNames.INSTRUCTOR_PERMISSION_ROLE_CUSTOM)) { %>
-                                                <a href="javascript:;" onclick="showInstructorRoleModal('<%=instructor.role%>')">
-                                                    &nbsp;View Details
-                                                </a>
-                                            <% } %>
-                                        </p>
-                                    </div>
-                                </div>
-                            </div>
-                       
-                            <div id="accessControlEditDivForInstr<%=index%>">
-                                <% if (data.isAccessControlDisplayed) { %> 
-                                    <div class="form-group">
-                                        <div class="col-sm-3">
-                                            <label class="control-label pull-right">Access-level</label>
-                                        </div>
-                                        
-                                        <div class="col-sm-9">
-                                            <input type="radio" name="<%=Const.ParamsNames.INSTRUCTOR_ROLE_NAME%>" id="<%=Const.ParamsNames.INSTRUCTOR_ROLE_NAME%>forinstructor<%=index%>"
-                                                    value="<%=Const.InstructorPermissionRoleNames.INSTRUCTOR_PERMISSION_ROLE_COOWNER%>">
-                                            &nbsp;Co-owner: Can do everything&nbsp;
-                                            <a href="javascript:;" onclick="showInstructorRoleModal('<%=Const.InstructorPermissionRoleNames.INSTRUCTOR_PERMISSION_ROLE_COOWNER%>')">
-                                                View Details
-                                            </a>
-                                            <br>
-                                            
-                                            <input type="radio" name="<%=Const.ParamsNames.INSTRUCTOR_ROLE_NAME%>" id="<%=Const.ParamsNames.INSTRUCTOR_ROLE_NAME%>forinstructor<%=index%>"
-                                                    value="<%=Const.InstructorPermissionRoleNames.INSTRUCTOR_PERMISSION_ROLE_MANAGER%>">
-                                            &nbsp;Manager: Can do everything except for deleting the course&nbsp;
-                                            <a href="javascript:;" onclick="showInstructorRoleModal('<%=Const.InstructorPermissionRoleNames.INSTRUCTOR_PERMISSION_ROLE_MANAGER%>')">
-                                                View Details
-                                            </a>
-                                            <br>
-                                            
-                                            <input type="radio" name="<%=Const.ParamsNames.INSTRUCTOR_ROLE_NAME%>" id="<%=Const.ParamsNames.INSTRUCTOR_ROLE_NAME%>forinstructor<%=index%>"
-                                                    value="<%=Const.InstructorPermissionRoleNames.INSTRUCTOR_PERMISSION_ROLE_OBSERVER%>">
-                                            &nbsp;Observer: Can only view information(students, submissions, comments etc.).&nbsp;Cannot edit/delete/submit anything.&nbsp;
-                                            <a href="javascript:;" onclick="showInstructorRoleModal('<%=Const.InstructorPermissionRoleNames.INSTRUCTOR_PERMISSION_ROLE_OBSERVER%>')">
-                                                View Details
-                                            </a>
-                                            <br>
-                                            
-                                            <input type="radio" name="<%=Const.ParamsNames.INSTRUCTOR_ROLE_NAME%>" id="<%=Const.ParamsNames.INSTRUCTOR_ROLE_NAME%>forinstructor<%=index%>"
-                                                    value="<%=Const.InstructorPermissionRoleNames.INSTRUCTOR_PERMISSION_ROLE_TUTOR%>">
-                                            &nbsp;Tutor: Can view student details, give/view comments, submit/view responses for sessions&nbsp;
-                                            <a href="javascript:;" onclick="showInstructorRoleModal('<%=Const.InstructorPermissionRoleNames.INSTRUCTOR_PERMISSION_ROLE_TUTOR%>')">
-                                                View Details
-                                            </a>
-                                            <br>
-                                            
-                                            <input type="radio" name="<%=Const.ParamsNames.INSTRUCTOR_ROLE_NAME%>" id="<%=Const.ParamsNames.INSTRUCTOR_ROLE_NAME%>forinstructor<%=index%>"
-                                                    value="<%=Const.InstructorPermissionRoleNames.INSTRUCTOR_PERMISSION_ROLE_CUSTOM%>">
-                                            &nbsp;Custom: No access by default. Any access needs to be granted explicitly.
-                                            <br>
-                                        </div>
-                                    </div>
-                                    
-                                    <div id="tunePermissionsDivForInstructor<%=index%>" style="display: none;">
-                                        <div class="form-group">
-                                            <div class="col-xs-12">
-                                                <div class="panel panel-info">
-                                                    <div class="panel-heading">
-                                                        <strong>In general, this instructor can</strong>
-                                                    </div>
-                                                    
-                                                    <div class="panel-body">
-                                                        <div class="col-sm-3">
-                                                            <input type="checkbox" name="<%=Const.ParamsNames.INSTRUCTOR_PERMISSION_MODIFY_COURSE%>" value="true" 
-                                                                    <% if (instructor.isAllowedForPrivilege(Const.ParamsNames.INSTRUCTOR_PERMISSION_MODIFY_COURSE)) { %>
-                                                                        checked="checked"
-                                                                    <% } %>
-                                                            > Edit/Delete Course
-                                                        </div>
-                                                    
-                                                        <div class="col-sm-3">
-                                                            <input type="checkbox" name="<%=Const.ParamsNames.INSTRUCTOR_PERMISSION_MODIFY_INSTRUCTOR%>" value="true"
-                                                                    <% if (instructor.isAllowedForPrivilege(Const.ParamsNames.INSTRUCTOR_PERMISSION_MODIFY_INSTRUCTOR)) { %>
-                                                                        checked="checked"
-                                                                    <% } %>
-                                                            /> Add/Edit/Delete Instructors
-                                                        </div>
-                                                       
-                                                        <div class="col-sm-3">
-                                                            <input type="checkbox" name="<%=Const.ParamsNames.INSTRUCTOR_PERMISSION_MODIFY_SESSION%>" value="true"
-                                                                    <% if (instructor.isAllowedForPrivilege(Const.ParamsNames.INSTRUCTOR_PERMISSION_MODIFY_SESSION)) { %>
-                                                                        checked="checked"
-                                                                    <% } %>
-                                                            /> Create/Edit/Delete Sessions
-                                                        </div>
-                                                        
-                                                        <div class="col-sm-3">
-                                                            <input type="checkbox" name="<%=Const.ParamsNames.INSTRUCTOR_PERMISSION_MODIFY_STUDENT%>" value="true"
-                                                                    <% if (instructor.isAllowedForPrivilege(Const.ParamsNames.INSTRUCTOR_PERMISSION_MODIFY_STUDENT)) { %>
-                                                                        checked="checked"
-                                                                    <% } %>
-                                                            /> Enroll/Edit/Delete Students
-                                                        </div>
-                                                        <br>
-                                                        <br>
-                                                        
-                                                        <div class="col-sm-6 border-right-gray">
-                                                            <input type="checkbox" name="<%=Const.ParamsNames.INSTRUCTOR_PERMISSION_VIEW_STUDENT_IN_SECTIONS%>" value="true"
-                                                                    <% if (instructor.isAllowedForPrivilege(Const.ParamsNames.INSTRUCTOR_PERMISSION_VIEW_STUDENT_IN_SECTIONS)) { %>
-                                                                        checked="checked"
-                                                                    <% } %>
-                                                            /> View Students' Details
-                                                            <br>
-                                                            
-                                                            <input type="checkbox" name="<%=Const.ParamsNames.INSTRUCTOR_PERMISSION_GIVE_COMMENT_IN_SECTIONS%>" value="true"
-                                                                    <% if (instructor.isAllowedForPrivilege(Const.ParamsNames.INSTRUCTOR_PERMISSION_GIVE_COMMENT_IN_SECTIONS)) { %>
-                                                                        checked="checked"
-                                                                    <% } %>
-                                                            /> Give Comments for Students
-                                                            <br>
-                                                            
-                                                            <input type="checkbox" name="<%=Const.ParamsNames.INSTRUCTOR_PERMISSION_VIEW_COMMENT_IN_SECTIONS%>" value="true"
-                                                                    <% if (instructor.isAllowedForPrivilege(Const.ParamsNames.INSTRUCTOR_PERMISSION_VIEW_COMMENT_IN_SECTIONS)) { %>
-                                                                        checked="checked"
-                                                                    <% } %>
-                                                            /> View Others' Comments on Students
-                                                            <br>
-                                                            
-                                                            <input type="checkbox" name="<%=Const.ParamsNames.INSTRUCTOR_PERMISSION_MODIFY_COMMENT_IN_SECTIONS%>" value="true"
-                                                                    <% if (instructor.isAllowedForPrivilege(Const.ParamsNames.INSTRUCTOR_PERMISSION_MODIFY_COMMENT_IN_SECTIONS)) { %>
-                                                                        checked="checked"
-                                                                    <% } %>
-                                                            /> Edit/Delete Others' Comments on Students
-                                                            <br>
-                                                        </div>
-                                                        
-                                                        <div class="col-sm-5 col-sm-offset-1">
-                                                            <input type="checkbox" name="<%=Const.ParamsNames.INSTRUCTOR_PERMISSION_SUBMIT_SESSION_IN_SECTIONS%>" value="true"
-                                                                    <% if (instructor.isAllowedForPrivilege(Const.ParamsNames.INSTRUCTOR_PERMISSION_SUBMIT_SESSION_IN_SECTIONS)) { %>
-                                                                        checked="checked"
-                                                                    <% } %>
-                                                            /> Sessions: Submit Responses and Add Comments
-                                                            <br>
-                                                            
-                                                            <input type="checkbox" name="<%=Const.ParamsNames.INSTRUCTOR_PERMISSION_VIEW_SESSION_IN_SECTIONS%>" value="true"
-                                                                    <% if (instructor.isAllowedForPrivilege(Const.ParamsNames.INSTRUCTOR_PERMISSION_VIEW_SESSION_IN_SECTIONS)) { %>
-                                                                        checked="checked"
-                                                                    <% } %>
-                                                            /> Sessions: View Responses and Comments
-                                                            <br>
-                                                            
-                                                            <input type="checkbox" name="<%=Const.ParamsNames.INSTRUCTOR_PERMISSION_MODIFY_SESSION_COMMENT_IN_SECTIONS%>" value="true"
-                                                                    <% if (instructor.isAllowedForPrivilege(Const.ParamsNames.INSTRUCTOR_PERMISSION_MODIFY_SESSION_COMMENT_IN_SECTIONS)) { %>
-                                                                        checked="checked"
-                                                                    <% } %>
-                                                            /> Sessions: Edit/Delete Responses/Comments by Others
-                                                            <br>
-                                                        </div>
-                                                    </div>
-                                                </div>
-                                                <%  if (!data.sectionNames.isEmpty()) { %>
-                                                    <%  for (int j = 0; j < data.sectionNames.size(); j++) { %>
-                                                        <div id="tuneSectionPermissionsDiv<%=j%>ForInstructor<%=index%>" 
-                                                                <% if (!instructor.privileges.isSectionSpecial(data.sectionNames.get(j))) { %> 
-                                                                    style="display: none;"
-                                                                <% } %> >
-                                                            <div class="panel panel-info">
-                                                                <div class="panel-heading">
-                                                                    <div class="row">
-                                                                        <div class="col-sm-2">
-                                                                            <p><strong>But in section(s)</strong></p>
-                                                                        </div>
-                                                                        
-                                                                        <div class="col-sm-9">
-                                                                            <%  for (int sectionIdx = 0; sectionIdx < data.sectionNames.size(); sectionIdx += 3) { %>
-                                                                                <div class="col-sm-12">
-                                                                                    <%  for (int k = 0; (k < 3) && (sectionIdx + k < data.sectionNames.size()); k++) { %>
-                                                                                        <div class="col-sm-4">
-                                                                                            <input type="checkbox" 
-                                                                                                    name="<%=Const.ParamsNames.INSTRUCTOR_SECTION_GROUP + j + Const.ParamsNames.INSTRUCTOR_SECTION + (sectionIdx + k) %>"
-                                                                                                    value="<%=data.sectionNames.get(sectionIdx + k)%>"
-                                                                                                    <% if (sectionIdx + k == j) { %>
-                                                                                                        checked="checked"
-                                                                                                    <% } %> >
-                                                                                            <%=data.sectionNames.get(sectionIdx + k)%>
-                                                                                        </div>
-                                                                                    <%  } %>
-                                                                                </div>
-                                                                            <%  } %>
-                                                                        </div>
-                                                                        
-                                                                        <div class="col-sm-1">
-                                                                            <a href="javascript:;" onclick="hideTuneSectionPermissionsDiv(<%=index%>, <%=j%>)" class="pull-right">
-                                                                                <span class="glyphicon glyphicon-trash"></span>
-                                                                            </a>
-                                                                        </div>
-                                                                    </div>
-                                                                    <br>
-                                                                    
-                                                                    <div class="row">
-                                                                        <div class="col-sm-12">
-                                                                            <p><strong> the instructor can only,</strong></p>
-                                                                        </div>
-                                                                    </div>
-                                                                    
-                                                                    <% String valueForSection = instructor.privileges.isSectionSpecial(data.sectionNames.get(j)) ? "true" : "false";%>
-                                                                    <input type="hidden" name="is<%=Const.ParamsNames.INSTRUCTOR_SECTION_GROUP + j%>set" value="<%=valueForSection%>"/>
-                                                                </div>
-                                                                
-                                                                <div class="panel-body">
-                                                                    <br>
-                                                                    <div class="col-sm-6 border-right-gray">
-                                                                        <input type="checkbox" name="<%=Const.ParamsNames.INSTRUCTOR_PERMISSION_VIEW_STUDENT_IN_SECTIONS + 
-                                                                                Const.ParamsNames.INSTRUCTOR_SECTION_GROUP + j %>" value="true"
-                                                                                <% if (instructor.isAllowedForPrivilege(data.sectionNames.get(j), Const.ParamsNames.INSTRUCTOR_PERMISSION_VIEW_STUDENT_IN_SECTIONS)) { %>
-                                                                                    checked="checked"
-                                                                                <% } %>
-                                                                        /> View Students' Details
-                                                                        <br>
-                                                                        
-                                                                        <input type="checkbox" name="<%=Const.ParamsNames.INSTRUCTOR_PERMISSION_GIVE_COMMENT_IN_SECTIONS + 
-                                                                                Const.ParamsNames.INSTRUCTOR_SECTION_GROUP + j %>" value="true"
-                                                                                <% if (instructor.isAllowedForPrivilege(data.sectionNames.get(j), Const.ParamsNames.INSTRUCTOR_PERMISSION_GIVE_COMMENT_IN_SECTIONS)) { %>
-                                                                                    checked="checked"
-                                                                                <% } %>
-                                                                        /> Give Comments for Students
-                                                                        <br>
-                                                                        
-                                                                        <input type="checkbox" name="<%=Const.ParamsNames.INSTRUCTOR_PERMISSION_VIEW_COMMENT_IN_SECTIONS + 
-                                                                                Const.ParamsNames.INSTRUCTOR_SECTION_GROUP + j %>" value="true"
-                                                                                <% if (instructor.isAllowedForPrivilege(data.sectionNames.get(j), Const.ParamsNames.INSTRUCTOR_PERMISSION_VIEW_COMMENT_IN_SECTIONS)) { %>
-                                                                                    checked="checked"
-                                                                                <% } %>
-                                                                        /> View Others' Comments on Students
-                                                                        <br>
-                                                                        
-                                                                        <input type="checkbox" name="<%=Const.ParamsNames.INSTRUCTOR_PERMISSION_MODIFY_COMMENT_IN_SECTIONS + 
-                                                                                Const.ParamsNames.INSTRUCTOR_SECTION_GROUP + j %>" value="true"
-                                                                                <% if (instructor.isAllowedForPrivilege(data.sectionNames.get(j), Const.ParamsNames.INSTRUCTOR_PERMISSION_MODIFY_COMMENT_IN_SECTIONS)) { %>
-                                                                                    checked="checked"
-                                                                                <% } %>
-                                                                        /> Edit/Delete Others' Comments on Students
-                                                                        <br>
-                                                                        <br>
-                                                                    </div>
-                                                                    
-                                                                    <div class="col-sm-5 col-sm-offset-1">
-                                                                        <input type="checkbox" name="<%=Const.ParamsNames.INSTRUCTOR_PERMISSION_SUBMIT_SESSION_IN_SECTIONS + 
-                                                                            Const.ParamsNames.INSTRUCTOR_SECTION_GROUP + j %>" value="true"
-                                                                            <% if (instructor.isAllowedForPrivilege(data.sectionNames.get(j), Const.ParamsNames.INSTRUCTOR_PERMISSION_SUBMIT_SESSION_IN_SECTIONS)) { %>
-                                                                                checked="checked"
-                                                                            <% } %>
-                                                                        /> Sessions: Submit Responses and Add Comments
-                                                                        <br>
-                                                                        
-                                                                        <input type="checkbox" name="<%=Const.ParamsNames.INSTRUCTOR_PERMISSION_VIEW_SESSION_IN_SECTIONS + 
-                                                                            Const.ParamsNames.INSTRUCTOR_SECTION_GROUP + j %>" value="true"
-                                                                            <% if (instructor.isAllowedForPrivilege(data.sectionNames.get(j), Const.ParamsNames.INSTRUCTOR_PERMISSION_VIEW_SESSION_IN_SECTIONS)) { %>
-                                                                                checked="checked"
-                                                                            <% } %>
-                                                                        /> Sessions: View Responses and Comments
-                                                                        <br>
-                                                                        
-                                                                        <input type="checkbox" name="<%=Const.ParamsNames.INSTRUCTOR_PERMISSION_MODIFY_SESSION_COMMENT_IN_SECTIONS + 
-                                                                            Const.ParamsNames.INSTRUCTOR_SECTION_GROUP + j %>" value="true"
-                                                                            <% if (instructor.isAllowedForPrivilege(data.sectionNames.get(j), Const.ParamsNames.INSTRUCTOR_PERMISSION_MODIFY_SESSION_COMMENT_IN_SECTIONS)) { %>
-                                                                                checked="checked"
-                                                                            <% } %>
-                                                                        /> Sessions: Edit/Delete Responses/Comments by Others
-                                                                        <br>
-                                                                        <br>
-                                                                    </div>
-                                                                    
-                                                                    <a href="javascript:;" 
-                                                                            <% if (!instructor.privileges.isSessionsInSectionSpecial(data.sectionNames.get(j))) { %> 
-                                                                                onclick="showTuneSessionnPermissionsDiv(<%=index%>, <%=j%>)"
-                                                                            <% } else { %>
-                                                                                onclick="hideTuneSessionnPermissionsDiv(<%=index%>, <%=j%>)"
-                                                                            <% } %>
-                                                                            id="toggleSessionLevelInSection<%=j%>ForInstructor<%=index%>"
-                                                                            class="small col-sm-5">
-                                                                        <% if (!instructor.privileges.isSessionsInSectionSpecial(data.sectionNames.get(j))) { %> 
-                                                                            Give different permissions for sessions in this section
-                                                                        <% } else { %>
-                                                                            Hide session-level permissions
-                                                                        <% } %>
-                                                                    </a>
-                                                                    
-                                                                    <div id="tuneSessionPermissionsDiv<%=j%>ForInstructor<%=index%>" class="row"
-                                                                            <% if (!instructor.privileges.isSessionsInSectionSpecial(data.sectionNames.get(j))) { %>
-                                                                                style="display: none;"
-                                                                            <% } %> >
-                                                                        <% if (!instructor.privileges.isSessionsInSectionSpecial(data.sectionNames.get(j))) { %> 
-                                                                            <input type="hidden" name="is<%=Const.ParamsNames.INSTRUCTOR_SECTION_GROUP + j%>sessionsset" value="false"/>
-                                                                        <% } else { %>
-                                                                            <input type="hidden" name="is<%=Const.ParamsNames.INSTRUCTOR_SECTION_GROUP + j%>sessionsset" value="true"/>
-                                                                        <% } %>
-                                                                        <table class="table table-striped">
-                                                                            <thead>
-                                                                                <tr>
-                                                                                    <td>SessionName</td>
-                                                                                    <td>Submit Responses and Add Comments</td>
-                                                                                    <td>View Responses and Comments</td>
-                                                                                    <td>Edit/Delete Responses/Comments by Others</td>
-                                                                                </tr>
-                                                                            </thead>
-                                                                            <tbody>
-                                                                                <% if (data.feedbackNames.isEmpty()) { %>
-                                                                                    <tr>
-                                                                                        <td colspan="4" class="text-center text-bold">No sessions in this course for you to configure</td>
-                                                                                    </tr>
-                                                                                <% } %>
-                                                                                
-                                                                                <% for (String feedbackName : data.feedbackNames) { %>
-                                                                                    <tr>
-                                                                                        <td><%=feedbackName%></td>
-                                                                                        <td class="align-center">
-                                                                                            <input type="checkbox" name="<%=Const.ParamsNames.INSTRUCTOR_PERMISSION_SUBMIT_SESSION_IN_SECTIONS 
-                                                                                                    + Const.ParamsNames.INSTRUCTOR_SECTION_GROUP + j + "feedback" + feedbackName %>" value="true"
-                                                                                                    <% if (instructor.isAllowedForPrivilege(data.sectionNames.get(j),
-                                                                                                                                            feedbackName, 
-                                                                                                                                            Const.ParamsNames.INSTRUCTOR_PERMISSION_SUBMIT_SESSION_IN_SECTIONS)) { %>
-                                                                                                        checked="checked"
-                                                                                                    <% } %>
-                                                                                            />
-                                                                                        </td>
-                                                                                        <td class="align-center">
-                                                                                            <input type="checkbox" name="<%=Const.ParamsNames.INSTRUCTOR_PERMISSION_VIEW_SESSION_IN_SECTIONS
-                                                                                                    + Const.ParamsNames.INSTRUCTOR_SECTION_GROUP + j + "feedback" + feedbackName %>" value="true"
-                                                                                                    <% if (instructor.isAllowedForPrivilege(data.sectionNames.get(j),
-                                                                                                                                            feedbackName, 
-                                                                                                                                            Const.ParamsNames.INSTRUCTOR_PERMISSION_VIEW_SESSION_IN_SECTIONS)) { %>
-                                                                                                        checked="checked"
-                                                                                                    <% } %>
-                                                                                            />
-                                                                                        </td>
-                                                                                        <td class="align-center">
-                                                                                                <input type="checkbox" name="<%=Const.ParamsNames.INSTRUCTOR_PERMISSION_MODIFY_SESSION_COMMENT_IN_SECTIONS
-                                                                                                + Const.ParamsNames.INSTRUCTOR_SECTION_GROUP + j + "feedback" + feedbackName %>" value="true"
-                                                                                                    <% if (instructor.isAllowedForPrivilege(data.sectionNames.get(j),
-                                                                                                                                            feedbackName, 
-                                                                                                                                            Const.ParamsNames.INSTRUCTOR_PERMISSION_MODIFY_SESSION_COMMENT_IN_SECTIONS)) { %>
-                                                                                                        checked="checked"
-                                                                                                    <% } %>
-                                                                                                />
-                                                                                        </td>
-                                                                                    </tr>
-                                                                                <% } %>
-                                                                            </tbody>
-                                                                        </table>
-                                                                    </div>
-                                                                </div>
-                                                            </div>
-                                                        </div>
-                                                    <% } %>
-                                                    <a href="javascript:;" onclick="showTuneSectionPermissionsDiv(<%=index%>, <%=instructor.privileges.numberOfSectionsSpecial()%>)" class="small" 
-                                                            id="addSectionLevelForInstructor<%=index%>"
-                                                            <% if (instructor.privileges.numberOfSectionsSpecial() >= data.sectionNames.size()) { %>
-                                                                style="display: none;"
-                                                            <% } %> >
-                                                        Give different permissions for a specific section
-                                                    </a>
-                                                <% } %>
-                                            </div>
-                                        </div>
-                                    </div>
-                                <% } %>
-                            </div>
-                            <div class="form-group">
-                                <div class="align-center">
-                                    <input id="btnSaveInstructor<%=index%>" type="submit" class="btn btn-primary"
-                                            style="display:none;" value="Save changes" tabindex="6">
-                                </div>
-                            </div>
-                        </div>
-                    </form>
-                </div>
-            </div>
-            
-            <br>
-            <br>
-        <% } %>
-        
-        <div class="align-center">
-            <input id="btnShowNewInstructorForm" class="btn btn-primary" value="Add New Instructor" 
-                    onclick="showNewInstructorForm()"
-                    <% if (!data.currentInstructor.isAllowedForPrivilege(Const.ParamsNames.INSTRUCTOR_PERMISSION_MODIFY_INSTRUCTOR)) { %>
-                          disabled="disabled"
-                    <% } %> >
-        </div>
-        
-        <div class="panel panel-primary" id="panelAddInstructor" style="display: none;">
-            <div class="panel-heading">
-                <strong>Instructors <%=data.instructorList.size() + 1%>:</strong>
-            </div>
-
-            <div class="panel-body fill-plain">
-                <form method="post" action="<%=Const.ActionURIs.INSTRUCTOR_COURSE_INSTRUCTOR_ADD%>" name="formAddInstructor" 
-                        class="form form-horizontal" id="formAddInstructor">
-                    <input type="hidden" name="<%=Const.ParamsNames.COURSE_ID%>" value="<%=data.course.id%>">
-                    <input type="hidden" name="<%=Const.ParamsNames.USER_ID%>" value="<%=data.account.googleId%>">
-                    
-                    <div id="instructorAddTable">
-                        <div class="form-group">
-                            <label class="col-sm-3 control-label">Name:</label>
-                            <div class="col-sm-9"><input class="form-control" type="text"
-                                name="<%=Const.ParamsNames.INSTRUCTOR_NAME%>" id="<%=Const.ParamsNames.INSTRUCTOR_NAME%>"
-                                data-toggle="tooltip" data-placement="top" title="Enter the name of the instructor."
-                                maxlength=<%=FieldValidator.PERSON_NAME_MAX_LENGTH%> tabindex=8/>
-                            </div>
-                        </div>
-                        
-                        <div class="form-group">
-                            <label class="col-sm-3 control-label">Email:</label>
-                            <div class="col-sm-9"><input class="form-control" type="text"
-                                name="<%=Const.ParamsNames.INSTRUCTOR_EMAIL%>" id="<%=Const.ParamsNames.INSTRUCTOR_EMAIL%>"
-                                data-toggle="tooltip" data-placement="top" title="Enter the Email of the instructor."
-                                maxlength=<%=FieldValidator.EMAIL_MAX_LENGTH%> tabindex=9/>
-                            </div>
-                        </div>
-                        
-                        <div id="accessControlEditDivForInstr<%=data.instructorList.size() + 1%>">
-                            <div class="form-group">
-                                <label class="col-sm-3 control-label">
-                                    <input type="checkbox" name="<%=Const.ParamsNames.INSTRUCTOR_IS_DISPLAYED_TO_STUDENT%>" value="true" checked="checked"
-                                       data-toggle="tooltip" data-placement="top" title="<%=Const.Tooltips.INSTRUCTOR_DISPLAYED_TO_STUDENT%>">
-                                    Display to students as:
-                                </label>
-                                <div class="col-sm-9">
-                                    <input class="form-control" type="text" name="<%=Const.ParamsNames.INSTRUCTOR_DISPLAY_NAME%>" 
-                                        placeholder="E.g.Co-lecturer, Teaching Assistant"
-                                        data-toggle="tooltip" data-placement="top" title="<%=Const.Tooltips.INSTRUCTOR_DISPLAYED_AS%>"/>
-                                </div>
-                            </div>
-                            
-                            <div class="form-group">
-                                <div class="col-sm-3">
-                                    <label class="control-label pull-right">Access-level</label>
-                                </div>
-                                
-                                <div class="col-sm-9">
-                                    <input type="radio" name="<%=Const.ParamsNames.INSTRUCTOR_ROLE_NAME%>" 
-                                            id="<%=Const.ParamsNames.INSTRUCTOR_ROLE_NAME%>forinstructor<%=data.instructorList.size() + 1%>"
-                                            value="<%=Const.InstructorPermissionRoleNames.INSTRUCTOR_PERMISSION_ROLE_COOWNER%>" 
-                                            checked="checked">
-                                    &nbsp;Co-owner: Can do everything
-                                    <a href="javascript:;" onclick="showInstructorRoleModal('<%=Const.InstructorPermissionRoleNames.INSTRUCTOR_PERMISSION_ROLE_COOWNER%>')">
-                                        View Details
-                                    </a>
-                                    <br>
-                                    
-                                    <input type="radio" name="<%=Const.ParamsNames.INSTRUCTOR_ROLE_NAME%>" 
-                                            id="<%=Const.ParamsNames.INSTRUCTOR_ROLE_NAME%>forinstructor<%=data.instructorList.size() + 1%>"
-                                            value="<%=Const.InstructorPermissionRoleNames.INSTRUCTOR_PERMISSION_ROLE_MANAGER%>" >
-                                    &nbsp;Manager: Can do everything except for deleting the course
-                                    <a href="javascript:;" onclick="showInstructorRoleModal('<%=Const.InstructorPermissionRoleNames.INSTRUCTOR_PERMISSION_ROLE_MANAGER%>')">
-                                        View Details
-                                    </a>
-                                    <br>
-                                    
-                                    <input type="radio" name="<%=Const.ParamsNames.INSTRUCTOR_ROLE_NAME%>" 
-                                            id="<%=Const.ParamsNames.INSTRUCTOR_ROLE_NAME%>forinstructor<%=data.instructorList.size() + 1%>"
-                                            value="<%=Const.InstructorPermissionRoleNames.INSTRUCTOR_PERMISSION_ROLE_OBSERVER%>">
-                                    &nbsp;Observer: Can only view information(students, submissions, comments etc.).&nbsp;Cannot edit/delete/submit anything.
-                                    <a href="javascript:;" onclick="showInstructorRoleModal('<%=Const.InstructorPermissionRoleNames.INSTRUCTOR_PERMISSION_ROLE_OBSERVER%>')">
-                                        View Details
-                                    </a>
-                                    <br>
-                                    
-                                    <input type="radio" name="<%=Const.ParamsNames.INSTRUCTOR_ROLE_NAME%>" 
-                                            id="<%=Const.ParamsNames.INSTRUCTOR_ROLE_NAME%>forinstructor<%=data.instructorList.size() + 1%>"
-                                            value="<%=Const.InstructorPermissionRoleNames.INSTRUCTOR_PERMISSION_ROLE_TUTOR%>">
-                                    &nbsp;Tutor: Can view student details, give/view comments, submit/view responses for sessions
-                                    <a href="javascript:;" onclick="showInstructorRoleModal('<%=Const.InstructorPermissionRoleNames.INSTRUCTOR_PERMISSION_ROLE_TUTOR%>')">
-                                        View Details
-                                    </a>
-                                    <br>
-                                    
-                                    <input type="radio" name="<%=Const.ParamsNames.INSTRUCTOR_ROLE_NAME%>" 
-                                            id="<%=Const.ParamsNames.INSTRUCTOR_ROLE_NAME%>forinstructor<%=data.instructorList.size() + 1%>"
-                                            value="<%=Const.InstructorPermissionRoleNames.INSTRUCTOR_PERMISSION_ROLE_CUSTOM%>">
-                                    &nbsp;Custom: No access by default. Any access needs to be granted explicitly.
-                                </div>
-                            </div>
-                            
-                            <div id="tunePermissionsDivForInstructor<%=data.instructorList.size() + 1%>" style="display: none;">
-                                <div class="form-group">
-                                    <div class="col-xs-12">
-                                        <div class="panel panel-info">
-                                            <div class="panel-heading">
-                                                <strong>In general, this instructor can</strong>
-                                            </div>
-                                            
-                                            <div class="panel-body">
-                                                <div class="col-sm-3">
-                                                    <input type="checkbox" name="<%=Const.ParamsNames.INSTRUCTOR_PERMISSION_MODIFY_COURSE%>"
-                                                            value="true" checked="checked" /> Edit/Delete Course
-                                                </div>
-                                                
-                                                <div class="col-sm-3">
-                                                    <input type="checkbox" name="<%=Const.ParamsNames.INSTRUCTOR_PERMISSION_MODIFY_INSTRUCTOR%>"
-                                                            value="true" checked="checked" /> Add/Edit/Delete Instructors
-                                                </div>
-                                                
-                                                <div class="col-sm-3">
-                                                    <input type="checkbox" name="<%=Const.ParamsNames.INSTRUCTOR_PERMISSION_MODIFY_SESSION%>"
-                                                            value="true" checked="checked" /> Create/Edit/Delete Sessions
-                                                </div>
-                                                
-                                                <div class="col-sm-3">
-                                                    <input type="checkbox" name="<%=Const.ParamsNames.INSTRUCTOR_PERMISSION_MODIFY_STUDENT%>"
-                                                            value="true" checked="checked" /> Enroll/Edit/Delete Students
-                                                </div>
-                                                <br>
-                                                <br>
-                                                
-                                                <div class="col-sm-6 border-right-gray">
-                                                    <input type="checkbox" name="<%=Const.ParamsNames.INSTRUCTOR_PERMISSION_VIEW_STUDENT_IN_SECTIONS%>"
-                                                            value="true" checked="checked" /> View Students' Details
-                                                    <br>
-                                                    
-                                                    <input type="checkbox" name="<%=Const.ParamsNames.INSTRUCTOR_PERMISSION_GIVE_COMMENT_IN_SECTIONS%>"
-                                                            value="true" checked="checked" /> Give Comments for Students
-                                                    <br>
-                                                    
-                                                    <input type="checkbox" name="<%=Const.ParamsNames.INSTRUCTOR_PERMISSION_VIEW_COMMENT_IN_SECTIONS%>"
-                                                            value="true" checked="checked" /> View Others' Comments on Students
-                                                    <br>
-                                                    
-                                                    <input type="checkbox" name="<%=Const.ParamsNames.INSTRUCTOR_PERMISSION_MODIFY_COMMENT_IN_SECTIONS%>"
-                                                            value="true" checked="checked" /> Edit/Delete Others' Comments on Students
-                                                    <br>
-                                                </div>
-                                                
-                                                <div class="col-sm-5 col-sm-offset-1">
-                                                    <input type="checkbox" name="<%=Const.ParamsNames.INSTRUCTOR_PERMISSION_SUBMIT_SESSION_IN_SECTIONS%>"
-                                                            value="true" checked="checked" /> Sessions: Submit Responses and Add Comments
-                                                    <br>
-                                                    
-                                                    <input type="checkbox" name="<%=Const.ParamsNames.INSTRUCTOR_PERMISSION_VIEW_SESSION_IN_SECTIONS%>"
-                                                            value="true" checked="checked" /> Sessions: View Responses and Comments
-                                                    <br>
-                                                    
-                                                    <input type="checkbox" name="<%=Const.ParamsNames.INSTRUCTOR_PERMISSION_MODIFY_SESSION_COMMENT_IN_SECTIONS%>"
-                                                            value="true" checked="checked" /> Sessions: Edit/Delete Responses/Comments by others
-                                                    <br>
-                                                </div>
-                                            </div>
-                                        </div>
-                                        <% if (!data.sectionNames.isEmpty()) { %>
-                                            <% for (int j = 0; j < data.sectionNames.size(); j++) { %>
-                                                <div id="tuneSectionPermissionsDiv<%=j%>ForInstructor<%=data.instructorList.size() + 1%>" style="display: none;">
-                                                    <div class="panel panel-info">
-                                                        <div class="panel-heading">
-                                                            <div class="row">
-                                                                <div class="col-sm-2">
-                                                                    <p><strong>But in section(s)</strong></p>
-                                                                </div>
-                                                                
-                                                                <div class="col-sm-9">
-                                                                    <% for (int sectionIdx = 0; sectionIdx < data.sectionNames.size(); sectionIdx += 3) { %>
-                                                                        <div class="col-sm-12">
-                                                                            <% for (int k = 0; (k < 3) && (sectionIdx + k < data.sectionNames.size()); k++) { %>
-                                                                                <div class="col-sm-4">
-                                                                                    <input type="checkbox" 
-                                                                                            name="<%=Const.ParamsNames.INSTRUCTOR_SECTION_GROUP + j + Const.ParamsNames.INSTRUCTOR_SECTION + (sectionIdx + k)%>"
-                                                                                            value="<%=data.sectionNames.get(sectionIdx + k)%>"
-                                                                                            <% if (sectionIdx + k == j) { %>
-                                                                                                checked="checked"
-                                                                                            <% } %> >
-                                                                                    <%=data.sectionNames.get(sectionIdx + k)%>
-                                                                                </div>
-                                                                            <% } %>
-                                                                        </div>
-                                                                    <% } %>
-                                                                </div>
-                                                                
-                                                                <div class="col-sm-1">
-                                                                    <a href="javascript:;" onclick="hideTuneSectionPermissionsDiv(<%=data.instructorList.size() + 1%>, <%=j%>)" class="pull-right">
-                                                                        <span class="glyphicon glyphicon-trash"></span>
-                                                                    </a>
-                                                                </div>
-                                                            </div>
-                                                            <br>
-                                                            
-                                                            <div class="row">
-                                                                <div class="col-sm-12">
-                                                                    <p><strong> the instructor can only,</strong></p>
-                                                                </div>
-                                                            </div>
-                                                            <input type="hidden" name="is<%=Const.ParamsNames.INSTRUCTOR_SECTION_GROUP + j%>set" value="false"/>
-                                                        </div>
-                                                        
-                                                        <div class="panel-body">
-                                                            <br>
-                                                            <div class="col-sm-6 border-right-gray">
-                                                                <input type="checkbox" name="<%=Const.ParamsNames.INSTRUCTOR_PERMISSION_VIEW_STUDENT_IN_SECTIONS + 
-                                                                        Const.ParamsNames.INSTRUCTOR_SECTION_GROUP + j%>" value="true"/> View Students' Details<br>
-                                                                <input type="checkbox" name="<%=Const.ParamsNames.INSTRUCTOR_PERMISSION_GIVE_COMMENT_IN_SECTIONS + 
-                                                                        Const.ParamsNames.INSTRUCTOR_SECTION_GROUP + j%>" value="true"/> Give Comments for Students<br>
-                                                                <input type="checkbox" name="<%=Const.ParamsNames.INSTRUCTOR_PERMISSION_VIEW_COMMENT_IN_SECTIONS + 
-                                                                        Const.ParamsNames.INSTRUCTOR_SECTION_GROUP + j%>" value="true"/> View Others' Comments on Students<br>
-                                                                <input type="checkbox" name="<%=Const.ParamsNames.INSTRUCTOR_PERMISSION_MODIFY_COMMENT_IN_SECTIONS + 
-                                                                        Const.ParamsNames.INSTRUCTOR_SECTION_GROUP + j%>" value="true"/> Edit/Delete Others' Comments on Students<br><br>
-                                                            </div>
-                                                            
-                                                            <div class="col-sm-5 col-sm-offset-1">
-                                                                <input type="checkbox" name="<%=Const.ParamsNames.INSTRUCTOR_PERMISSION_SUBMIT_SESSION_IN_SECTIONS + 
-                                                                        Const.ParamsNames.INSTRUCTOR_SECTION_GROUP + j%>" value="true"/> Sessions: Submit Responses and Add Comments<br>
-                                                                <input type="checkbox" name="<%=Const.ParamsNames.INSTRUCTOR_PERMISSION_VIEW_SESSION_IN_SECTIONS + 
-                                                                        Const.ParamsNames.INSTRUCTOR_SECTION_GROUP + j%>" value="true"/> Sessions: View Responses and Comments<br>
-                                                                <input type="checkbox" name="<%=Const.ParamsNames.INSTRUCTOR_PERMISSION_MODIFY_SESSION_COMMENT_IN_SECTIONS + 
-                                                                        Const.ParamsNames.INSTRUCTOR_SECTION_GROUP + j%>" value="true"/> Sessions: Edit/Delete Responses/Comments by Others<br><br>
-                                                            </div>
-                                                            
-                                                            <a href="javascript:;" onclick="showTuneSessionnPermissionsDiv(<%=data.instructorList.size() + 1 %>, <%=j%>)"
-                                                                    id="toggleSessionLevelInSection<%=j%>ForInstructor<%=data.instructorList.size() + 1 %>"
-                                                                    class="small col-sm-5">
-                                                                Give different permissions for sessions in this section
-                                                            </a>      
-                                                            <div id="tuneSessionPermissionsDiv<%=j%>ForInstructor<%=data.instructorList.size() + 1%>" class="row" style="display: none;">
-                                                                <input type="hidden" name="is<%=Const.ParamsNames.INSTRUCTOR_SECTION_GROUP + j%>sessionsset" value="false"/>
-                                                                <table class="table table-striped">
-                                                                    <thead>
-                                                                        <tr>
-                                                                            <td>SessionName</td>
-                                                                            <td>Submit Responses and Add Comments</td>
-                                                                            <td>View Responses and Comments</td>
-                                                                            <td>Edit/Delete Responses/Comments by Others</td>
-                                                                        </tr>
-                                                                    </thead>
-                                                                    <tbody>
-                                                                        <% if (data.feedbackNames.isEmpty()) { %>
-                                                                            <tr>
-                                                                                <td colspan="4" class="text-center text-bold">No sessions in this course for you to configure</td>
-                                                                            </tr>
-                                                                        <% } %>
-                                                                        <% for (String feedbackName : data.feedbackNames) { %>
-                                                                            <tr>
-                                                                                <td><%=feedbackName%></td>
-                                                                                <td class="align-center">
-                                                                                    <input type="checkbox" name="<%=Const.ParamsNames.INSTRUCTOR_PERMISSION_SUBMIT_SESSION_IN_SECTIONS 
-                                                                                            + Const.ParamsNames.INSTRUCTOR_SECTION_GROUP + j + "feedback" + feedbackName%>" value="true"/>
-                                                                                </td>
-                                                                                <td class="align-center">
-                                                                                    <input type="checkbox" name="<%=Const.ParamsNames.INSTRUCTOR_PERMISSION_VIEW_SESSION_IN_SECTIONS
-                                                                                            + Const.ParamsNames.INSTRUCTOR_SECTION_GROUP + j + "feedback" + feedbackName%>" value="true"/>
-                                                                                </td>
-                                                                                <td class="align-center">
-                                                                                    <input type="checkbox" name="<%=Const.ParamsNames.INSTRUCTOR_PERMISSION_MODIFY_SESSION_COMMENT_IN_SECTIONS
-                                                                                            + Const.ParamsNames.INSTRUCTOR_SECTION_GROUP + j + "feedback" + feedbackName%>" value="true"/>
-                                                                                </td>
-                                                                            </tr>
-                                                                        <% } %>
-                                                                    </tbody>
-                                                                </table>
-                                                            </div>
-                                                        </div>
-                                                    </div>
-                                                </div>
-                                            <% } %>
-                                            <a href="javascript:;" onclick="showTuneSectionPermissionsDiv(<%=data.instructorList.size() + 1 %>, 0)" class="small" 
-                                                    id="addSectionLevelForInstructor<%=data.instructorList.size() + 1 %>">
-                                                Give different permissions for a specific section
-                                            </a>
-                                        <% } %>
-                                    </div>
-                                </div>
-                             </div>
-                        </div>
-                        
-                        <div class="form-group">
-                            <div class="align-center">
-                                <input id="btnAddInstructor" type="submit" class="btn btn-primary" value="Add Instructor" tabindex="10">
-                            </div>
-                        </div>
-                    </div>
-                </form>
-            </div>
-        </div>
-
-        <div class="modal fade" id="tunePermissionsDivForInstructorAll" role="dialog" aria-labelledby="instructorRoleModalLabel" aria-hidden="true">
-            <div class="modal-dialog modal-lg">
-                <div class="modal-content">
-                    <div class="modal-header">
-                        <button type="button" class="close" data-dismiss="modal">
-                            <span aria-hidden="true">&times;</span><span class="sr-only">Close</span>
-                        </button>
-                        <h4 class="model-title" id="instructorRoleModalLabel">Permissions for Co-owner</h4>
-                    </div>
-                    
-                    <div class="modal-body">
-                        <div class="row">
-                            <div class="col-sm-6">
-                                <input type="checkbox" name="<%=Const.ParamsNames.INSTRUCTOR_PERMISSION_MODIFY_COURSE%>"
-                                        value="true" checked="checked" disabled="disabled" /> Edit/Delete Course
-                            </div>
-                            
-                            <div class="col-sm-6">
-                                <input type="checkbox" name="<%=Const.ParamsNames.INSTRUCTOR_PERMISSION_MODIFY_INSTRUCTOR%>"
-                                        value="true" checked="checked" disabled="disabled" /> Add/Edit/Delete Instructors
-                            </div>
-                            
-                            <div class="col-sm-6">
-                                <input type="checkbox" name="<%=Const.ParamsNames.INSTRUCTOR_PERMISSION_MODIFY_SESSION%>"
-                                        value="true" checked="checked" disabled="disabled" /> Create/Edit/Delete Sessions
-                            </div>
-                            
-                            <div class="col-sm-6">
-                                <input type="checkbox" name="<%=Const.ParamsNames.INSTRUCTOR_PERMISSION_MODIFY_STUDENT%>"
-                                        value="true" checked="checked" disabled="disabled" /> Enroll/Edit/Delete Students
-                            </div>
-                            
-                            <div class="col-sm-6">
-                                <input type="checkbox" name="<%=Const.ParamsNames.INSTRUCTOR_PERMISSION_VIEW_STUDENT_IN_SECTIONS%>"
-                                        value="true" checked="checked" disabled="disabled" /> View Students' Details<br>
-                                <input type="checkbox" name="<%=Const.ParamsNames.INSTRUCTOR_PERMISSION_GIVE_COMMENT_IN_SECTIONS%>"
-                                        value="true" checked="checked" disabled="disabled" /> Give Comments for Students<br>
-                                <input type="checkbox" name="<%=Const.ParamsNames.INSTRUCTOR_PERMISSION_VIEW_COMMENT_IN_SECTIONS%>"
-                                        value="true" checked="checked" disabled="disabled" /> View Others' Comments on Students<br>
-                                <input type="checkbox" name="<%=Const.ParamsNames.INSTRUCTOR_PERMISSION_MODIFY_COMMENT_IN_SECTIONS%>"
-                                        value="true" checked="checked" disabled="disabled" /> Edit/Delete Others' Comments on Students<br>
-                            </div>
-                            
-                            <div class="col-sm-6">
-                                <input type="checkbox" name="<%=Const.ParamsNames.INSTRUCTOR_PERMISSION_SUBMIT_SESSION_IN_SECTIONS%>"
-                                        value="true" checked="checked" disabled="disabled" /> Sessions: Submit Responses and Add Comments<br>
-                                <input type="checkbox" name="<%=Const.ParamsNames.INSTRUCTOR_PERMISSION_VIEW_SESSION_IN_SECTIONS%>"
-                                        value="true" checked="checked" disabled="disabled" /> Sessions: View Responses and Comments<br>
-                                <input type="checkbox" name="<%=Const.ParamsNames.INSTRUCTOR_PERMISSION_MODIFY_SESSION_COMMENT_IN_SECTIONS%>"
-                                        value="true" checked="checked" disabled="disabled" /> Sessions: Edit/Delete Responses/Comments by others<br>
-                            </div>
-                        </div>
-                    </div>
-                </div>
-            </div>
-        </div>
-        <br>
-        <br>
-=======
 <c:set var="jsIncludes">
     <script type="text/javascript" src="/js/instructor.js"></script>
     <script type="text/javascript" src="/js/instructorCourseEdit.js"></script>
@@ -986,7 +18,6 @@
     <t:statusMessage />
     <div class="pull-right">
         <a href="../instructorHelp.html#editCourse" class="small" target="_blank">More about configuring access permissions</a>
->>>>>>> 8b9db712
     </div>
     <br>
     <br>
