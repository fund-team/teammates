<%@ page language="java" contentType="text/html; charset=UTF-8" pageEncoding="UTF-8" %>

<%@ page import="teammates.common.util.Const"%>
<%@ page import="teammates.common.util.TimeHelper"%>
<%@ page import="teammates.ui.controller.InstructorFeedbackResultsPageData"%>
<%
    InstructorFeedbackResultsPageData data = (InstructorFeedbackResultsPageData)request.getAttribute("data");
    boolean showAll = data.bundle.isComplete;
%>

<div class="well well-plain padding-0">
    <form class="form-horizontal" role="form" method="post" action="<%=Const.ActionURIs.INSTRUCTOR_FEEDBACK_RESULTS_DOWNLOAD%>">
        <div class="panel-heading">
          <div class="row">
          <div class="col-sm-4">
              <div class="form-group">
                <label class="col-sm-2 control-label">Course:</label>
                <div class="col-sm-10">
                  <p class="form-control-static"><%=InstructorFeedbackResultsPageData.sanitizeForHtml(data.bundle.feedbackSession.courseId)%></p>
                </div>
              </div>
              <div class="form-group">
                <label class="col-sm-2 control-label">Session:</label>
                <div class="col-sm-10">
                  <p class="form-control-static"><%=InstructorFeedbackResultsPageData.sanitizeForHtml(data.bundle.feedbackSession.feedbackSessionName)%> 
                      <% if (data.instructor.isAllowedForPrivilege(Const.ParamsNames.INSTRUCTOR_PERMISSION_MODIFY_SESSION)) { %>
                          <a href="<%=data.getInstructorFeedbackSessionEditLink(data.bundle.feedbackSession.courseId, data.bundle.feedbackSession.feedbackSessionName)%>">
                          [Edit]</a>
                      <% } %>
                  </p>
                </div>
              </div>
          </div>
          <div class="col-sm-6">
              <div class="form-group">
                <label class="col-sm-4 control-label">Session duration:</label>
                <div class="col-sm-8">
                  <p class="form-control-static"><%=TimeHelper.formatTime(data.bundle.feedbackSession.startTime)%>&nbsp;&nbsp;&nbsp;<b>to</b>&nbsp;&nbsp;&nbsp;<%=TimeHelper.formatTime(data.bundle.feedbackSession.endTime)%></p>
                </div>
              </div>
              <div class="form-group">
                <label class="col-sm-4 control-label">Results visible from:</label>
                <div class="col-sm-8">
                  <p class="form-control-static">
                    <%=data.getResultsVisibleFromText()%>
                    <%boolean noResponses = data.bundle.responses.isEmpty();%>
                    </p>
                </div>
              </div>
          </div>
          <div class="col-sm-2">
              <div id="feedbackDataButtons">
                  <input id="button_download" type="submit" class="btn btn-primary pull-right"
                      name="<%=Const.ParamsNames.FEEDBACK_RESULTS_UPLOADDOWNLOADBUTTON%>"
                      value="Download results">
              </div>
              <input type="hidden" name="<%=Const.ParamsNames.USER_ID%>" value="<%=data.account.googleId%>">
              <input type="hidden" name="<%=Const.ParamsNames.FEEDBACK_SESSION_NAME%>" value="<%=data.bundle.feedbackSession.feedbackSessionName%>">
              <input type="hidden" name="<%=Const.ParamsNames.COURSE_ID%>" value="<%=data.bundle.feedbackSession.courseId%>">
          </div>
        </div>
        </div>
      </form>
    
</div>

<%
    if (noResponses == false || !data.selectedSection.equals("All") || !showAll) {
%>

<form class="form-horizontal" role="form" method="post" action="<%=data.getInstructorFeedbackSessionResultsLink(data.bundle.feedbackSession.courseId,data.bundle.feedbackSession.feedbackSessionName)%>">
    <div class="panel panel-info margin-0">
        <div class="panel-body">
            <div class="row">
                <div class="col-sm-5" data-toggle="tooltip" title="View results in different formats">
                    <div class="form-group">
                        <label for="viewSelect" class="col-sm-2 control-label">
                            View:
                        </label>
                        <div class="col-sm-10">
                            <select id="viewSelect" class="form-control" name="<%=Const.ParamsNames.FEEDBACK_RESULTS_SORTTYPE%>" onchange="this.form.submit()">
                                <option value="question" <%=(data.sortType!=null) ? data.sortType.equals("question") ? "selected=\"selected\"" : "" : ""%>>
                                    Group by - Question
                                </option>
                                <option value="giver-recipient-question" <%=(data.sortType!=null) ? data.sortType.equals("giver-recipient-question") ? "selected=\"selected\"" : "" : ""%>>
                                    Group by - Giver > Recipient > Question
                                </option>
                                <option value="recipient-giver-question" <%=(data.sortType!=null) ? data.sortType.equals("recipient-giver-question") ? "selected=\"selected\"" : "" : ""%>>
                                    Group by - Recipient > Giver > Question
                                </option>
                                <option value="giver-question-recipient" <%=(data.sortType!=null) ? data.sortType.equals("giver-question-recipient") ? "selected=\"selected\"" : "" : ""%>>
                                    Group by - Giver > Question > Recipient
                                </option>
                                <option value="recipient-question-giver" <%=(data.sortType!=null) ? data.sortType.equals("recipient-question-giver") ? "selected=\"selected\"" : "" : "selected=\"selected\""%>>
                                    Group by - Recipient > Question > Giver
                                </option>
                            </select>
                        </div>
                    </div>
                </div>
                <div class="col-sm-5" data-toggle="tooltip" title="Filter the results in the current view">
                    <div class="form-group">
                        <label for="viewSelect" class="col-sm-2 control-label">
                            Filter:
                        </label>
                        <div class="col-sm-10">
                            <div class="input-group">
                                <input type="text" id="results-search-box" class="form-control" placeholder="Type a student/team name to filter results" onchange="updateResultsFilter()">
                                <a class="input-group-addon btn btn-default"><span class="glyphicon glyphicon-search"></span></a>
                            </div>
                        </div>
                    </div>
                </div>
                <div class="col-sm-2 pull-right">
                  <div class="col-sm-12" data-toggle="tooltip" title="Group results in the current view by team">
                      <div class="checkbox padding-top-0 min-height-0">
                          <label <%=(data.sortType.equals("question")) ? "class=\"text-strike\"" : ""%>>
                              <input type="checkbox" name="<%=Const.ParamsNames.FEEDBACK_RESULTS_GROUPBYTEAM%>" <%=(data.groupByTeam==null) ? "" : "checked=\"checked\""%> <%=(data.sortType.equals("question")) ? "" : "onchange=\"this.form.submit()\""%>> Group by Teams
                          </label>
                      </div>
                  </div>
                  <div class="col-sm-12" data-toggle="tooltip" title="Show statistics">
                      <div class="checkbox padding-top-0 min-height-0">
                          <label <%=(data.sortType.equals("recipient-giver-question") || data.sortType.equals("giver-recipient-question")) ? "class=\"text-strike\"" : ""%>>
                              <input type="checkbox" id="show-stats-checkbox" name="<%=Const.ParamsNames.FEEDBACK_RESULTS_SHOWSTATS%>" <%=(data.showStats==null) ? "" : "checked=\"checked\""%>> Show Statistics
                          </label>
                      </div>
                  </div>
                </div>
            </div>
            <div class="row">
                <% if(data.sections.size() != 0) { %>
                <div class="col-sm-5" data-toggle="tooltip" title="View results in separated section">
                    <div class="form-group">
                        <label for="sectionSelect" class="col-sm-2 control-label">
                            Section:
                        </label>
                        <div class="col-sm-10">
                            <select id="sectionSelect" class="form-control" name="<%=Const.ParamsNames.FEEDBACK_RESULTS_GROUPBYSECTION%>" onchange="this.form.submit()">
                                <option value="All" <%=data.selectedSection.equals("All") ? "selected=\"selected\"" : ""%>>
                                    All
                                </option>
                                <% for(String section : data.sections) { %>
                                <option value='<%=section%>' <%=data.selectedSection.equals(section) ? "selected=\"selected\"" : ""%>>
                                    <%=section%>
                                </option>
                                <% } %>
                            </select>
                        </div>
                    </div>
                </div>
                <% } %>
                <div class="col-sm-7 pull-right" style="padding-top:8px;">
                    <% if(!showAll){ %>
                    <div class="pull-right" style="display:inline-block;" data-toggle="tooltip" title="Cannot expand as the data is too large. Expand each panel to see the results.">
                    <a class="btn btn-default btn-xs pull-right" id="collapse-panels-button" onclick="toggleCollapse()" disabled="disabled">
                        Expand All
                    </a>
                    </div>
                    <% } else { %>
                    <a class="btn btn-default btn-xs pull-right" id="collapse-panels-button" onclick="toggleCollapse()" data-toggle="tooltip" title="Collapse or expand all panels. You can also click on the panel heading to toggle each one individually.">
                        Collapse All
                    </a>
                    <% } %>
                </div>
            </div>
        </div>
    </div>
    <input type="hidden" name="<%=Const.ParamsNames.FEEDBACK_SESSION_NAME%>"
        value="<%=data.bundle.feedbackSession.feedbackSessionName%>">
    <input type="hidden" name="<%=Const.ParamsNames.COURSE_ID%>"
        value="<%=data.bundle.feedbackSession.courseId%>">
    <input type="hidden" name="<%=Const.ParamsNames.USER_ID%>" 
        value="<%=data.account.googleId%>">
</form>
<%
    }
%>

<jsp:include page="<%=Const.ViewURIs.STATUS_MESSAGE%>" />

<<<<<<< HEAD
<% if (noResponses && showAll) { %>
    <div class="bold color_red align-center">There are no responses for this feedback session yet.</div>
=======
<% if (noResponses) { %>
    <div class="bold color_red align-center">There are no responses for this feedback session yet or you do not have access to the responses collected so far.</div>
>>>>>>> 58d85b6b
<% } %><|MERGE_RESOLUTION|>--- conflicted
+++ resolved
@@ -179,11 +179,6 @@
 
 <jsp:include page="<%=Const.ViewURIs.STATUS_MESSAGE%>" />
 
-<<<<<<< HEAD
 <% if (noResponses && showAll) { %>
-    <div class="bold color_red align-center">There are no responses for this feedback session yet.</div>
-=======
-<% if (noResponses) { %>
     <div class="bold color_red align-center">There are no responses for this feedback session yet or you do not have access to the responses collected so far.</div>
->>>>>>> 58d85b6b
 <% } %>