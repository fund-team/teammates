<%@ page language="java" contentType="text/html; charset=UTF-8" pageEncoding="UTF-8" %>
<%@ taglib uri="http://java.sun.com/jsp/jstl/core" prefix="c" %>
<%@ taglib tagdir="/WEB-INF/tags" prefix="t" %>
<%@ taglib tagdir="/WEB-INF/tags/instructor" prefix="ti" %>
<%@ taglib tagdir="/WEB-INF/tags/instructor/course" prefix="course" %>
<c:set var="jsIncludes">
    <script type="text/javascript" src="/js/instructor.js"></script>
    <script type="text/javascript" src="/js/instructorCourseDetails.js"></script>
    <script type="text/javascript" src="/js/contextualcomments.js"></script>
    <script type="text/javascript">
        var isShowCommentBox = false;
    </script>
<<<<<<< HEAD
</head>

<body>
    <jsp:include page="<%=Const.ViewURIs.INSTRUCTOR_HEADER%>" />

    <div class="container" id="mainContent">
        <div id="topOfPage"></div>
        <h1>Course Details</h1>
        <br>
        
        
        <div class="well well-plain" id="courseInformationHeader">
            <button type="button" class="btn btn-default btn-xs icon-button pull-right" id="button_add_comment" data-toggle="tooltip"
                    data-placement="top" title="" data-original-title="Give a comment about all students in the course"
                    <% if (!data.currentInstructor.isAllowedForPrivilege(Const.ParamsNames.INSTRUCTOR_PERMISSION_GIVE_COMMENT_IN_SECTIONS)) { %>
                        disabled="disabled"
                    <% } %> >
                <span class="glyphicon glyphicon-comment glyphicon-primary"></span>
            </button>
            
            <div class="form form-horizontal">
                <div class="form-group">
                    <label class="col-sm-3 control-label">Course ID:</label>
                    <div class="col-sm-6" id="courseid">
                        <p class="form-control-static"><%=sanitizeForHtml(data.courseDetails.course.id)%></p>
                    </div>
                </div>
                
                <div class="form-group">
                    <label class="col-sm-3 control-label">Course name:</label>
                    <div class="col-sm-6" id="coursename">
                        <p class="form-control-static"><%=sanitizeForHtml(data.courseDetails.course.name)%></p>
                    </div>
                </div>
                
                <div class="form-group">
                    <label class="col-sm-3 control-label">Sections:</label>
                    <div class="col-sm-6" id="total_sections">
                        <p class="form-control-static"><%=data.courseDetails.stats.sectionsTotal%></p>
                    </div>
                </div>
                
                <div class="form-group">
                    <label class="col-sm-3 control-label">Teams:</label>
                    <div class="col-sm-6" id="total_teams">
                        <p class="form-control-static"><%=data.courseDetails.stats.teamsTotal%></p>
                    </div>
                </div>
                
                <div class="form-group">
                    <label class="col-sm-3 control-label">Total students:</label>
                    <div class="col-sm-6" id="total_students">
                        <p class="form-control-static"><%=data.courseDetails.stats.studentsTotal%></p>
                    </div>
                </div>
                
                <div class="form-group">
                    <label class="col-sm-3 control-label">Instructors:</label>
                    <div class="col-sm-6" id="instructors">
                        <div class="form-control-static">
                            <%  for (int i = 0; i < data.instructors.size(); i++){
                                    InstructorAttributes instructor = data.instructors.get(i);
                                    String instructorRole = instructor.role == null ? Const.InstructorPermissionRoleNames.INSTRUCTOR_PERMISSION_ROLE_COOWNER 
                                                                                    : instructor.role;
                                    String instructorInfo = instructorRole + ": " + instructor.name + " (" + instructor.email + ")";
                            %>
                                <%= sanitizeForHtml(instructorInfo)%>
                                <br>
                                <br>
                            <%  } %>
                        </div>
                    </div>
                </div>
                <% if (data.courseDetails.stats.studentsTotal > 1) { %>
                    <div class="form-group">
                        <div class="align-center">
                            <input type="button" class="btn btn-primary" id="button_remind" data-toggle="tooltip" data-placement="top" 
                                    title="<%=Const.Tooltips.COURSE_REMIND%>"
                                    onclick="if(toggleSendRegistrationKeysConfirmation('<%=data.courseDetails.course.id%>')) window.location.href='<%=data.getInstructorCourseRemindLink()%>';"
                                    value="Remind Students to Join" tabindex="1"
                                    <% if (!data.currentInstructor.isAllowedForPrivilege(Const.ParamsNames.INSTRUCTOR_PERMISSION_MODIFY_STUDENT)) { %>
                                        disabled="disabled"
                                    <% } %>
                            >
                            <form method="post" action="<%=Const.ActionURIs.INSTRUCTOR_COURSE_STUDENT_LIST_DOWNLOAD%>" style="display:inline;">
                                <input id="button_download" type="submit" class="btn btn-primary"
                                        name="<%=Const.ParamsNames.FEEDBACK_RESULTS_UPLOADDOWNLOADBUTTON%>"
                                        value=" Download Student List ">
                                <input type="hidden" name="<%=Const.ParamsNames.USER_ID%>" value="<%=data.account.googleId%>">
                                <input type="hidden" name="<%=Const.ParamsNames.COURSE_ID%>" value="<%=data.courseDetails.course.id%>">
                            </form>

                            <div>
                                <span class="help-block">
                                    Non-English characters not displayed properly in the downloaded file?
                                    <span class="btn-link" data-toggle="modal" data-target="#studentTableWindow" onclick="submitFormAjax()">
                                        click here
                                    </span>
                                </span>
                            </div>
                        
                            <form id="csvToHtmlForm">
                                <input type="hidden" name="<%=Const.ParamsNames.COURSE_ID%>" value="<%=data.courseDetails.course.id%>">
                                <input type="hidden" name="<%=Const.ParamsNames.USER_ID%>" value="<%=data.account.googleId%>">
                                <input type="hidden" name="<%=Const.ParamsNames.CSV_TO_HTML_TABLE_NEEDED%>" value=true>
                            </form>
                        
                            <div class="modal fade" id="studentTableWindow">
                                <div class="modal-dialog modal-lg">
                                    <div class="modal-content">
                                        <div class="modal-header">       
                                            <span class="pull-left help-block">
                                                Tips: After Selecting the table, <kbd>Ctrl + C</kbd> to COPY and <kbd>Ctrl + V</kbd> to PASTE to your Excel Workbook.
                                            </span>
                                            
                                            <button type="button" class="btn btn-default" data-dismiss="modal">
                                                Close
                                            </button>
                                            
                                            <button type="button" class="btn btn-primary" onclick="selectElementContents( document.getElementById('detailsTable') );">
                                                Select Table
                                            </button>                                
                                        </div>
                                        
                                        <div class="modal-body">
                                            <div class="table-responsive">
                                                <div id="detailsTable"></div>
                                                <br>                                    
                                                
                                                <div id="ajaxStatus"></div>
                                            </div>
                                        </div>
                                    </div>
                                    <!-- /.modal-content -->
                                </div>
                                <!-- /.modal-dialog -->
                            </div>
                            <!-- /.modal -->
                        </div>
                    </div>
                <% } %>
            </div>
        </div>
        
        <div id="commentArea" class="well well-plain" style="display: none;">
            <form method="post" action="<%=Const.ActionURIs.INSTRUCTOR_STUDENT_COMMENT_ADD%>" name="form_commentadd">
                <div class="form-group form-inline">
                    <label style="margin-right: 24px;">Recipient:</label> 
                    
                    <select id="comment_recipient_select" class="form-control" disabled="disabled">
                        <option value="<%=CommentParticipantType.COURSE%>" selected>The whole class</option>
                    </select>
                    
                    <a id="visibility-options-trigger" class="btn btn-sm btn-info pull-right">
                        <span class="glyphicon glyphicon-eye-close"></span>
                        Show Visibility Options
                    </a>
                </div>
                
                <p class="form-group text-muted">
                    The default visibility for your comment is private. You may change it using the ‘show visibility options’ button above.
                </p>
                
                <div id="visibility-options" class="panel panel-default" style="display: none;">
                    <div class="panel-heading">Visibility Options</div>
                    <table class="table text-center" style="background: #fff;">
                        <tbody>
                            <tr>
                                <th class="text-center">User/Group</th>
                                <th class="text-center">Can see your comment</th>
                                <th class="text-center">Can see giver's name</th>
                                <th class="text-center">Can see recipient's name</th>
                            </tr>
                            
                            <tr id="recipient-course">
                                <td class="text-left">
                                    <div data-toggle="tooltip" data-placement="top" title="" data-original-title="Control what students in this course can view">
                                        Students in this course
                                    </div>
                                </td>
                                <td>
                                    <input class="visibilityCheckbox answerCheckbox" type="checkbox" value="<%=CommentParticipantType.COURSE%>">
                                </td>
                                <td>
                                    <input class="visibilityCheckbox giverCheckbox" type="checkbox" value="<%=CommentParticipantType.COURSE%>">
                                </td>
                                <td>
                                    <input class="visibilityCheckbox recipientCheckbox" type="checkbox" value="<%=CommentParticipantType.COURSE%>" disabled="disabled">
                                </td>
                            </tr>
                            <tr>
                                <td class="text-left">
                                    <div data-toggle="tooltip" data-placement="top" title="" data-original-title="Control what instructors can view">
                                        Instructors
                                    </div>
                                </td>
                                <td>
                                    <input class="visibilityCheckbox answerCheckbox" type="checkbox" value="<%=CommentParticipantType.INSTRUCTOR%>">
                                </td>
                                <td>
                                    <input class="visibilityCheckbox giverCheckbox" type="checkbox" value="<%=CommentParticipantType.INSTRUCTOR%>">
                                </td>
                                <td>
                                    <input class="visibilityCheckbox recipientCheckbox" type="checkbox" value="<%=CommentParticipantType.INSTRUCTOR%>">
                                </td>
                            </tr>
                        </tbody>
                    </table>
                </div>
                <textarea class="form-control" rows="6" placeholder="Enter your comment here ..." style="margin-bottom: 15px;"
                        name=<%=Const.ParamsNames.COMMENT_TEXT%> id="commentText"></textarea>
                <div style="text-align: center;">
                    <input type="submit" class="btn btn-primary" id="button_save_comment" value="Save"> 
                    <input type="button" class="btn btn-default" id="button_cancel_comment" value="Cancel">
                    <input type="hidden" name=<%=Const.ParamsNames.COURSE_ID%> value="<%=data.courseDetails.course.id%>">
                    <input type="hidden" name=<%=Const.ParamsNames.RECIPIENT_TYPE%> value="<%=CommentParticipantType.COURSE%>">
                    <input type="hidden" name=<%=Const.ParamsNames.RECIPIENTS%> value="<%=data.courseDetails.course.id%>">
                    <input type="hidden" name=<%=Const.ParamsNames.COMMENTS_SHOWCOMMENTSTO%> value="">
                    <input type="hidden" name=<%=Const.ParamsNames.COMMENTS_SHOWGIVERTO%> value="">
                    <input type="hidden" name=<%=Const.ParamsNames.COMMENTS_SHOWRECIPIENTTO%> value="">
                    <input type="hidden" name="<%=Const.ParamsNames.USER_ID%>" value="<%=data.account.googleId%>">
                    <input type="hidden" name="<%=Const.ParamsNames.FROM_COURSE_DETAILS_PAGE%>" value="true">
                </div>
            </form>
        </div>
        <br>
        
        <jsp:include page="<%=Const.ViewURIs.STATUS_MESSAGE%>" />
        <br>

        <table class="table table-bordered table-striped">
            <thead class="fill-primary">
                <tr>
                    <%  int sortIdx = 1;
                        boolean hasSection = data.courseDetails.stats.sectionsTotal != 0;
                        if (hasSection) { %>
                        <th onclick="toggleSort(this, <%= sortIdx++ %>);" id="button_sortstudentsection" class="button-sort-none">
                            Section<span class="icon-sort unsorted"></span>
                        </th>
                    <% } %>
                    <th onclick="toggleSort(this, <%=sortIdx++%>);" id="button_sortstudentteam" class="button-sort-none">
                        Team<span class="icon-sort unsorted"></span>
                    </th>
                    <th onclick="toggleSort(this, <%=sortIdx++%>);" id="button_sortstudentname" class="button-sort-none">
                        Student Name<span class="icon-sort unsorted"></span>
                    </th>
                    <th onclick="toggleSort(this, <%=sortIdx++%>);" id="button_sortstudentstatus" class="button-sort-none">
                        Status<span class="icon-sort unsorted"></span>
                    </th>
                    <th class="align-center no-print">
                        Action(s)
                    </th>
                </tr>
            </thead>
            <%  int idx = -1;
                for (StudentAttributes student : data.students) {
                    idx++;
            %>
                    <tr class="student_row" id="student<%=idx%>">
                        <%  if (hasSection) { %>
                            <td id="<%=Const.ParamsNames.SECTION_NAME%>"><%=sanitizeForHtml(student.section)%></td>
                        <%  } %>
                        <td id="<%=Const.ParamsNames.TEAM_NAME%>"><%=sanitizeForHtml(student.team)%></td>
                        <td id="<%=Const.ParamsNames.STUDENT_NAME%>"><%=sanitizeForHtml(student.name)%></td>
                        <td class="align-center"><%=data.getStudentStatus(student)%></td>
                        <td class="align-center no-print">
                            <a class="btn btn-default btn-xs" href="<%=data.getCourseStudentDetailsLink(student)%>" data-toggle="tooltip" data-placement="top" title="<%=Const.Tooltips.COURSE_STUDENT_DETAILS%>" 
                                    <% if (!data.currentInstructor.isAllowedForPrivilege(student.section, Const.ParamsNames.INSTRUCTOR_PERMISSION_VIEW_STUDENT_IN_SECTIONS)) { %>
                                        disabled="disabled"
                                    <% } %> >
                                View
                            </a>
                            
                            <a class="btn btn-default btn-xs" href="<%=data.getCourseStudentEditLink(student)%>" data-toggle="tooltip" data-placement="top" title="<%=Const.Tooltips.COURSE_STUDENT_EDIT%>"
                                    <% if (!data.currentInstructor.isAllowedForPrivilege(Const.ParamsNames.INSTRUCTOR_PERMISSION_MODIFY_STUDENT)) { %>
                                        disabled="disabled"
                                    <% } %> >
                                Edit
                            </a>
                            
                            <%  if (data.getStudentStatus(student).equals(Const.STUDENT_COURSE_STATUS_YET_TO_JOIN)) { %>
                                <a class="btn btn-default btn-xs" href="<%=data.getCourseStudentRemindLink(student)%>"
                                        onclick="return toggleSendRegistrationKey()"
                                        data-toggle="tooltip" data-placement="top" title="<%=Const.Tooltips.COURSE_STUDENT_REMIND%>"
                                        <% if (!data.currentInstructor.isAllowedForPrivilege(Const.ParamsNames.INSTRUCTOR_PERMISSION_MODIFY_STUDENT)) { %>
                                            disabled="disabled"
                                        <% } %> >
                                    Send Invite
                                </a>
                            <% } %>
                            
                            <a class="btn btn-default btn-xs" href="<%=data.getCourseStudentDeleteLink(student)%>"
                                    onclick="return toggleDeleteStudentConfirmation('<%=sanitizeForJs(student.course)%>','<%=sanitizeForJs(student.name)%>')"
                                    data-toggle="tooltip" data-placement="top" title="<%=Const.Tooltips.COURSE_STUDENT_DELETE%>"
                                    <% if (!data.currentInstructor.isAllowedForPrivilege(Const.ParamsNames.INSTRUCTOR_PERMISSION_MODIFY_STUDENT)) { %>
                                        disabled="disabled"
                                    <% } %> >
                                Delete
                            </a>
                            
                            <a class="btn btn-default btn-xs" href="<%=data.getStudentRecordsLink(student)%>" data-toggle="tooltip" data-placement="top" title="<%=Const.Tooltips.COURSE_STUDENT_RECORDS%>" > 
                                All Records
                            </a>
                            
                            <div class="btn-group">
                                <a class="btn btn-default btn-xs cursor-default" href="javascript:;"
                                        data-toggle="tooltip" data-placement="top" title="<%=Const.Tooltips.COURSE_STUDENT_COMMENT%>"
                                        <% if (!data.currentInstructor.isAllowedForPrivilege(student.section, Const.ParamsNames.INSTRUCTOR_PERMISSION_GIVE_COMMENT_IN_SECTIONS)) { %>
                                            disabled="disabled"
                                        <% } %> > 
                                    Add Comment
                                </a>

                                <a href="javascript:;" class="btn btn-default btn-xs dropdown-toggle" data-toggle="dropdown"
                                        <% if (!data.currentInstructor.isAllowedForPrivilege(student.section, Const.ParamsNames.INSTRUCTOR_PERMISSION_GIVE_COMMENT_IN_SECTIONS)) { %>
                                            disabled="disabled"
                                        <% } %> >
                                    <span class="caret"></span>
                                    <span class="sr-only">Add comments</span>
                                </a>
                                
                                <ul class="dropdown-menu" role="menu" aria-labelledby="dLabel" style="text-align:left;">
                                    <li role="presentation">
                                        <a class="t_student_details_tostudent-c<%=data.courseDetails.course.id %>.<%=idx%>" role="menuitem" tabindex="-1" 
                                                href="<%=data.getCourseStudentDetailsLink(student) + "&" + Const.ParamsNames.SHOW_COMMENT_BOX + "=student"%>">
                                            To student: <%=sanitizeForHtml(student.name)%>
                                        </a>
                                    </li>
                                    
                                    <li role="presentation">
                                        <a class="t_student_details_toteam-c<%=data.courseDetails.course.id %>.<%=idx%>" role="menuitem" tabindex="-1" 
                                                href="<%=data.getCourseStudentDetailsLink(student) + "&" + Const.ParamsNames.SHOW_COMMENT_BOX + "=team"%>">
                                            To team: <%=sanitizeForHtml(student.team)%>
                                        </a>
                                    </li>
                                    
                                    <% if (student.section != null && !student.section.equals("None")) { %>
                                        <li role="presentation">
                                            <a class="t_student_details_tosection-c<%=data.courseDetails.course.id %>.<%=idx%>" role="menuitem" tabindex="-1" 
                                                    href="<%=data.getCourseStudentDetailsLink(student) + "&" + Const.ParamsNames.SHOW_COMMENT_BOX + "=section"%>">
                                                To section: <%=sanitizeForHtml(student.section)%></a>
                                        </li>
                                    <% } %>
                                </ul>
                            </div>
                        </td>
                    </tr>
                <%  if (idx % 10 == 0) {
                        out.flush();
                    } %>
            <%  } %>
        </table>
        <br>
        <br>
        <br>
            
    </div>
    <jsp:include page="<%=Const.ViewURIs.FOOTER%>" />
</body>
</html>
=======
</c:set>

<ti:instructorPage pageTitle="TEAMMATES - Instructor" bodyTitle="Course Details" jsIncludes="${jsIncludes}">
    <course:courseInformationContainer courseDetails="${data.courseDetails}" 
                                       instructors="${data.instructors}" 
                                       giveCommentButton="${data.giveCommentButton}" 
                                       courseRemindButton="${data.courseRemindButton}"/>
    <course:commentArea courseId="${data.courseDetails.course.id}"/>
    <br>
    <t:statusMessage />
    <br>
    <course:studentsTable studentsTable="${data.studentsTable}" courseDetails="${data.courseDetails}"/>
    <br>
    <br>
    <br>
</ti:instructorPage>
>>>>>>> 3ecb2e30
<|MERGE_RESOLUTION|>--- conflicted
+++ resolved
@@ -10,368 +10,6 @@
     <script type="text/javascript">
         var isShowCommentBox = false;
     </script>
-<<<<<<< HEAD
-</head>
-
-<body>
-    <jsp:include page="<%=Const.ViewURIs.INSTRUCTOR_HEADER%>" />
-
-    <div class="container" id="mainContent">
-        <div id="topOfPage"></div>
-        <h1>Course Details</h1>
-        <br>
-        
-        
-        <div class="well well-plain" id="courseInformationHeader">
-            <button type="button" class="btn btn-default btn-xs icon-button pull-right" id="button_add_comment" data-toggle="tooltip"
-                    data-placement="top" title="" data-original-title="Give a comment about all students in the course"
-                    <% if (!data.currentInstructor.isAllowedForPrivilege(Const.ParamsNames.INSTRUCTOR_PERMISSION_GIVE_COMMENT_IN_SECTIONS)) { %>
-                        disabled="disabled"
-                    <% } %> >
-                <span class="glyphicon glyphicon-comment glyphicon-primary"></span>
-            </button>
-            
-            <div class="form form-horizontal">
-                <div class="form-group">
-                    <label class="col-sm-3 control-label">Course ID:</label>
-                    <div class="col-sm-6" id="courseid">
-                        <p class="form-control-static"><%=sanitizeForHtml(data.courseDetails.course.id)%></p>
-                    </div>
-                </div>
-                
-                <div class="form-group">
-                    <label class="col-sm-3 control-label">Course name:</label>
-                    <div class="col-sm-6" id="coursename">
-                        <p class="form-control-static"><%=sanitizeForHtml(data.courseDetails.course.name)%></p>
-                    </div>
-                </div>
-                
-                <div class="form-group">
-                    <label class="col-sm-3 control-label">Sections:</label>
-                    <div class="col-sm-6" id="total_sections">
-                        <p class="form-control-static"><%=data.courseDetails.stats.sectionsTotal%></p>
-                    </div>
-                </div>
-                
-                <div class="form-group">
-                    <label class="col-sm-3 control-label">Teams:</label>
-                    <div class="col-sm-6" id="total_teams">
-                        <p class="form-control-static"><%=data.courseDetails.stats.teamsTotal%></p>
-                    </div>
-                </div>
-                
-                <div class="form-group">
-                    <label class="col-sm-3 control-label">Total students:</label>
-                    <div class="col-sm-6" id="total_students">
-                        <p class="form-control-static"><%=data.courseDetails.stats.studentsTotal%></p>
-                    </div>
-                </div>
-                
-                <div class="form-group">
-                    <label class="col-sm-3 control-label">Instructors:</label>
-                    <div class="col-sm-6" id="instructors">
-                        <div class="form-control-static">
-                            <%  for (int i = 0; i < data.instructors.size(); i++){
-                                    InstructorAttributes instructor = data.instructors.get(i);
-                                    String instructorRole = instructor.role == null ? Const.InstructorPermissionRoleNames.INSTRUCTOR_PERMISSION_ROLE_COOWNER 
-                                                                                    : instructor.role;
-                                    String instructorInfo = instructorRole + ": " + instructor.name + " (" + instructor.email + ")";
-                            %>
-                                <%= sanitizeForHtml(instructorInfo)%>
-                                <br>
-                                <br>
-                            <%  } %>
-                        </div>
-                    </div>
-                </div>
-                <% if (data.courseDetails.stats.studentsTotal > 1) { %>
-                    <div class="form-group">
-                        <div class="align-center">
-                            <input type="button" class="btn btn-primary" id="button_remind" data-toggle="tooltip" data-placement="top" 
-                                    title="<%=Const.Tooltips.COURSE_REMIND%>"
-                                    onclick="if(toggleSendRegistrationKeysConfirmation('<%=data.courseDetails.course.id%>')) window.location.href='<%=data.getInstructorCourseRemindLink()%>';"
-                                    value="Remind Students to Join" tabindex="1"
-                                    <% if (!data.currentInstructor.isAllowedForPrivilege(Const.ParamsNames.INSTRUCTOR_PERMISSION_MODIFY_STUDENT)) { %>
-                                        disabled="disabled"
-                                    <% } %>
-                            >
-                            <form method="post" action="<%=Const.ActionURIs.INSTRUCTOR_COURSE_STUDENT_LIST_DOWNLOAD%>" style="display:inline;">
-                                <input id="button_download" type="submit" class="btn btn-primary"
-                                        name="<%=Const.ParamsNames.FEEDBACK_RESULTS_UPLOADDOWNLOADBUTTON%>"
-                                        value=" Download Student List ">
-                                <input type="hidden" name="<%=Const.ParamsNames.USER_ID%>" value="<%=data.account.googleId%>">
-                                <input type="hidden" name="<%=Const.ParamsNames.COURSE_ID%>" value="<%=data.courseDetails.course.id%>">
-                            </form>
-
-                            <div>
-                                <span class="help-block">
-                                    Non-English characters not displayed properly in the downloaded file?
-                                    <span class="btn-link" data-toggle="modal" data-target="#studentTableWindow" onclick="submitFormAjax()">
-                                        click here
-                                    </span>
-                                </span>
-                            </div>
-                        
-                            <form id="csvToHtmlForm">
-                                <input type="hidden" name="<%=Const.ParamsNames.COURSE_ID%>" value="<%=data.courseDetails.course.id%>">
-                                <input type="hidden" name="<%=Const.ParamsNames.USER_ID%>" value="<%=data.account.googleId%>">
-                                <input type="hidden" name="<%=Const.ParamsNames.CSV_TO_HTML_TABLE_NEEDED%>" value=true>
-                            </form>
-                        
-                            <div class="modal fade" id="studentTableWindow">
-                                <div class="modal-dialog modal-lg">
-                                    <div class="modal-content">
-                                        <div class="modal-header">       
-                                            <span class="pull-left help-block">
-                                                Tips: After Selecting the table, <kbd>Ctrl + C</kbd> to COPY and <kbd>Ctrl + V</kbd> to PASTE to your Excel Workbook.
-                                            </span>
-                                            
-                                            <button type="button" class="btn btn-default" data-dismiss="modal">
-                                                Close
-                                            </button>
-                                            
-                                            <button type="button" class="btn btn-primary" onclick="selectElementContents( document.getElementById('detailsTable') );">
-                                                Select Table
-                                            </button>                                
-                                        </div>
-                                        
-                                        <div class="modal-body">
-                                            <div class="table-responsive">
-                                                <div id="detailsTable"></div>
-                                                <br>                                    
-                                                
-                                                <div id="ajaxStatus"></div>
-                                            </div>
-                                        </div>
-                                    </div>
-                                    <!-- /.modal-content -->
-                                </div>
-                                <!-- /.modal-dialog -->
-                            </div>
-                            <!-- /.modal -->
-                        </div>
-                    </div>
-                <% } %>
-            </div>
-        </div>
-        
-        <div id="commentArea" class="well well-plain" style="display: none;">
-            <form method="post" action="<%=Const.ActionURIs.INSTRUCTOR_STUDENT_COMMENT_ADD%>" name="form_commentadd">
-                <div class="form-group form-inline">
-                    <label style="margin-right: 24px;">Recipient:</label> 
-                    
-                    <select id="comment_recipient_select" class="form-control" disabled="disabled">
-                        <option value="<%=CommentParticipantType.COURSE%>" selected>The whole class</option>
-                    </select>
-                    
-                    <a id="visibility-options-trigger" class="btn btn-sm btn-info pull-right">
-                        <span class="glyphicon glyphicon-eye-close"></span>
-                        Show Visibility Options
-                    </a>
-                </div>
-                
-                <p class="form-group text-muted">
-                    The default visibility for your comment is private. You may change it using the ‘show visibility options’ button above.
-                </p>
-                
-                <div id="visibility-options" class="panel panel-default" style="display: none;">
-                    <div class="panel-heading">Visibility Options</div>
-                    <table class="table text-center" style="background: #fff;">
-                        <tbody>
-                            <tr>
-                                <th class="text-center">User/Group</th>
-                                <th class="text-center">Can see your comment</th>
-                                <th class="text-center">Can see giver's name</th>
-                                <th class="text-center">Can see recipient's name</th>
-                            </tr>
-                            
-                            <tr id="recipient-course">
-                                <td class="text-left">
-                                    <div data-toggle="tooltip" data-placement="top" title="" data-original-title="Control what students in this course can view">
-                                        Students in this course
-                                    </div>
-                                </td>
-                                <td>
-                                    <input class="visibilityCheckbox answerCheckbox" type="checkbox" value="<%=CommentParticipantType.COURSE%>">
-                                </td>
-                                <td>
-                                    <input class="visibilityCheckbox giverCheckbox" type="checkbox" value="<%=CommentParticipantType.COURSE%>">
-                                </td>
-                                <td>
-                                    <input class="visibilityCheckbox recipientCheckbox" type="checkbox" value="<%=CommentParticipantType.COURSE%>" disabled="disabled">
-                                </td>
-                            </tr>
-                            <tr>
-                                <td class="text-left">
-                                    <div data-toggle="tooltip" data-placement="top" title="" data-original-title="Control what instructors can view">
-                                        Instructors
-                                    </div>
-                                </td>
-                                <td>
-                                    <input class="visibilityCheckbox answerCheckbox" type="checkbox" value="<%=CommentParticipantType.INSTRUCTOR%>">
-                                </td>
-                                <td>
-                                    <input class="visibilityCheckbox giverCheckbox" type="checkbox" value="<%=CommentParticipantType.INSTRUCTOR%>">
-                                </td>
-                                <td>
-                                    <input class="visibilityCheckbox recipientCheckbox" type="checkbox" value="<%=CommentParticipantType.INSTRUCTOR%>">
-                                </td>
-                            </tr>
-                        </tbody>
-                    </table>
-                </div>
-                <textarea class="form-control" rows="6" placeholder="Enter your comment here ..." style="margin-bottom: 15px;"
-                        name=<%=Const.ParamsNames.COMMENT_TEXT%> id="commentText"></textarea>
-                <div style="text-align: center;">
-                    <input type="submit" class="btn btn-primary" id="button_save_comment" value="Save"> 
-                    <input type="button" class="btn btn-default" id="button_cancel_comment" value="Cancel">
-                    <input type="hidden" name=<%=Const.ParamsNames.COURSE_ID%> value="<%=data.courseDetails.course.id%>">
-                    <input type="hidden" name=<%=Const.ParamsNames.RECIPIENT_TYPE%> value="<%=CommentParticipantType.COURSE%>">
-                    <input type="hidden" name=<%=Const.ParamsNames.RECIPIENTS%> value="<%=data.courseDetails.course.id%>">
-                    <input type="hidden" name=<%=Const.ParamsNames.COMMENTS_SHOWCOMMENTSTO%> value="">
-                    <input type="hidden" name=<%=Const.ParamsNames.COMMENTS_SHOWGIVERTO%> value="">
-                    <input type="hidden" name=<%=Const.ParamsNames.COMMENTS_SHOWRECIPIENTTO%> value="">
-                    <input type="hidden" name="<%=Const.ParamsNames.USER_ID%>" value="<%=data.account.googleId%>">
-                    <input type="hidden" name="<%=Const.ParamsNames.FROM_COURSE_DETAILS_PAGE%>" value="true">
-                </div>
-            </form>
-        </div>
-        <br>
-        
-        <jsp:include page="<%=Const.ViewURIs.STATUS_MESSAGE%>" />
-        <br>
-
-        <table class="table table-bordered table-striped">
-            <thead class="fill-primary">
-                <tr>
-                    <%  int sortIdx = 1;
-                        boolean hasSection = data.courseDetails.stats.sectionsTotal != 0;
-                        if (hasSection) { %>
-                        <th onclick="toggleSort(this, <%= sortIdx++ %>);" id="button_sortstudentsection" class="button-sort-none">
-                            Section<span class="icon-sort unsorted"></span>
-                        </th>
-                    <% } %>
-                    <th onclick="toggleSort(this, <%=sortIdx++%>);" id="button_sortstudentteam" class="button-sort-none">
-                        Team<span class="icon-sort unsorted"></span>
-                    </th>
-                    <th onclick="toggleSort(this, <%=sortIdx++%>);" id="button_sortstudentname" class="button-sort-none">
-                        Student Name<span class="icon-sort unsorted"></span>
-                    </th>
-                    <th onclick="toggleSort(this, <%=sortIdx++%>);" id="button_sortstudentstatus" class="button-sort-none">
-                        Status<span class="icon-sort unsorted"></span>
-                    </th>
-                    <th class="align-center no-print">
-                        Action(s)
-                    </th>
-                </tr>
-            </thead>
-            <%  int idx = -1;
-                for (StudentAttributes student : data.students) {
-                    idx++;
-            %>
-                    <tr class="student_row" id="student<%=idx%>">
-                        <%  if (hasSection) { %>
-                            <td id="<%=Const.ParamsNames.SECTION_NAME%>"><%=sanitizeForHtml(student.section)%></td>
-                        <%  } %>
-                        <td id="<%=Const.ParamsNames.TEAM_NAME%>"><%=sanitizeForHtml(student.team)%></td>
-                        <td id="<%=Const.ParamsNames.STUDENT_NAME%>"><%=sanitizeForHtml(student.name)%></td>
-                        <td class="align-center"><%=data.getStudentStatus(student)%></td>
-                        <td class="align-center no-print">
-                            <a class="btn btn-default btn-xs" href="<%=data.getCourseStudentDetailsLink(student)%>" data-toggle="tooltip" data-placement="top" title="<%=Const.Tooltips.COURSE_STUDENT_DETAILS%>" 
-                                    <% if (!data.currentInstructor.isAllowedForPrivilege(student.section, Const.ParamsNames.INSTRUCTOR_PERMISSION_VIEW_STUDENT_IN_SECTIONS)) { %>
-                                        disabled="disabled"
-                                    <% } %> >
-                                View
-                            </a>
-                            
-                            <a class="btn btn-default btn-xs" href="<%=data.getCourseStudentEditLink(student)%>" data-toggle="tooltip" data-placement="top" title="<%=Const.Tooltips.COURSE_STUDENT_EDIT%>"
-                                    <% if (!data.currentInstructor.isAllowedForPrivilege(Const.ParamsNames.INSTRUCTOR_PERMISSION_MODIFY_STUDENT)) { %>
-                                        disabled="disabled"
-                                    <% } %> >
-                                Edit
-                            </a>
-                            
-                            <%  if (data.getStudentStatus(student).equals(Const.STUDENT_COURSE_STATUS_YET_TO_JOIN)) { %>
-                                <a class="btn btn-default btn-xs" href="<%=data.getCourseStudentRemindLink(student)%>"
-                                        onclick="return toggleSendRegistrationKey()"
-                                        data-toggle="tooltip" data-placement="top" title="<%=Const.Tooltips.COURSE_STUDENT_REMIND%>"
-                                        <% if (!data.currentInstructor.isAllowedForPrivilege(Const.ParamsNames.INSTRUCTOR_PERMISSION_MODIFY_STUDENT)) { %>
-                                            disabled="disabled"
-                                        <% } %> >
-                                    Send Invite
-                                </a>
-                            <% } %>
-                            
-                            <a class="btn btn-default btn-xs" href="<%=data.getCourseStudentDeleteLink(student)%>"
-                                    onclick="return toggleDeleteStudentConfirmation('<%=sanitizeForJs(student.course)%>','<%=sanitizeForJs(student.name)%>')"
-                                    data-toggle="tooltip" data-placement="top" title="<%=Const.Tooltips.COURSE_STUDENT_DELETE%>"
-                                    <% if (!data.currentInstructor.isAllowedForPrivilege(Const.ParamsNames.INSTRUCTOR_PERMISSION_MODIFY_STUDENT)) { %>
-                                        disabled="disabled"
-                                    <% } %> >
-                                Delete
-                            </a>
-                            
-                            <a class="btn btn-default btn-xs" href="<%=data.getStudentRecordsLink(student)%>" data-toggle="tooltip" data-placement="top" title="<%=Const.Tooltips.COURSE_STUDENT_RECORDS%>" > 
-                                All Records
-                            </a>
-                            
-                            <div class="btn-group">
-                                <a class="btn btn-default btn-xs cursor-default" href="javascript:;"
-                                        data-toggle="tooltip" data-placement="top" title="<%=Const.Tooltips.COURSE_STUDENT_COMMENT%>"
-                                        <% if (!data.currentInstructor.isAllowedForPrivilege(student.section, Const.ParamsNames.INSTRUCTOR_PERMISSION_GIVE_COMMENT_IN_SECTIONS)) { %>
-                                            disabled="disabled"
-                                        <% } %> > 
-                                    Add Comment
-                                </a>
-
-                                <a href="javascript:;" class="btn btn-default btn-xs dropdown-toggle" data-toggle="dropdown"
-                                        <% if (!data.currentInstructor.isAllowedForPrivilege(student.section, Const.ParamsNames.INSTRUCTOR_PERMISSION_GIVE_COMMENT_IN_SECTIONS)) { %>
-                                            disabled="disabled"
-                                        <% } %> >
-                                    <span class="caret"></span>
-                                    <span class="sr-only">Add comments</span>
-                                </a>
-                                
-                                <ul class="dropdown-menu" role="menu" aria-labelledby="dLabel" style="text-align:left;">
-                                    <li role="presentation">
-                                        <a class="t_student_details_tostudent-c<%=data.courseDetails.course.id %>.<%=idx%>" role="menuitem" tabindex="-1" 
-                                                href="<%=data.getCourseStudentDetailsLink(student) + "&" + Const.ParamsNames.SHOW_COMMENT_BOX + "=student"%>">
-                                            To student: <%=sanitizeForHtml(student.name)%>
-                                        </a>
-                                    </li>
-                                    
-                                    <li role="presentation">
-                                        <a class="t_student_details_toteam-c<%=data.courseDetails.course.id %>.<%=idx%>" role="menuitem" tabindex="-1" 
-                                                href="<%=data.getCourseStudentDetailsLink(student) + "&" + Const.ParamsNames.SHOW_COMMENT_BOX + "=team"%>">
-                                            To team: <%=sanitizeForHtml(student.team)%>
-                                        </a>
-                                    </li>
-                                    
-                                    <% if (student.section != null && !student.section.equals("None")) { %>
-                                        <li role="presentation">
-                                            <a class="t_student_details_tosection-c<%=data.courseDetails.course.id %>.<%=idx%>" role="menuitem" tabindex="-1" 
-                                                    href="<%=data.getCourseStudentDetailsLink(student) + "&" + Const.ParamsNames.SHOW_COMMENT_BOX + "=section"%>">
-                                                To section: <%=sanitizeForHtml(student.section)%></a>
-                                        </li>
-                                    <% } %>
-                                </ul>
-                            </div>
-                        </td>
-                    </tr>
-                <%  if (idx % 10 == 0) {
-                        out.flush();
-                    } %>
-            <%  } %>
-        </table>
-        <br>
-        <br>
-        <br>
-            
-    </div>
-    <jsp:include page="<%=Const.ViewURIs.FOOTER%>" />
-</body>
-</html>
-=======
 </c:set>
 
 <ti:instructorPage pageTitle="TEAMMATES - Instructor" bodyTitle="Course Details" jsIncludes="${jsIncludes}">
@@ -387,5 +25,4 @@
     <br>
     <br>
     <br>
-</ti:instructorPage>
->>>>>>> 3ecb2e30
+</ti:instructorPage>