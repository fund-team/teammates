--- conflicted
+++ resolved
@@ -84,9 +84,6 @@
                 </div>
                 <div class="panel-collapse collapse <%= showAll && !shouldCollapsed ? "in" : "" %>">
                 <div class="panel-body padding-0" id="questionBody-<%=questionIndex%>">
-<<<<<<< HEAD
-                    <% if(showAll) { %>                
-=======
                     <%
                         if(responseEntries.getValue().size() == 0){
                     %>
@@ -97,7 +94,6 @@
                         }
                         if(showAll && responseEntries.getValue().size() > 0) {
                     %>                
->>>>>>> 7a17ad72
                     <div class="resultStatistics">
                         <%=questionDetails.getQuestionResultStatisticsHtml(responseEntries.getValue(), question, data.account, data.bundle, "question")%>
                     </div>
