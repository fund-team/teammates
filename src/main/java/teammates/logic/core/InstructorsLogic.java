package teammates.logic.core;

import java.util.ArrayList;
import java.util.List;
import java.util.logging.Logger;

import javax.mail.internet.MimeMessage;

import teammates.common.datatransfer.CourseAttributes;
import teammates.common.datatransfer.InstructorAttributes;
import teammates.common.datatransfer.InstructorSearchResultBundle;
import teammates.common.exception.EntityAlreadyExistsException;
import teammates.common.exception.EntityDoesNotExistException;
import teammates.common.exception.InvalidParametersException;
import teammates.common.util.Assumption;
import teammates.common.util.FieldValidator;
import teammates.common.util.Utils;
import teammates.storage.api.InstructorsDb;


/**
 * Handles  operations related to instructor roles.
 */
public class InstructorsLogic {
    //The API of this class doesn't have header comments because it sits behind
    //  the API of the logic class. Those who use this class is expected to be
    //  familiar with the its code and Logic's code. Hence, no need for header 
    //  comments.
    
    public static final String ERROR_NO_INSTRUCTOR_LINES = "Course must have at lease one instructor\n";
    
    private static final InstructorsDb instructorsDb = new InstructorsDb();
    private static final AccountsLogic accountsLogic = AccountsLogic.inst();
    private static final CoursesLogic coursesLogic = CoursesLogic.inst();
    private static final CommentsLogic commentsLogic = CommentsLogic.inst();
    private static final FeedbackSessionsLogic fsLogic = FeedbackSessionsLogic.inst();
    
    private static Logger log = Utils.getLogger();
    
    private static InstructorsLogic instance = null;
    
    public static InstructorsLogic inst() {
        if (instance == null) {
            instance = new InstructorsLogic();
        }
        return instance;
    }
    
    /* ====================================
     * methods related to google search API
     * ====================================
     */
    
    public void putDocument(InstructorAttributes instructor){
        instructorsDb.putDocument(instructor);
    }
    
    public void deleteDocument(InstructorAttributes instructor){
        instructorsDb.deleteDocument(instructor);
    }
    
    /**
     * This method should be used by admin only since the searching does not restrict the 
     * visibility according to the logged-in user's google ID. This is used by admin to
     * search instructors in the whole system.
     * @param queryString
     * @param cursorString
     * @return null if no result found
     */
    public InstructorSearchResultBundle searchInstructorsInWholeSystem(String queryString, String cursorString){
        return instructorsDb.searchInstructorsInWholeSystem(queryString, cursorString);
    } 
    
    /* ====================================
     * ====================================
     */
    
    public InstructorAttributes createInstructor(InstructorAttributes instructorToAdd)
            throws InvalidParametersException, EntityAlreadyExistsException {
        
        Assumption.assertNotNull("Supplied parameter was null", instructorToAdd);
        
        log.info("going to create instructor :\n"+instructorToAdd.toString());
        
        return instructorsDb.createInstructor(instructorToAdd);
    }
    
    
    public void setArchiveStatusOfInstructor(String googleId, String courseId, boolean archiveStatus) 
           throws InvalidParametersException, EntityDoesNotExistException{
        
        InstructorAttributes instructor = instructorsDb.getInstructorForGoogleId(courseId, googleId);
        instructor.isArchived = archiveStatus;
        instructorsDb.updateInstructorByGoogleId(instructor);
    }
    
    public InstructorAttributes getInstructorForEmail(String courseId, String email) {
        
        return instructorsDb.getInstructorForEmail(courseId, email);
    }

    public InstructorAttributes getInstructorForGoogleId(String courseId, String googleId) {
        
        return instructorsDb.getInstructorForGoogleId(courseId, googleId);
    }
    
    public InstructorAttributes getInstructorForRegistrationKey(String encryptedKey) {
        
        return instructorsDb.getInstructorForRegistrationKey(encryptedKey);
    }

    public List<InstructorAttributes> getInstructorsForCourse(String courseId) {
        
        return instructorsDb.getInstructorsForCourse(courseId);
    }
    
    public List<InstructorAttributes> getInstructorsForGoogleId(String googleId) {
        
        return getInstructorsForGoogleId(googleId, false);
    }

    public List<InstructorAttributes> getInstructorsForGoogleId(String googleId, boolean omitArchived) {
        
        return instructorsDb.getInstructorsForGoogleId(googleId, omitArchived);
    }
    
    public String getKeyForInstructor(String courseId, String email)
            throws EntityDoesNotExistException {
        
        verifyIsEmailOfInstructorOfCourse(email, courseId);
        
        InstructorAttributes instructor = getInstructorForEmail(courseId, email);
    
        return instructor.key;
    }
    
    public List<InstructorAttributes> getInstructorsForEmail(String email) {
        
        return instructorsDb.getInstructorsForEmail(email);
    }

    /**
     * @deprecated Not scalable. Use only for admin features.
     */
    @Deprecated 
    public List<InstructorAttributes> getAllInstructors() {
        
        return instructorsDb.getAllInstructors();
    }


    public boolean isGoogleIdOfInstructorOfCourse(String instructorId, String courseId) {
        
        return instructorsDb.getInstructorForGoogleId(courseId, instructorId) != null;
    }
    
    public boolean isEmailOfInstructorOfCourse(String instructorEmail, String courseId) {
       
        return instructorsDb.getInstructorForEmail(courseId, instructorEmail) != null;
    }
    
    public boolean isNewInstructor(String googleId) {
        List<InstructorAttributes> instructorList = getInstructorsForGoogleId(googleId);
        
        if (instructorList.isEmpty()) {
            return true;
        } else if (instructorList.size() == 1 &&
                coursesLogic.isSampleCourse(instructorList.get(0).courseId)){
            return true;
        } else {
            return false;
        }
    }
    
    public void verifyInstructorExists(String instructorId)
            throws EntityDoesNotExistException {
        
        if (!accountsLogic.isAccountAnInstructor(instructorId)) {
            throw new EntityDoesNotExistException("Instructor does not exist :"
                    + instructorId);
        }
    }
    
    public void verifyIsGoogleIdOfInstructorOfCourse(String instructorId, String courseId)
            throws EntityDoesNotExistException {
        
        if (!isGoogleIdOfInstructorOfCourse(instructorId, courseId)) {
            throw new EntityDoesNotExistException("Instructor " + instructorId
                    + " does not belong to course " + courseId);
        }
    }
    
    public void verifyIsEmailOfInstructorOfCourse(String instructorEmail, String courseId)
            throws EntityDoesNotExistException {
        
        if (!isEmailOfInstructorOfCourse(instructorEmail, courseId)) {
            throw new EntityDoesNotExistException("Instructor " + instructorEmail
                    + " does not belong to course " + courseId);
        }
    }

    /**
     * Update the name and email address of an instructor with the specific Google ID.
     * @param googleId
     * @param instructor InstructorAttributes object containing the details to be updated
     * @throws InvalidParametersException
     * @throws EntityDoesNotExistException 
     */
    public void updateInstructorByGoogleId(String googleId, InstructorAttributes instructor) 
            throws InvalidParametersException, EntityDoesNotExistException {

        // TODO: either refactor this to constant or just remove it. check not null should be in db
        Assumption.assertNotNull("Supplied parameter was null", instructor);

        coursesLogic.verifyCourseIsPresent(instructor.courseId);
        verifyInstructorInDbAndCascadeEmailChange(googleId, instructor);
        checkForUpdatingRespondants(instructor);
        
        instructorsDb.updateInstructorByGoogleId(instructor);
    }
    
    private void checkForUpdatingRespondants(InstructorAttributes instructor) 
            throws InvalidParametersException, EntityDoesNotExistException {

        InstructorAttributes currentInstructor = getInstructorForGoogleId(instructor.courseId, instructor.googleId);
        if(!currentInstructor.email.equals(instructor.email)){
            fsLogic.updateRespondantsForInstructor(currentInstructor.email, instructor.email, instructor.courseId);            
        }
    }

    private void verifyInstructorInDbAndCascadeEmailChange(String googleId,
            InstructorAttributes instructor) throws EntityDoesNotExistException {
        InstructorAttributes instructorInDb = instructorsDb.getInstructorForGoogleId(instructor.courseId, googleId);
        if (instructorInDb == null) {
            throw new EntityDoesNotExistException("Instructor " + googleId
                    + " does not belong to course " + instructor.courseId);
        }
        // cascade comments
        if (!instructorInDb.email.equals(instructor.email)) {
            commentsLogic.updateInstructorEmail(instructor.courseId, instructorInDb.email, instructor.email);
            FeedbackResponseCommentsLogic.inst().updateFeedbackResponseCommentsGiverEmail(
                    instructor.courseId, instructorInDb.email, instructor.email);
        }
    }
    
    /**
     * Update the Google ID and name of an instructor with the specific email.
     * @param email
     * @param instructor InstructorAttributes object containing the details to be updated
     * @throws InvalidParametersException
     * @throws EntityDoesNotExistException 
     */
    public void updateInstructorByEmail(String email, InstructorAttributes instructor) 
            throws InvalidParametersException, EntityDoesNotExistException {
        
        Assumption.assertNotNull("Supplied parameter was null", instructor);

        coursesLogic.verifyCourseIsPresent(instructor.courseId);        
        verifyIsEmailOfInstructorOfCourse(email, instructor.courseId);
        
        instructorsDb.updateInstructorByEmail(instructor);
    }
    
    /**
     * Sends a registration email to the instructor
     * Vulnerable to eventual consistency
     */
    public MimeMessage sendRegistrationInviteToInstructor(String courseId, String instructorEmail) 
            throws EntityDoesNotExistException {
        
        CourseAttributes course = coursesLogic.getCourse(courseId);
        if (course == null) {
            throw new EntityDoesNotExistException(
                    "Course does not exist [" + courseId + "], trying to send invite email to student [" + instructorEmail + "]");
        }
        
        InstructorAttributes instructorData = getInstructorForEmail(courseId, instructorEmail);
        if (instructorData == null) {
            throw new EntityDoesNotExistException(
                    "Instructor [" + instructorEmail + "] does not exist in course [" + courseId + "]");
        }

        Emails emailMgr = new Emails();
        try {
            MimeMessage email = emailMgr.generateInstructorCourseJoinEmail(course, instructorData);
            emailMgr.sendEmailWithLogging(email);
            
            return email;
        } catch (Exception e) {
            throw new RuntimeException("Unexpected error while sending email", e);
        }
        
    }
    
    /**
     * Sends a registration email using the instructor attributes provided instead of retrieving the instructor
     * object from the datastore
     * @param courseId
     * @param instructor InstructorAttributes object containing the details of the instructor
     * @throws InvalidParametersException
     * @throws EntityDoesNotExistException 
     */
    public MimeMessage sendRegistrationInviteToInstructor(String courseId, InstructorAttributes instructor) 
            throws EntityDoesNotExistException {
        
        CourseAttributes course = coursesLogic.getCourse(courseId);
        if (course == null) {
            throw new EntityDoesNotExistException(
                    "Course does not exist [" + courseId + "], trying to send invite email to student [" + instructor.email + "]");
        }

        Emails emailMgr = new Emails();
        try {
            MimeMessage email = emailMgr.generateInstructorCourseJoinEmail(course, instructor);
            emailMgr.sendEmailWithLogging(email);
            
            return email;
        } catch (Exception e) {
            throw new RuntimeException("Unexpected error while sending email", e);
        }
        
    }
    
    @SuppressWarnings("deprecation")
    public String sendJoinLinkToNewInstructor(InstructorAttributes instructor, String shortName, String institute) 
           throws EntityDoesNotExistException {
        
        String joinLink = "";
        Emails emailMgr = new Emails();

        try {
            MimeMessage email = emailMgr.generateNewInstructorAccountJoinEmail(instructor, shortName, institute);
            emailMgr.sendEmailWithLogging(email);
            joinLink = emailMgr.generateNewInstructorAccountJoinLink(instructor, institute);

        } catch (Exception e) {
            throw new RuntimeException("Unexpected error while sending email", e);
        }
        
        return joinLink;
    }
    
    
    public List<String> getInvalidityInfoForNewInstructorData(String shortName, String name, String institute, String email) {
        
        FieldValidator validator = new FieldValidator();
        List<String> errors = new ArrayList<String>();
        String error;
        
<<<<<<< HEAD
        error= validator.getInvalidityInfoForPersonName(shortName);
        if(!error.isEmpty()) { errors.add(error); }
        
        error= validator.getInvalidityInfoForPersonName(name);
=======
        error = validator.getInvalidityInfo(FieldValidator.FieldType.PERSON_NAME, shortName);
        if(!error.isEmpty()) { errors.add(error); }
        
        error = validator.getInvalidityInfo(FieldValidator.FieldType.PERSON_NAME, name);
>>>>>>> ce0ae4b7
        if(!error.isEmpty()) { errors.add(error); }
        
        error = validator.getInvalidityInfo(FieldValidator.FieldType.EMAIL, email);
        if(!error.isEmpty()) { errors.add(error); }
        
<<<<<<< HEAD
        error= validator.getInvalidityInfoForInstituteName(institute);
=======
        error = validator.getInvalidityInfo(FieldValidator.FieldType.INSTITUTE_NAME, institute);
>>>>>>> ce0ae4b7
        if(!error.isEmpty()) { errors.add(error); }
        
        //No validation for isInstructor and createdAt fields.
        return errors;
    }
    
    public void deleteInstructorCascade(String courseId, String email) {
        commentsLogic.deleteCommentsForInstructor(courseId, email);
        fsLogic.deleteInstructorFromRespondantsList(getInstructorForEmail(courseId, email));
        instructorsDb.deleteInstructor(courseId, email);
    }

    public void deleteInstructorsForGoogleIdAndCascade(String googleId) {
        List<InstructorAttributes> instructors = instructorsDb.getInstructorsForGoogleId(googleId, false);
        
        //Cascade delete instructors
        for (InstructorAttributes instructor : instructors) {
            deleteInstructorCascade(instructor.courseId, instructor.email);
        }
    }

    // this method is only being used in course logic. cascade to comments is therefore not necessary
    // as it it taken care of when deleting course
    public void deleteInstructorsForCourse(String courseId) {
        
        instructorsDb.deleteInstructorsForCourse(courseId);
    }

}<|MERGE_RESOLUTION|>--- conflicted
+++ resolved
@@ -347,27 +347,16 @@
         List<String> errors = new ArrayList<String>();
         String error;
         
-<<<<<<< HEAD
-        error= validator.getInvalidityInfoForPersonName(shortName);
+        error = validator.getInvalidityInfoForPersonName(shortName);
         if(!error.isEmpty()) { errors.add(error); }
         
-        error= validator.getInvalidityInfoForPersonName(name);
-=======
-        error = validator.getInvalidityInfo(FieldValidator.FieldType.PERSON_NAME, shortName);
-        if(!error.isEmpty()) { errors.add(error); }
-        
-        error = validator.getInvalidityInfo(FieldValidator.FieldType.PERSON_NAME, name);
->>>>>>> ce0ae4b7
+        error = validator.getInvalidityInfoForPersonName(name);
         if(!error.isEmpty()) { errors.add(error); }
         
         error = validator.getInvalidityInfo(FieldValidator.FieldType.EMAIL, email);
         if(!error.isEmpty()) { errors.add(error); }
         
-<<<<<<< HEAD
-        error= validator.getInvalidityInfoForInstituteName(institute);
-=======
-        error = validator.getInvalidityInfo(FieldValidator.FieldType.INSTITUTE_NAME, institute);
->>>>>>> ce0ae4b7
+        error = validator.getInvalidityInfoForInstituteName(institute);
         if(!error.isEmpty()) { errors.add(error); }
         
         //No validation for isInstructor and createdAt fields.
