package teammates.logic.core;

import java.io.IOException;
import java.io.UnsupportedEncodingException;
import java.util.ArrayList;
import java.util.HashMap;
import java.util.List;
import java.util.Map;
import java.util.Properties;
import java.util.Set;
import java.util.logging.Logger;

import javax.mail.Address;
import javax.mail.Message;
import javax.mail.MessagingException;
import javax.mail.Session;
import javax.mail.Transport;
import javax.mail.internet.AddressException;
import javax.mail.internet.InternetAddress;
import javax.mail.internet.MimeMessage;

import teammates.common.datatransfer.CourseAttributes;
import teammates.common.datatransfer.EvaluationAttributes;
import teammates.common.datatransfer.FeedbackSessionAttributes;
import teammates.common.datatransfer.InstructorAttributes;
import teammates.common.datatransfer.StudentAttributes;
import teammates.common.exception.EntityDoesNotExistException;
import teammates.common.exception.TeammatesException;
import teammates.common.util.Config;
import teammates.common.util.Const;
import teammates.common.util.Const.ParamsNames;
import teammates.common.util.Const.SystemParams;
import teammates.common.util.StringHelper;
import teammates.common.util.EmailTemplates;
import teammates.common.util.TimeHelper;
import teammates.common.util.Url;
import teammates.common.util.Utils;

/**
 * Handles operations related to sending e-mails.
 */
public class Emails {
    //TODO: methods in this class throw too many exceptions. Reduce using a wrapper exception?
    private static Logger log = Utils.getLogger();

    public static final String SUBJECT_PREFIX_STUDENT_EVALUATION_OPENING = "TEAMMATES: Peer evaluation now open";
    public static final String SUBJECT_PREFIX_STUDENT_EVALUATION_REMINDER = "TEAMMATES: Peer evaluation reminder";
    public static final String SUBJECT_PREFIX_STUDENT_EVALUATION_CLOSING = "TEAMMATES: Peer evaluation closing soon";
    public static final String SUBJECT_PREFIX_STUDENT_EVALUATION_PUBLISHED = "TEAMMATES: Peer evaluation published";
    public static final String SUBJECT_PREFIX_FEEDBACK_SESSION_OPENING = "TEAMMATES: Feedback session now open";
    public static final String SUBJECT_PREFIX_FEEDBACK_SESSION_REMINDER = "TEAMMATES: Feedback session reminder";
    public static final String SUBJECT_PREFIX_FEEDBACK_SESSION_CLOSING = "TEAMMATES: Feedback session closing soon";
    public static final String SUBJECT_PREFIX_FEEDBACK_SESSION_PUBLISHED = "TEAMMATES: Feedback session results published";
    public static final String SUBJECT_PREFIX_PENDING_COMMENTS_CLEARED = "TEAMMATES: You have new comments";
    public static final String SUBJECT_PREFIX_STUDENT_COURSE_JOIN = "TEAMMATES: Invitation to join course";
    public static final String SUBJECT_PREFIX_STUDENT_COURSE_REJOIN_AFTER_GOOGLE_ID_RESET = "TEAMMATES: Your account has been reset for course";
    public static final String SUBJECT_PREFIX_INSTRUCTOR_COURSE_JOIN = "TEAMMATES: Invitation to join course as an instructor";
    public static final String SUBJECT_PREFIX_ADMIN_SYSTEM_ERROR = "TEAMMATES (%s): New System Exception: %s";
    public static final String SUBJECT_PREFIX_NEW_INSTRUCTOR_ACCOUNT = "TEAMMATES: Welcome to TEAMMATES!";
            
    public static enum EmailType {
        EVAL_CLOSING,
        EVAL_OPENING,
        FEEDBACK_CLOSING,
        FEEDBACK_OPENING,
        FEEDBACK_PUBLISHED,
        PENDING_COMMENT_CLEARED
    };
    
    private String senderEmail;
    private String senderName;
    private String replyTo;

    public Emails() {
        senderEmail = "Admin@" + Config.inst().getAppId() + ".appspotmail.com";
        senderName = "TEAMMATES Admin";
        replyTo = "teammates@comp.nus.edu.sg";
    }

    public static String getEmailInfo(MimeMessage message)
            throws MessagingException {
        StringBuilder messageInfo = new StringBuilder();
        messageInfo.append("[Email sent]");
        messageInfo
                .append("to="
                        + message.getRecipients(Message.RecipientType.TO)[0]
                                .toString());
        messageInfo.append("|from=" + message.getFrom()[0].toString());
        messageInfo.append("|subject=" + message.getSubject());
        return messageInfo.toString();
    }

    public void addEvaluationReminderToEmailsQueue(EvaluationAttributes evaluation,
            EmailType typeOfEmail) {
        
        HashMap<String, String> paramMap = new HashMap<String, String>();
        paramMap.put(ParamsNames.EMAIL_EVAL, evaluation.name);
        paramMap.put(ParamsNames.EMAIL_COURSE, evaluation.courseId);
        paramMap.put(ParamsNames.EMAIL_TYPE, typeOfEmail.toString());
        
        TaskQueuesLogic taskQueueLogic = TaskQueuesLogic.inst();
        taskQueueLogic.createAndAddTask(SystemParams.EMAIL_TASK_QUEUE,
                Const.ActionURIs.EMAIL_WORKER, paramMap);
    }
    
    public void addFeedbackSessionReminderToEmailsQueue(FeedbackSessionAttributes feedback,
            EmailType typeOfEmail) {
        
        HashMap<String, String> paramMap = new HashMap<String, String>();
        paramMap.put(ParamsNames.EMAIL_FEEDBACK, feedback.feedbackSessionName);
        paramMap.put(ParamsNames.EMAIL_COURSE, feedback.courseId);
        paramMap.put(ParamsNames.EMAIL_TYPE, typeOfEmail.toString());
        
        TaskQueuesLogic taskQueueLogic = TaskQueuesLogic.inst();
        taskQueueLogic.createAndAddTask(SystemParams.EMAIL_TASK_QUEUE,
                Const.ActionURIs.EMAIL_WORKER, paramMap);
    }
    
    public void addCommentReminderToEmailsQueue(String courseId, EmailType typeOfEmail) {
        
        HashMap<String, String> paramMap = new HashMap<String, String>();
        paramMap.put(ParamsNames.EMAIL_COURSE, courseId);
        paramMap.put(ParamsNames.EMAIL_TYPE, typeOfEmail.toString());
        
        TaskQueuesLogic taskQueueLogic = TaskQueuesLogic.inst();
        taskQueueLogic.createAndAddTask(SystemParams.EMAIL_TASK_QUEUE,
                Const.ActionURIs.EMAIL_WORKER, paramMap);
    }
    
    public List<MimeMessage> generateEvaluationOpeningEmails(
            CourseAttributes course,
            EvaluationAttributes evaluation, 
            List<StudentAttributes> students,
            List<InstructorAttributes> instructors)
                    throws MessagingException, IOException {

        String template = EmailTemplates.USER_EVALUATION_;
        List<MimeMessage> emails = generateEvaluationEmailBases(course,
                evaluation, students, instructors, template);
        for (MimeMessage email : emails) {
            email.setSubject(email.getSubject().replace("${subjectPrefix}",
                    SUBJECT_PREFIX_STUDENT_EVALUATION_OPENING));
            email.setContent(
                    email.getContent().toString()
                            .replace("${status}", "is now open"), "text/html");
        }
        return emails;
    }
    public List<MimeMessage> generateEvaluationOpeningEmailsForEval(
            EvaluationAttributes evaluation) 
                    throws MessagingException, IOException, EntityDoesNotExistException {
        StudentsLogic studentsLogic = StudentsLogic.inst();
        CoursesLogic coursesLogic = CoursesLogic.inst();
        InstructorsLogic instructorsLogic = InstructorsLogic.inst();

        CourseAttributes course = coursesLogic.getCourse(evaluation.courseId);
        List<StudentAttributes> students = studentsLogic.getStudentsForCourse(evaluation.courseId);
        List<InstructorAttributes> instructors = instructorsLogic.getInstructorsForCourse(evaluation.courseId);
        
        List<MimeMessage> emails = null;
        emails = generateEvaluationOpeningEmails(course, evaluation,
                                                    students, instructors);
        return emails;
    }

    public List<MimeMessage> generateEvaluationReminderEmails(
            CourseAttributes course, 
            EvaluationAttributes evaluation,
            List<StudentAttributes> students,
            List<InstructorAttributes> instructors) 
                    throws MessagingException, IOException {

        String template = EmailTemplates.USER_EVALUATION_;
        List<MimeMessage> emails = generateEvaluationEmailBases(course,
                evaluation, students, instructors, template);
        for (MimeMessage email : emails) {
            email.setSubject(email.getSubject().replace("${subjectPrefix}",
                    SUBJECT_PREFIX_STUDENT_EVALUATION_REMINDER));
            email.setContent(
                    email.getContent()
                            .toString()
                            .replace("${status}",
                                    "is still open for submissions"),
                    "text/html");
        }
        return emails;
    }

    public List<MimeMessage> generateEvaluationClosingEmails(
            CourseAttributes c,
            EvaluationAttributes e, 
            List<StudentAttributes> students, List<InstructorAttributes> instructors)
                    throws MessagingException, IOException {

        String template = EmailTemplates.USER_EVALUATION_;
        List<MimeMessage> emails = generateEvaluationEmailBases(c, e, students,
                instructors, template);
        
        for (MimeMessage email : emails) {
            email.setSubject(email.getSubject().replace("${subjectPrefix}",
                    SUBJECT_PREFIX_STUDENT_EVALUATION_CLOSING));
            email.setContent(
                    email.getContent().toString()
                            .replace("${status}", "is closing soon"),
                    "text/html");
        }
        return emails;
    }
    
    public List<MimeMessage> generateEvaluationClosingEmailsForEval(EvaluationAttributes ed)
                    throws MessagingException, IOException, EntityDoesNotExistException {

        StudentsLogic studentsLogic = StudentsLogic.inst();
        CoursesLogic coursesLogic = CoursesLogic.inst();
        InstructorsLogic instructorsLogic = InstructorsLogic.inst();
        EvaluationsLogic evaluationsLogic = EvaluationsLogic.inst();
        
        List<StudentAttributes> studentDataList = studentsLogic.getStudentsForCourse(ed.courseId);
        List<InstructorAttributes> instructorList = instructorsLogic.getInstructorsForCourse(ed.courseId);
        List<StudentAttributes> studentToRemindList = new ArrayList<StudentAttributes>();
        
        for (StudentAttributes sd : studentDataList) {
            if (!evaluationsLogic.isEvaluationCompletedByStudent(ed, sd.email)) {
                studentToRemindList.add(sd);
            }
        }
    
        CourseAttributes c = coursesLogic.getCourse(ed.courseId);

        List<MimeMessage> emails = null;
        emails = generateEvaluationClosingEmails(c, ed, 
                studentToRemindList, instructorList);
        
        return emails;
    }

    public List<MimeMessage> generateEvaluationPublishedEmails(
            CourseAttributes c,
            EvaluationAttributes e, 
            List<StudentAttributes> students,
            List<InstructorAttributes> instructors)
                    throws MessagingException, IOException {

        String template = EmailTemplates.USER_EVALUATION_PUBLISHED;
        List<MimeMessage> emails = generateEvaluationEmailBases(c, e, students,
                instructors, template);
        for (MimeMessage email : emails) {
            email.setSubject(email.getSubject().replace("${subjectPrefix}",
                    SUBJECT_PREFIX_STUDENT_EVALUATION_PUBLISHED));
        }
        return emails;
    }

    public List<MimeMessage> generateEvaluationEmailBases(
            CourseAttributes course,
            EvaluationAttributes evaluation, 
            List<StudentAttributes> students,
            List<InstructorAttributes> instructors,
            String template) 
                    throws MessagingException, UnsupportedEncodingException {
        
        ArrayList<MimeMessage> emails = new ArrayList<MimeMessage>();
        for (StudentAttributes s : students) {
            emails.add(generateEvaluationEmailBaseForStudent(course, evaluation, s,
                    template));
        }
        for (InstructorAttributes i : instructors) {
            emails.add(generateEvaluationEmailBaseForInstructor(course, evaluation, i,
                    template));
        }
        return emails;
    }

    public MimeMessage generateEvaluationEmailBaseForStudent(
            CourseAttributes c,
            EvaluationAttributes e, 
            StudentAttributes s, 
            String template)
                    throws MessagingException, UnsupportedEncodingException {

        MimeMessage message = getEmptyEmailAddressedToEmail(s.email);

        message.setSubject(String
                .format("${subjectPrefix} [Course: %s][Evaluation: %s]",
                        c.name, e.name));

        String emailBody = template;

        if (isYetToJoinCourse(s)) {
            emailBody = fillUpStudentJoinFragment(s, emailBody);
        } else {
            emailBody = emailBody.replace("${joinFragment}", "");
        }

        emailBody = emailBody.replace("${userName}", s.name);
        emailBody = emailBody.replace("${instructorFragment}", "");
        emailBody = emailBody.replace("${courseName}", c.name);
        emailBody = emailBody.replace("${courseId}", c.id);
        emailBody = emailBody.replace("${evaluationName}", e.name);
        emailBody = emailBody.replace("${deadline}",
                TimeHelper.formatTime(e.endTime));

        String submitUrl = Config.APP_URL
                + Const.ActionURIs.STUDENT_EVAL_SUBMISSION_EDIT_PAGE;
        submitUrl = Url.addParamToUrl(submitUrl, Const.ParamsNames.COURSE_ID,
                c.id);
        submitUrl = Url.addParamToUrl(submitUrl,
                Const.ParamsNames.EVALUATION_NAME, e.name);
        emailBody = emailBody.replace("${submitUrl}", submitUrl);

        String reportUrl = Config.APP_URL
                + Const.ActionURIs.STUDENT_EVAL_RESULTS_PAGE;
        reportUrl = Url.addParamToUrl(reportUrl, Const.ParamsNames.COURSE_ID,
                c.id);
        reportUrl = Url.addParamToUrl(reportUrl,
                Const.ParamsNames.EVALUATION_NAME, e.name);
        emailBody = emailBody.replace("${reportUrl}", reportUrl);

        message.setContent(emailBody, "text/html");

        return message;
    }
    
    public MimeMessage generateEvaluationEmailBaseForInstructor(
            CourseAttributes c,
            EvaluationAttributes e, 
            InstructorAttributes i, 
            String template)
                    throws MessagingException, UnsupportedEncodingException {

        MimeMessage message = getEmptyEmailAddressedToEmail(i.email);

        message.setSubject(String
                .format("${subjectPrefix} [Course: %s][Evaluation: %s]",
                        c.name, e.name));

        String emailBody = template;

        emailBody = emailBody.replace("${userName}", i.name);
        emailBody = emailBody.replace("${joinFragment}", "");
        emailBody = emailBody.replace("${instructorFragment}",
                    "The email below has been sent to students of course: "+c.id+".<br/>");
        
        emailBody = emailBody.replace("${courseName}", c.name);
        emailBody = emailBody.replace("${courseId}", c.id);
        emailBody = emailBody.replace("${evaluationName}", e.name);
        emailBody = emailBody.replace("${deadline}",
                TimeHelper.formatTime(e.endTime));

        String submitUrl = Config.APP_URL
                + Const.ActionURIs.STUDENT_EVAL_SUBMISSION_EDIT_PAGE;
        submitUrl = Url.addParamToUrl(submitUrl, Const.ParamsNames.COURSE_ID,
                c.id);
        submitUrl = Url.addParamToUrl(submitUrl,
                Const.ParamsNames.EVALUATION_NAME, e.name);
        emailBody = emailBody.replace("${submitUrl}", submitUrl);

        String reportUrl = Config.APP_URL
                + Const.ActionURIs.STUDENT_EVAL_RESULTS_PAGE;
        reportUrl = Url.addParamToUrl(reportUrl, Const.ParamsNames.COURSE_ID,
                c.id);
        reportUrl = Url.addParamToUrl(reportUrl,
                Const.ParamsNames.EVALUATION_NAME, e.name);
        emailBody = emailBody.replace("${reportUrl}", reportUrl);

        message.setContent(emailBody, "text/html");

        return message;
    }

    public List<MimeMessage> generateFeedbackSessionOpeningEmails(FeedbackSessionAttributes session) 
                    throws EntityDoesNotExistException, MessagingException, IOException {
        
        String template = EmailTemplates.USER_FEEDBACK_SESSION;
        StudentsLogic studentsLogic = StudentsLogic.inst();
        CoursesLogic coursesLogic = CoursesLogic.inst();
        InstructorsLogic instructorsLogic = InstructorsLogic.inst();
        FeedbackSessionsLogic fsLogic = FeedbackSessionsLogic.inst();
        
        CourseAttributes course = coursesLogic
                .getCourse(session.courseId);
        List<InstructorAttributes> instructors = instructorsLogic
                .getInstructorsForCourse(session.courseId);
        List<StudentAttributes> students;
        
        if (fsLogic.isFeedbackSessionViewableToStudents(session)) {
            students = studentsLogic.getStudentsForCourse(session.courseId);
        } else {
            students = new ArrayList<StudentAttributes>();
        }
        
        List<MimeMessage> emails = generateFeedbackSessionEmailBases(course,
                session, students, instructors, template);
        
        for (MimeMessage email : emails) {
            email.setSubject(email.getSubject().replace("${subjectPrefix}",
                    SUBJECT_PREFIX_FEEDBACK_SESSION_OPENING));
            email.setContent(
                    email.getContent().toString()
                            .replace("${status}", "is now open"), "text/html");
        }
        
        return emails;
    }
    
    public List<MimeMessage> generateFeedbackSessionReminderEmails(
            CourseAttributes course, 
            FeedbackSessionAttributes session,
            List<StudentAttributes> students,
            List<InstructorAttributes> instructorsToRemind,
            List<InstructorAttributes> instructorsToNotify) 
                    throws MessagingException, IOException {

        String template = EmailTemplates.USER_FEEDBACK_SESSION;
        List<MimeMessage> emails = generateFeedbackSessionEmailBasesForInstructorReminders(
                course, session, instructorsToRemind, template);
        emails.addAll(generateFeedbackSessionEmailBases(course,
                session, students, instructorsToNotify, template));
        
        for (MimeMessage email : emails) {
            email.setSubject(email.getSubject().replace("${subjectPrefix}",
                    SUBJECT_PREFIX_FEEDBACK_SESSION_REMINDER));
            email.setContent(
                    email.getContent()
                            .toString()
                            .replace("${status}",
                                    "is still open for submissions"),
                    "text/html");
        }
        return emails;
    }
    
    public List<MimeMessage> generateFeedbackSessionClosingEmails(
            FeedbackSessionAttributes session)
                    throws MessagingException, IOException, EntityDoesNotExistException {
        
        StudentsLogic studentsLogic = StudentsLogic.inst();
        CoursesLogic coursesLogic = CoursesLogic.inst();
        InstructorsLogic instructorsLogic = InstructorsLogic.inst();
        FeedbackSessionsLogic fsLogic = FeedbackSessionsLogic.inst();
        String template = EmailTemplates.USER_FEEDBACK_SESSION_CLOSING;
        List<MimeMessage> emails = null;
        
        CourseAttributes course = coursesLogic
                .getCourse(session.courseId);
        List<InstructorAttributes> instructors = instructorsLogic
                .getInstructorsForCourse(session.courseId);
        List<StudentAttributes> students = new ArrayList<StudentAttributes>();

        if (fsLogic.isFeedbackSessionViewableToStudents(session) == true) {
            List<StudentAttributes> allStudents = studentsLogic.
                    getStudentsForCourse(session.courseId);

            for (StudentAttributes student : allStudents) {
                if (!fsLogic.isFeedbackSessionFullyCompletedByStudent(
                        session.feedbackSessionName, session.courseId,
                        student.email)) {
                    students.add(student);
                }
            }
        }
        emails = generateFeedbackSessionEmailBases(
                course, session, students, instructors, template);
        for (MimeMessage email : emails) {
            email.setSubject(email.getSubject().replace("${subjectPrefix}",
                    SUBJECT_PREFIX_FEEDBACK_SESSION_CLOSING));
            email.setContent(
                    email.getContent().toString()
                            .replace("${status}", "is closing soon"),
                    "text/html");
        }
        return emails;
    }
    
    public List<MimeMessage> generatePendingCommentsClearedEmails(String courseId, Set<String> recipients) 
            throws EntityDoesNotExistException, MessagingException, UnsupportedEncodingException{
        CourseAttributes course = CoursesLogic.inst().getCourse(courseId);
        List<StudentAttributes> students = StudentsLogic.inst().getStudentsForCourse(courseId);
        Map<String, StudentAttributes> emailStudentTable = new HashMap<String, StudentAttributes>();
        for (StudentAttributes s : students) {
            emailStudentTable.put(s.email, s);
        }
        
        String template = EmailTemplates.USER_PENDING_COMMENTS_CLEARED;
        
        ArrayList<MimeMessage> emails = new ArrayList<MimeMessage>();
        for (String recipientEmail : recipients) {
            StudentAttributes s = emailStudentTable.get(recipientEmail);
            if(s == null) continue;
            emails.add(generatePendingCommentsClearedEmailBaseForStudent(course, s,
                    template));
        }
        for (MimeMessage email : emails) {
            email.setSubject(email.getSubject().replace("${subjectPrefix}",
                    SUBJECT_PREFIX_PENDING_COMMENTS_CLEARED));
        }
        return emails;
    }
    
    public MimeMessage generatePendingCommentsClearedEmailBaseForStudent(CourseAttributes course,
            StudentAttributes student, String template) 
                    throws MessagingException, UnsupportedEncodingException{
        MimeMessage message = getEmptyEmailAddressedToEmail(student.email);

        message.setSubject(String
                .format("${subjectPrefix} [Course: %s]",
                        course.id));

        String emailBody = template;

        if (isYetToJoinCourse(student)) {
            emailBody = fillUpStudentJoinFragment(student, emailBody);
        } else {
            emailBody = emailBody.replace("${joinFragment}", "");
        }
        
        emailBody = emailBody.replace("${userName}", student.name);
        emailBody = emailBody.replace("${courseName}", course.name);
        emailBody = emailBody.replace("${courseId}", course.id);
        
        String commentsPageUrl = Config.APP_URL
                + Const.ActionURIs.STUDENT_COMMENTS_PAGE;
        commentsPageUrl = Url.addParamToUrl(commentsPageUrl, Const.ParamsNames.COURSE_ID,
                course.id);
        emailBody = emailBody.replace("${commentsPageUrl}", commentsPageUrl);

        message.setContent(emailBody, "text/html");
        return message;
    }
    
    public List<MimeMessage> generateFeedbackSessionPublishedEmails(
            FeedbackSessionAttributes session)
                    throws MessagingException, IOException, EntityDoesNotExistException {
        
        StudentsLogic studentsLogic = StudentsLogic.inst();
        CoursesLogic coursesLogic = CoursesLogic.inst();
        InstructorsLogic instructorsLogic = InstructorsLogic.inst();
        FeedbackSessionsLogic fsLogic = FeedbackSessionsLogic.inst();
        String template = EmailTemplates.USER_FEEDBACK_SESSION_PUBLISHED;
        List<MimeMessage> emails = null;

        CourseAttributes course = coursesLogic
                .getCourse(session.courseId);
        List<StudentAttributes> students;
        List<InstructorAttributes> instructors = instructorsLogic
                .getInstructorsForCourse(session.courseId);
        
        if (fsLogic.isFeedbackSessionViewableToStudents(session)) {
            students = studentsLogic.getStudentsForCourse(session.courseId);
        } else {
            students = new ArrayList<StudentAttributes>();
        }
        emails = generateFeedbackSessionEmailBases(course,
                session, students, instructors, template);
        
        for (MimeMessage email : emails) {
            email.setSubject(email.getSubject().replace("${subjectPrefix}",
                    SUBJECT_PREFIX_FEEDBACK_SESSION_PUBLISHED));
        }
        return emails;
    }
    
    public List<MimeMessage> generateFeedbackSessionEmailBases(
            CourseAttributes course,
            FeedbackSessionAttributes session, 
            List<StudentAttributes> students,
            List<InstructorAttributes> instructors,
            String template) 
                    throws MessagingException, UnsupportedEncodingException {
        
        ArrayList<MimeMessage> emails = new ArrayList<MimeMessage>();
        for (StudentAttributes s : students) {
            emails.add(generateFeedbackSessionEmailBaseForStudents(course, session, s,
                    template));
        }
        for (InstructorAttributes i : instructors) {
            emails.add(generateFeedbackSessionEmailBaseForInstructors(course,
                    session, i, template));
        }
        return emails;
    }
    
    public List<MimeMessage> generateFeedbackSessionEmailBasesForInstructorReminders(
            CourseAttributes course,
            FeedbackSessionAttributes session, 
            List<InstructorAttributes> instructors,
            String template) 
                    throws MessagingException, UnsupportedEncodingException {
        
        ArrayList<MimeMessage> emails = new ArrayList<MimeMessage>();
        for (InstructorAttributes i : instructors) {
            emails.add(generateFeedbackSessionEmailBaseForInstructorReminders(course, session, i,
                    template));
        }
        return emails;
    }

    public MimeMessage generateFeedbackSessionEmailBaseForStudents(
            CourseAttributes c,
            FeedbackSessionAttributes fs, 
            StudentAttributes s,
            String template)
                    throws MessagingException, UnsupportedEncodingException {

        MimeMessage message = getEmptyEmailAddressedToEmail(s.email);

        message.setSubject(String
                .format("${subjectPrefix} [Course: %s][Feedback Session: %s]",
                        c.name, fs.feedbackSessionName));

        String emailBody = template;

        emailBody = emailBody.replace("${userName}", s.name);
        emailBody = emailBody.replace("${courseName}", c.name);
        emailBody = emailBody.replace("${courseId}", c.id);
        emailBody = emailBody.replace("${feedbackSessionName}", fs.feedbackSessionName);
        emailBody = emailBody.replace("${joinFragment}", "");
        emailBody = emailBody.replace("${deadline}",
                TimeHelper.formatTime(fs.endTime));
        emailBody = emailBody.replace("${instructorFragment}", "");
        
        String submitUrl = new Url(Config.APP_URL + Const.ActionURIs.STUDENT_FEEDBACK_SUBMISSION_EDIT_PAGE)
                            .withCourseId(c.id)
                            .withSessionName(fs.feedbackSessionName)
                            .withRegistrationKey(StringHelper.encrypt(s.key))
                            .withStudentEmail(s.email)
                            .toString();
        emailBody = emailBody.replace("${submitUrl}", submitUrl);

        String reportUrl = new Url(Config.APP_URL + Const.ActionURIs.STUDENT_FEEDBACK_RESULTS_PAGE)
                            .withCourseId(c.id)
                            .withSessionName(fs.feedbackSessionName)
                            .withRegistrationKey(StringHelper.encrypt(s.key))
                            .withStudentEmail(s.email)
                            .toString();
        emailBody = emailBody.replace("${reportUrl}", reportUrl);

        message.setContent(emailBody, "text/html");

        return message;
    }

    public MimeMessage generateFeedbackSessionEmailBaseForInstructors(
            CourseAttributes c,
            FeedbackSessionAttributes fs, 
            InstructorAttributes i,
            String template)
                    throws MessagingException, UnsupportedEncodingException {

        MimeMessage message = getEmptyEmailAddressedToEmail(i.email);

        message.setSubject(String
                .format("${subjectPrefix} [Course: %s][Feedback Session: %s]",
                        c.name, fs.feedbackSessionName));

        String emailBody = template;

        emailBody = emailBody.replace("${joinFragment}", "");
        emailBody = emailBody.replace("${userName}", i.name);
        emailBody = emailBody.replace("${courseName}", c.name);
        emailBody = emailBody.replace("${courseId}", c.id);
        emailBody = emailBody.replace("${feedbackSessionName}", fs.feedbackSessionName);
        emailBody = emailBody.replace("${deadline}",
                TimeHelper.formatTime(fs.endTime));
        emailBody = emailBody.replace("${instructorFragment}", "The email below has been sent to students of course: "+c.id+".<p/><br/>");
        
        String submitUrl = "{The student's unique submission url appears here}";
        emailBody = emailBody.replace("${submitUrl}", submitUrl);

        String reportUrl = "{The student's unique results url appears here}";
        emailBody = emailBody.replace("${reportUrl}", reportUrl);

        message.setContent(emailBody, "text/html");

        return message;
    }
    
    public MimeMessage generateFeedbackSessionEmailBaseForInstructorReminders(
            CourseAttributes c,
            FeedbackSessionAttributes fs, 
            InstructorAttributes i,
            String template)
                    throws MessagingException, UnsupportedEncodingException {

        MimeMessage message = getEmptyEmailAddressedToEmail(i.email);

        message.setSubject(String
                .format("${subjectPrefix} [Course: %s][Feedback Session: %s]",
                        c.name, fs.feedbackSessionName));

        String emailBody = template;

        emailBody = emailBody.replace("${joinFragment}", "");
        emailBody = emailBody.replace("${userName}", i.name);
        emailBody = emailBody.replace("${courseName}", c.name);
        emailBody = emailBody.replace("${courseId}", c.id);
        emailBody = emailBody.replace("${feedbackSessionName}", fs.feedbackSessionName);
        emailBody = emailBody.replace("${deadline}",
                TimeHelper.formatTime(fs.endTime));
        emailBody = emailBody.replace("${instructorFragment}", "");
        
        String submitUrl = Config.APP_URL
                + Const.ActionURIs.INSTRUCTOR_FEEDBACK_SUBMISSION_EDIT_PAGE;
        submitUrl = Url.addParamToUrl(submitUrl, Const.ParamsNames.COURSE_ID,
                c.id);
        submitUrl = Url.addParamToUrl(submitUrl,
                Const.ParamsNames.FEEDBACK_SESSION_NAME, fs.feedbackSessionName);
        emailBody = emailBody.replace("${submitUrl}", submitUrl);

        String reportUrl = Config.APP_URL
                + Const.ActionURIs.INSTRUCTOR_FEEDBACK_RESULTS_PAGE;
        reportUrl = Url.addParamToUrl(reportUrl, Const.ParamsNames.COURSE_ID,
                c.id);
        reportUrl = Url.addParamToUrl(reportUrl,
                Const.ParamsNames.FEEDBACK_SESSION_NAME, fs.feedbackSessionName);
        emailBody = emailBody.replace("${reportUrl}", reportUrl);

        message.setContent(emailBody, "text/html");

        return message;
    }
    
    public MimeMessage generateStudentCourseJoinEmail(
            CourseAttributes course, StudentAttributes student) 
                    throws AddressException, MessagingException, UnsupportedEncodingException {

        MimeMessage message = getEmptyEmailAddressedToEmail(student.email);
        message.setSubject(String.format(SUBJECT_PREFIX_STUDENT_COURSE_JOIN
                + " [%s][Course ID: %s]", course.name, course.id));

        String emailBody = EmailTemplates.USER_COURSE_JOIN;
        emailBody = fillUpStudentJoinFragment(student, emailBody);
        emailBody = emailBody.replace("${userName}", student.name);
        emailBody = emailBody.replace("${courseName}", course.name);

        message.setContent(emailBody, "text/html");
        return message;
    }
    
<<<<<<< HEAD
    public MimeMessage generateAdminEmail(String content, String subject, String sendTo) throws MessagingException, UnsupportedEncodingException 
    {

        MimeMessage message = getEmptyEmailAddressedToEmail(sendTo);
        message.setSubject(subject);

        message.setContent(content, "text/html");
        return message;
    }
    
=======
    public MimeMessage generateStudentCourseRejoinEmailAfterGoogleIdReset(
            CourseAttributes course, StudentAttributes student) 
                    throws AddressException, MessagingException, UnsupportedEncodingException {

        MimeMessage message = getEmptyEmailAddressedToEmail(student.email);
        message.setSubject(String.format(SUBJECT_PREFIX_STUDENT_COURSE_REJOIN_AFTER_GOOGLE_ID_RESET
                + " [%s][Course ID: %s]", course.name, course.id));

        String emailBody = EmailTemplates.USER_COURSE_JOIN;
        emailBody = fillUpStudentRejoinAfterGoogleIdResetFragment(student, emailBody);
        emailBody = emailBody.replace("${userName}", student.name);
        emailBody = emailBody.replace("${courseName}", course.name);

        message.setContent(emailBody, "text/html");
        return message;
    }
    
    
>>>>>>> 87bd06fd
    public MimeMessage generateNewInstructorAccountJoinEmail(InstructorAttributes instructor,String shortName, String institute) 
                             throws AddressException,MessagingException,UnsupportedEncodingException {

        MimeMessage messageToUser = getEmptyEmailAddressedToEmail(instructor.email);
        messageToUser = addBccRecipientToEmail(messageToUser, Config.SUPPORT_EMAIL);
        
        messageToUser.setSubject(String.format(SUBJECT_PREFIX_NEW_INSTRUCTOR_ACCOUNT + " " + shortName));      
        String joinUrl = generateNewInstructorAccountJoinLink(instructor, institute);
        
        String emailBody = EmailTemplates.NEW_INSTRCUTOR_ACCOUNT_WELCOME;
        emailBody = emailBody.replace("${userName}", shortName);
        emailBody = emailBody.replace("${joinUrl}",joinUrl);
        messageToUser.setContent(emailBody, "text/html");

        return messageToUser;

    }
    
    
    @Deprecated
    /**
     * Generate the join link to be sent to the account requester's email
     * This method should only be used in adminHomePage for easy manual testing purpose
     */
    public String generateNewInstructorAccountJoinLink(InstructorAttributes instructor, String institute){
        
        String joinUrl = "";
        if (instructor != null) {
            String key = StringHelper.encrypt(instructor.key);
            joinUrl = Config.APP_URL + Const.ActionURIs.INSTRUCTOR_COURSE_JOIN;
            joinUrl = Url.addParamToUrl(joinUrl, Const.ParamsNames.REGKEY, key);
            joinUrl = Url.addParamToUrl(joinUrl, Const.ParamsNames.INSTRUCTOR_INSTITUTION, institute);
        }
        
        return joinUrl;
    }
    
    
    public MimeMessage generateInstructorCourseJoinEmail(
            CourseAttributes course, InstructorAttributes instructor) 
                    throws AddressException, MessagingException, UnsupportedEncodingException {
        
        MimeMessage message = getEmptyEmailAddressedToEmail(instructor.email);    
        message.setSubject(String.format(SUBJECT_PREFIX_INSTRUCTOR_COURSE_JOIN
                + " [%s][Course ID: %s]", course.name, course.id));

        String emailBody = EmailTemplates.USER_COURSE_JOIN;
        emailBody = fillUpInstructorJoinFragment(instructor, emailBody);
        emailBody = emailBody.replace("${userName}", instructor.name);
        emailBody = emailBody.replace("${courseName}", course.name);

        message.setContent(emailBody, "text/html");  
        return message;
    }
    
    public MimeMessage generateSystemErrorEmail(
            Throwable error,
            String requestPath, 
            String requestParam, 
            String version)
            throws AddressException, MessagingException, UnsupportedEncodingException {
        
        //TODO: remove version parameter?
        
        Session session = Session.getDefaultInstance(new Properties(), null);
        MimeMessage message = new MimeMessage(session);
        String errorMessage = error.getMessage();
        String stackTrace = TeammatesException.toStringWithStackTrace(error);
    
        // if the error doesn't contain a short description,
        // retrieve the first line of stack trace.
        // truncate stack trace at first "at" string
        if (errorMessage == null) {
            int msgTruncateIndex = stackTrace.indexOf("at");
            if (msgTruncateIndex > 0) {
                errorMessage = stackTrace.substring(0, msgTruncateIndex);
            } else {
                errorMessage = "";
            }
        }
        String recipient = Config.SUPPORT_EMAIL;
        message.addRecipient(Message.RecipientType.TO, new InternetAddress(
                recipient));
        message.setFrom(new InternetAddress(senderEmail, senderName));
        message.setSubject(String.format(SUBJECT_PREFIX_ADMIN_SYSTEM_ERROR,
                version, errorMessage));
    
        String emailBody = EmailTemplates.SYSTEM_ERROR;
    
        emailBody = emailBody.replace("${requestPath}", requestPath);
        emailBody = emailBody.replace("${requestParameters}", requestParam);
        emailBody = emailBody.replace("${errorMessage}", errorMessage);
        emailBody = emailBody.replace("${stackTrace}", stackTrace);
        message.setContent(emailBody, "text/html");
    
        return message;
    }

    public MimeMessage generateCompiledLogsEmail(String logs)
            throws AddressException, MessagingException, UnsupportedEncodingException {
        
        MimeMessage message = getEmptyEmailAddressedToEmail(Config.SUPPORT_EMAIL);
        message.setSubject("Severe Error Logs Compilation");

        String emailBody = logs;

        message.setContent(emailBody, "text/html");
        return message;
    }
    
    public void sendEmails(List<MimeMessage> messages) {
        if (messages.isEmpty()) {
            return;
        }
        
        // Equally spread out the emails to be sent over 1 hour
        int numberOfEmailsSent = 0;
        int emailIntervalMillis = (1000 * 60 * 60) / messages.size();

        // Sets interval to a maximum of 5 seconds if the interval is too large
        int maxIntervalMillis = 5000;
        emailIntervalMillis = emailIntervalMillis > maxIntervalMillis ? maxIntervalMillis : emailIntervalMillis;

        for (MimeMessage m : messages) {
            try {
                long emailDelayTimer = numberOfEmailsSent * emailIntervalMillis;
                addEmailToTaskQueue(m, emailDelayTimer);
                numberOfEmailsSent++;
            } catch (MessagingException e) {
                log.severe("Error in sending : " + m.toString()
                        + " Cause : " + e.getMessage());
            }
        }

    }

    public void addEmailToTaskQueue(MimeMessage message, long emailDelayTimer) throws MessagingException {
        try {
            HashMap<String, String> paramMap = new HashMap<String, String>();
            paramMap.put(ParamsNames.EMAIL_SUBJECT, message.getSubject());
            paramMap.put(ParamsNames.EMAIL_CONTENT, message.getContent().toString());
            paramMap.put(ParamsNames.EMAIL_SENDER, message.getFrom()[0].toString());
            paramMap.put(ParamsNames.EMAIL_RECEIVER, message.getRecipients(Message.RecipientType.TO)[0].toString());
            paramMap.put(ParamsNames.EMAIL_REPLY_TO_ADDRESS, message.getReplyTo()[0].toString());
            
            TaskQueuesLogic taskQueueLogic = TaskQueuesLogic.inst();
            taskQueueLogic.createAndAddDeferredTask(SystemParams.SEND_EMAIL_TASK_QUEUE,
                    Const.ActionURIs.SEND_EMAIL_WORKER, paramMap, emailDelayTimer);
        } catch (Exception e) {
            log.severe("Error when adding email to task queue: " + e.getMessage());
        } 
        
    }

    public void sendEmail(MimeMessage message) throws MessagingException {
        log.info(getEmailInfo(message));
        Transport.send(message);
    }
    
    public MimeMessage sendErrorReport(String path, String params, Throwable error) {
        MimeMessage email = null;
        try {
            email = generateSystemErrorEmail(error, path, params,
                    Config.inst().getAppVersion());
            sendEmail(email);
            log.severe("Sent crash report: " + Emails.getEmailInfo(email));
        } catch (Exception e) {
            log.severe("Error in sending crash report: "
                    + (email == null ? "" : email.toString()));
        }
    
        return email;
    }

    public MimeMessage sendLogReport(MimeMessage message) {
        MimeMessage email = null;
        try {
            sendEmail(message);
        } catch (Exception e) {
            log.severe("Error in sending log report: "
                    + (email == null ? "" : email.toString()));
        }
    
        return email;
    }
    
    private String fillUpStudentJoinFragment(StudentAttributes s, String emailBody) {
        emailBody = emailBody.replace("${joinFragment}",
                EmailTemplates.FRAGMENT_STUDENT_COURSE_JOIN);

        String joinUrl;
        if (s != null) {    
            joinUrl = s.getRegistrationUrl();
        } else {
            joinUrl = "{The join link unique for each student appears here}";
        }

        emailBody = emailBody.replace("${joinUrl}", joinUrl);
        return emailBody;
    }
    
    
    private String fillUpStudentRejoinAfterGoogleIdResetFragment(StudentAttributes s, String emailBody) {
        emailBody = emailBody.replace("${joinFragment}",
                EmailTemplates.FRAGMENT_STUDENT_COURSE_REJOIN_AFTER_GOOGLE_ID_RESET);

        String joinUrl;
        if (s != null) {    
            joinUrl = s.getRegistrationUrl();
        } else {
            joinUrl = "{The join link unique for each student appears here}";
        }

        emailBody = emailBody.replace("${joinUrl}", joinUrl);
        return emailBody;
    }
    
    
    private String fillUpInstructorJoinFragment(InstructorAttributes instructor, String emailBody) {
        emailBody = emailBody.replace("${joinFragment}",
                EmailTemplates.FRAGMENT_INSTRUCTOR_COURSE_JOIN);

        String joinUrl = "";
        if (instructor != null) {
            String key;
            key = StringHelper.encrypt(instructor.key);
    
            joinUrl = Config.APP_URL + Const.ActionURIs.INSTRUCTOR_COURSE_JOIN;
            joinUrl = Url.addParamToUrl(joinUrl, Const.ParamsNames.REGKEY, key);
        }

        emailBody = emailBody.replace("${joinUrl}", joinUrl);
        return emailBody;
    }

    private MimeMessage getEmptyEmailAddressedToEmail(String email)
            throws MessagingException, AddressException,
            UnsupportedEncodingException {
        Session session = Session.getDefaultInstance(new Properties(), null);
        MimeMessage message = new MimeMessage(session);

        message.addRecipient(Message.RecipientType.TO, new InternetAddress(
                email));
        message.setFrom(new InternetAddress(senderEmail, senderName));
        message.setReplyTo(new Address[] { new InternetAddress(replyTo) });
        return message;
    }
    
    
    private MimeMessage addBccRecipientToEmail(MimeMessage mail, String newAddress) throws AddressException, MessagingException{
        
        mail.addRecipient(Message.RecipientType.BCC, new InternetAddress(newAddress));     
        return mail;
    }
    
    private boolean isYetToJoinCourse(StudentAttributes s) {
        return s.googleId == null || s.googleId.isEmpty();
    }

    /**
     * Generate email recipient list for the automated reminders sent.
     * Used for AdminActivityLog
     */
    public static ArrayList<Object> extractRecipientsList(ArrayList<MimeMessage> emails){
    
        ArrayList<Object> data = new ArrayList<Object>();
        
        try{
            for (int i = 0; i < emails.size(); i++){
                Address[] recipients = emails.get(i).getRecipients(Message.RecipientType.TO);
                for (int j = 0; j < recipients.length; j++){
                    data.add(recipients[j]);
                }
            }
        } catch (Exception e){
            throw new RuntimeException("Unexpected exception during generation of log messages for automated reminders",e);
        }
        
        return data;
    }
}<|MERGE_RESOLUTION|>--- conflicted
+++ resolved
@@ -737,7 +737,6 @@
         return message;
     }
     
-<<<<<<< HEAD
     public MimeMessage generateAdminEmail(String content, String subject, String sendTo) throws MessagingException, UnsupportedEncodingException 
     {
 
@@ -748,7 +747,7 @@
         return message;
     }
     
-=======
+
     public MimeMessage generateStudentCourseRejoinEmailAfterGoogleIdReset(
             CourseAttributes course, StudentAttributes student) 
                     throws AddressException, MessagingException, UnsupportedEncodingException {
@@ -766,8 +765,6 @@
         return message;
     }
     
-    
->>>>>>> 87bd06fd
     public MimeMessage generateNewInstructorAccountJoinEmail(InstructorAttributes instructor,String shortName, String institute) 
                              throws AddressException,MessagingException,UnsupportedEncodingException {
 
