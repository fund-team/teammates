package teammates.common.datatransfer;

import java.util.ArrayList;
import java.util.Collections;
import java.util.Comparator;
import java.util.Date;
import java.util.List;

import teammates.common.util.Const;
import teammates.common.util.FieldValidator;
import teammates.common.util.FieldValidator.FieldType;
import teammates.common.util.Sanitizer;
import teammates.common.util.Utils;
import teammates.storage.entity.FeedbackResponse;

import com.google.appengine.api.datastore.Text;
import com.google.gson.Gson;

public class FeedbackResponseAttributes extends EntityAttributes {
    private String feedbackResponseId = null;
    public String feedbackSessionName;
    public String courseId;
    public String feedbackQuestionId;
    public FeedbackQuestionType feedbackQuestionType;
    public String giverEmail;
    public String giverSection;
    public String recipientEmail; // TODO rename back "recipient" as it may contain team name and "%GENERAL%"?
    public String recipientSection;
    private transient Date createdAt;
    private transient Date updatedAt;
    
    /** Contains the JSON formatted string that holds the information of the response details <br>
     * Don't use directly unless for storing/loading from data store <br>
     * To get the answer text use {@code getResponseDetails().getAnswerString()} 
     * 
     * This is set to null to represent a missing response.
     */
    public Text responseMetaData;
    
    public FeedbackResponseAttributes() {
        
    }
    
    public FeedbackResponseAttributes(String feedbackSessionName,
            String courseId, String feedbackQuestionId,
            FeedbackQuestionType feedbackQuestionType, String giverEmail, String giverSection,
            String recipientEmail, String recipientSection, Text responseMetaData) {
        this.feedbackSessionName = Sanitizer.sanitizeTitle(feedbackSessionName);
        this.courseId = Sanitizer.sanitizeTitle(courseId);
        this.feedbackQuestionId = feedbackQuestionId;
        this.feedbackQuestionType = feedbackQuestionType;
        this.giverEmail = Sanitizer.sanitizeEmail(giverEmail);
        this.giverSection = giverSection;
        this.recipientEmail = recipientEmail;
        this.recipientSection = recipientSection;
        this.responseMetaData = responseMetaData;
    }

    public FeedbackResponseAttributes(FeedbackResponse fr) {
        this.feedbackResponseId = fr.getId();
        this.feedbackSessionName = fr.getFeedbackSessionName();
        this.courseId = fr.getCourseId();
        this.feedbackQuestionId = fr.getFeedbackQuestionId();
        this.feedbackQuestionType = fr.getFeedbackQuestionType();
        this.giverEmail = fr.getGiverEmail();
        this.giverSection = (fr.getGiverSection() == null) ? Const.DEFAULT_SECTION : fr.getGiverSection();
        this.recipientEmail = fr.getRecipientEmail();
        this.recipientSection = (fr.getRecipientSection() == null) ? Const.DEFAULT_SECTION : fr.getRecipientSection();
        this.responseMetaData = fr.getResponseMetaData();
        this.createdAt = fr.getCreatedAt();
        this.updatedAt = fr.getUpdatedAt();
    }
    
    public FeedbackResponseAttributes(FeedbackResponseAttributes copy) {
        this.feedbackResponseId = copy.getId();
        this.feedbackSessionName = copy.feedbackSessionName;
        this.courseId = copy.courseId;
        this.feedbackQuestionId = copy.feedbackQuestionId;
        this.feedbackQuestionType = copy.feedbackQuestionType;
        this.giverEmail = copy.giverEmail;
        this.giverSection = copy.giverSection;
        this.recipientEmail = copy.recipientEmail;
        this.recipientSection = copy.recipientSection;
        this.responseMetaData = copy.responseMetaData;
        this.createdAt = copy.createdAt;
        this.updatedAt = copy.updatedAt;
    }

    public String getId() {
        return feedbackResponseId;
    }
    
    public void setId(String feedbackResponseId) {
        this.feedbackResponseId = feedbackResponseId;
    }
    
    public Date getCreatedAt() {
        return (createdAt == null) ? Const.TIME_REPRESENTS_DEFAULT_TIMESTAMP : createdAt;
    }

    public Date getUpdatedAt() {
        return (updatedAt == null) ? Const.TIME_REPRESENTS_DEFAULT_TIMESTAMP : updatedAt;
    }
    
    @Override
    public List<String> getInvalidityInfo() {
        
        FieldValidator validator = new FieldValidator();
        List<String> errors = new ArrayList<String>();
        String error;
        
<<<<<<< HEAD
        error = validator.getInvalidityInfoForFeedbackSessionName(feedbackSessionName);
        if(!error.isEmpty()) { errors.add(error); }
=======
        error = validator.getInvalidityInfo(FieldType.FEEDBACK_SESSION_NAME, feedbackSessionName);
        if (!error.isEmpty()) { errors.add(error); }
>>>>>>> c5f0988e
        
        error = validator.getInvalidityInfo(FieldType.COURSE_ID, courseId);
        if (!error.isEmpty()) { errors.add(error); }
        
        return errors;
    }
    
    @Override
    public boolean isValid() {
        return getInvalidityInfo().isEmpty();
    }
    
    @Override
    public Object toEntity() {
        return new FeedbackResponse(feedbackSessionName, courseId,
                feedbackQuestionId, feedbackQuestionType,
                giverEmail, giverSection, recipientEmail, recipientSection, responseMetaData);
    }
    
    @Override
    public String getIdentificationString() {
        return feedbackQuestionId + "/" + giverEmail + ":" + recipientEmail;
    }
    
    @Override
    public String getEntityTypeAsString() {
        return "Feedback Response";
    }

    @Override
    public String getBackupIdentifier() {
        return Const.SystemParams.COURSE_BACKUP_LOG_MSG + courseId;
    }
    
    @Override
    public String toString() {
        return "FeedbackResponseAttributes [feedbackSessionName="
                + feedbackSessionName + ", courseId=" + courseId
                + ", feedbackQuestionId=" + feedbackQuestionId
                + ", feedbackQuestionType=" + feedbackQuestionType
                + ", giverEmail=" + giverEmail + ", recipientEmail=" + recipientEmail
                + ", answer=" + responseMetaData + "]";
    }

    @Override
    public String getJsonString() {
        return Utils.getTeammatesGson().toJson(this, FeedbackResponseAttributes.class);
    }
    
    @Override
    public void sanitizeForSaving() {
        this.feedbackSessionName = Sanitizer.sanitizeTitle(feedbackSessionName);
        this.courseId = Sanitizer.sanitizeTitle(courseId);
        this.feedbackQuestionId = Sanitizer.sanitizeTitle(feedbackQuestionId);
        this.giverEmail = Sanitizer.sanitizeEmail(giverEmail);
        this.giverSection = Sanitizer.sanitizeTitle(giverSection);
        this.recipientEmail = Sanitizer.sanitizeEmail(recipientEmail);
        this.recipientSection = Sanitizer.sanitizeTitle(recipientSection);
    }
    
    /** This method converts the given Feedback*ResponseDetails object to JSON for storing
     * @param responseDetails
     */
    public void setResponseDetails(FeedbackResponseDetails responseDetails) {
        Gson gson = teammates.common.util.Utils.getTeammatesGson();
        
        if (responseDetails == null) {
            // There was error extracting response data from http request
            responseMetaData = new Text("");
        } else if (responseDetails.questionType == FeedbackQuestionType.TEXT) {
            // For Text questions, the answer simply contains the response text, not a JSON
            // This is due to legacy data in the data store before there were multiple question types
            responseMetaData = new Text(responseDetails.getAnswerString());
        } else {
            responseMetaData = new Text(gson.toJson(responseDetails, getFeedbackResponseDetailsClass()));
        }
    }
    
    /** This method retrieves the Feedback*ResponseDetails object for this response
     * @return The Feedback*ResponseDetails object representing the response's details
     */
    public FeedbackResponseDetails getResponseDetails(){
        Class<? extends FeedbackResponseDetails> responseDetailsClass = getFeedbackResponseDetailsClass();
        
        if (isMissingResponse()) {
            return null;
        }
        
        if (responseDetailsClass == FeedbackTextResponseDetails.class) {
            // For Text questions, the questionText simply contains the question, not a JSON
            // This is due to legacy data in the data store before there are multiple question types
            return new FeedbackTextResponseDetails(responseMetaData.getValue());
        } else {
            Gson gson = teammates.common.util.Utils.getTeammatesGson();
            return gson.fromJson(responseMetaData.getValue(), responseDetailsClass);
        }
    }
    
    /** This method gets the appropriate class type for the Feedback*ResponseDetails object
     * for this response.
     * @return The Feedback*ResponseDetails class type appropriate for this response.
     */
    private Class<? extends FeedbackResponseDetails> getFeedbackResponseDetailsClass() {
        return feedbackQuestionType.getResponseDetailsClass();
    }
    
    /**
     * Checks if this object represents a missing response.
     * A missing response should never be written to the database.
     * It should only be used as a representation.
     */
    public boolean isMissingResponse() {
       return responseMetaData == null; 
    }
    
    public static void sortFeedbackResponses(List<FeedbackResponseAttributes> frs) {
        Collections.sort(frs, new Comparator<FeedbackResponseAttributes>() {
            public int compare(FeedbackResponseAttributes fr1, FeedbackResponseAttributes fr2) {
                return fr1.getId().compareTo(fr2.getId());
            }
        });
    }
    
    /**
     * Should only be used for testing
     */
    public void setCreatedAt_NonProduction(Date createdAt) {
        this.createdAt = createdAt;
    }

    /**
     * Should only be used for testing
     */
    public void setUpdatedAt_NonProduction(Date updatedAt) {
        this.updatedAt = updatedAt;
    }
    
}<|MERGE_RESOLUTION|>--- conflicted
+++ resolved
@@ -109,13 +109,8 @@
         List<String> errors = new ArrayList<String>();
         String error;
         
-<<<<<<< HEAD
         error = validator.getInvalidityInfoForFeedbackSessionName(feedbackSessionName);
-        if(!error.isEmpty()) { errors.add(error); }
-=======
-        error = validator.getInvalidityInfo(FieldType.FEEDBACK_SESSION_NAME, feedbackSessionName);
         if (!error.isEmpty()) { errors.add(error); }
->>>>>>> c5f0988e
         
         error = validator.getInvalidityInfo(FieldType.COURSE_ID, courseId);
         if (!error.isEmpty()) { errors.add(error); }
