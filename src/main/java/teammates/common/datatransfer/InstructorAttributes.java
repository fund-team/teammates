package teammates.common.datatransfer;

import java.util.ArrayList;
import java.util.List;

import com.google.gson.Gson;

import teammates.common.util.Const;
import teammates.common.util.FieldValidator;
import teammates.common.util.Sanitizer;
import teammates.common.util.FieldValidator.FieldType;
import teammates.common.util.Utils;
import teammates.storage.entity.Instructor;

/**
 * The data transfer class for Instructor entities.
 */
public class InstructorAttributes extends EntityAttributes {
    private static Gson gson = Utils.getTeammatesGson();
    
    // Note: be careful when changing these variables as their names are used in *.json files.
    public String googleId;
    public String name;
    public String email;
    public String courseId;
    public Boolean isArchived;
    public String key;
    public String role;
    public boolean isDisplayedToStudents;
    public String displayedName;
    
    /**
     * The json representation of privileges, used for storing the 
     * instructorPrivilege content in instructor entity
     */
    public String instructorPrivilegesAsText;
    public transient InstructorPrivileges privileges;
    
    public static final String DEFAULT_DISPLAY_NAME = "Instructor";
    
    /**
     * Creates a new instructor with default access level and default displayedName
     * Deprecated as it is only to be used for testing
     * 
     * @param googleId
     * @param courseId
     * @param name
     * @param email
     */
    @Deprecated
    public InstructorAttributes(String googleId, String courseId, String name, String email) {
        this(googleId, courseId, name, email,
             Const.InstructorPermissionRoleNames.INSTRUCTOR_PERMISSION_ROLE_COOWNER, DEFAULT_DISPLAY_NAME,
             new InstructorPrivileges(Const.InstructorPermissionRoleNames.INSTRUCTOR_PERMISSION_ROLE_COOWNER));
    }

    /**
     * Creates a new instructor with params specified(isDisplayedToStudent is set to true by default)
     * 
     * @param googleId
     * @param courseId
     * @param name
     * @param email
     * @param role
     * @param displayedName
     * @param instructorPrivilegesAsText
     */
    public InstructorAttributes(String googleId, String courseId, String name, String email, String role,
                                String displayedName, String instructorPrivilegesAsText) {        
        this.googleId = Sanitizer.sanitizeGoogleId(googleId);
        this.courseId = Sanitizer.sanitizeTitle(courseId);
        this.isArchived = false;
        this.name = Sanitizer.sanitizeName(name);
        this.email = Sanitizer.sanitizeEmail(email);
        this.role = Sanitizer.sanitizeName(role);
        this.isDisplayedToStudents = true;
        this.displayedName = Sanitizer.sanitizeName(displayedName);
        this.instructorPrivilegesAsText = instructorPrivilegesAsText;
        this.privileges = this.getInstructorPrivilegesFromText();
    }
    
    /**
     * Create an instructor(isDisplayedToStudent is set to true by default)
     * 
     * @param googleId
     * @param courseId
     * @param name
     * @param email
     * @param role
     * @param displayedName
     * @param privileges
     */
    public InstructorAttributes(String googleId, String courseId, String name, String email, String role,
                                String displayedName, InstructorPrivileges privileges) {        
        this.googleId = Sanitizer.sanitizeGoogleId(googleId);
        this.courseId = Sanitizer.sanitizeTitle(courseId);
        this.isArchived = false;
        this.name = Sanitizer.sanitizeName(name);
        this.email = Sanitizer.sanitizeEmail(email);
        this.role = Sanitizer.sanitizeName(role);
        this.isDisplayedToStudents = true;
        this.displayedName = Sanitizer.sanitizeName(displayedName);
        this.privileges = privileges;
        this.instructorPrivilegesAsText = this.getTextFromInstructorPrivileges();     
    }
    
    /**
     * create an instructor
     * 
     * @param googleId
     * @param courseId
     * @param name
     * @param email
     * @param role
     * @param isDisplayedToStudents
     * @param displayName
     * @param privileges
     */
    public InstructorAttributes(String googleId, String courseId, String name, String email, String role,
                                boolean isDisplayedToStudents, String displayName, InstructorPrivileges privileges) {
        this(googleId, courseId, name, email, role, displayName, privileges);
        this.isDisplayedToStudents = isDisplayedToStudents;
        this.isArchived = false;
    }
    
    public InstructorAttributes(Instructor instructor) {
        this.googleId = instructor.getGoogleId();
        this.courseId = instructor.getCourseId();
        this.isArchived = instructor.getIsArchived();
        this.name = instructor.getName();
        this.email = instructor.getEmail();
        
        if (instructor.getRegistrationKey() == null) {
            instructor.setGeneratedKeyIfNull();
        }
        
        this.key = instructor.getRegistrationKey();
        
        if (instructor.getRole() == null) {
            this.role = Const.InstructorPermissionRoleNames.INSTRUCTOR_PERMISSION_ROLE_COOWNER;
        } else {
            this.role = instructor.getRole();
        }
        
        this.isDisplayedToStudents = instructor.isDisplayedToStudents();
        
        if (instructor.getDisplayedName() == null) {
            this.displayedName = DEFAULT_DISPLAY_NAME;
        } else {
            this.displayedName = instructor.getDisplayedName();
        }
        
        if (instructor.getInstructorPrivilegesAsText() == null) {
            this.privileges = new InstructorPrivileges(Const.InstructorPermissionRoleNames.INSTRUCTOR_PERMISSION_ROLE_COOWNER);
            this.instructorPrivilegesAsText = this.getTextFromInstructorPrivileges();
        } else {
            this.instructorPrivilegesAsText = instructor.getInstructorPrivilegesAsText();
        }
        
        this.privileges = this.getInstructorPrivilegesFromText();
    }
    
    @Deprecated
    public InstructorAttributes() {

    }
    
    public String getTextFromInstructorPrivileges() {
        return gson.toJson(privileges, InstructorPrivileges.class);
    }
    
    public InstructorPrivileges getInstructorPrivilegesFromText() {
        return gson.fromJson(instructorPrivilegesAsText, InstructorPrivileges.class);
    }
    
    public String getName() {
        return name;
    }
    
    public String getDisplayedName() {
        return displayedName;
    }
    
    public String getEmail() {
        return email;
    }
    
    public boolean isDisplayedToStudents() {
        return isDisplayedToStudents;
    }
    
    public boolean isRegistered() {
        return googleId != null;
    }

    public Instructor toEntity() {
        if (key != null) {
            return new Instructor(googleId, courseId, name, email, key, role,
                                  isDisplayedToStudents, displayedName, instructorPrivilegesAsText);
        } else {
            return new Instructor(googleId, courseId, isArchived, name, email, role,
                                  isDisplayedToStudents, displayedName, instructorPrivilegesAsText);
        }
    }

    public List<String> getInvalidityInfo() {
        FieldValidator validator = new FieldValidator();
        List<String> errors = new ArrayList<String>();
        String error;
        
        if (googleId != null) {
            error = validator.getInvalidityInfo(FieldType.GOOGLE_ID, googleId);
            if (!error.isEmpty()) { errors.add(error); }
        }
        
        error = validator.getInvalidityInfo(FieldType.COURSE_ID, courseId);
        if (!error.isEmpty()) { errors.add(error); }
        
        error = validator.getInvalidityInfo(FieldType.PERSON_NAME, name);
        if (!error.isEmpty()) { errors.add(error); }
        
        error = validator.getInvalidityInfo(FieldType.EMAIL, email);
        if (!error.isEmpty()) { errors.add(error); }
        
        error = validator.getInvalidityInfo(FieldType.PERSON_NAME, displayedName);
        if (!error.isEmpty()) { errors.add(error); }
        
        return errors;
    }
    
    public String toString() {
        return gson.toJson(this, InstructorAttributes.class);
    }
 
    @Override
    public String getIdentificationString() {
        return courseId + "/" + email;
    }

    @Override
    public String getEntityTypeAsString() {
        return "Instructor";
    }

    @Override
    public String getBackupIdentifier() {
        return Const.SystemParams.COURSE_BACKUP_LOG_MSG + courseId;
    }
    
    @Override
    public String getJsonString() {
        return Utils.getTeammatesGson().toJson(this, InstructorAttributes.class);
    }
    
    @Override
    public void sanitizeForSaving() {
        googleId = Sanitizer.sanitizeGoogleId(googleId);
        name = Sanitizer.sanitizeHtmlForSaving(Sanitizer.sanitizeName(name));
        email = Sanitizer.sanitizeEmail(email);
        courseId = Sanitizer.sanitizeTitle(courseId);
        
        if (role == null) {
            role = Const.InstructorPermissionRoleNames.INSTRUCTOR_PERMISSION_ROLE_COOWNER;
        } else {
            role = Sanitizer.sanitizeHtmlForSaving(Sanitizer.sanitizeName(role));
        }
        
        if (displayedName == null) {
            displayedName = Const.InstructorPermissionRoleNames.INSTRUCTOR_PERMISSION_ROLE_COOWNER;
        } else {
            displayedName = Sanitizer.sanitizeHtmlForSaving(Sanitizer.sanitizeName(displayedName));
        }
        
        if (instructorPrivilegesAsText == null) {
            privileges = new InstructorPrivileges(Const.InstructorPermissionRoleNames.INSTRUCTOR_PERMISSION_ROLE_COOWNER);
            instructorPrivilegesAsText = getTextFromInstructorPrivileges();
        }
    }
    
    public boolean isAllowedForPrivilege(String privilegeName) {
        if (privileges == null) {
            privileges = new InstructorPrivileges(Const.InstructorPermissionRoleNames.INSTRUCTOR_PERMISSION_ROLE_COOWNER);
        }
        return privileges.isAllowedForPrivilege(privilegeName);
    }
    
    public boolean isAllowedForPrivilege(String sectionName, String privilegeName) {
        if (privileges == null) {
            privileges = new InstructorPrivileges(Const.InstructorPermissionRoleNames.INSTRUCTOR_PERMISSION_ROLE_COOWNER);
        }
        return privileges.isAllowedForPrivilege(sectionName, privilegeName);
    }
    
    public boolean isAllowedForPrivilege(String sectionName, String sessionName, String privilegeName) {
        if (privileges == null) {
            privileges = new InstructorPrivileges(Const.InstructorPermissionRoleNames.INSTRUCTOR_PERMISSION_ROLE_COOWNER);
        }
        return privileges.isAllowedForPrivilege(sectionName, sessionName, privilegeName);
    }
    
    /**
     * pre-condition: instructorPrivilegesAsText and privileges should be non-null
     * @param instructor
     * @return
     */
    public boolean isEqualToAnotherInstructor(InstructorAttributes instructor) {
        if (gson.toJson(this).equals(gson.toJson(instructor))) {
            return true;
        } else {
            return !instructorPrivilegesAsText.equals(instructor.instructorPrivilegesAsText) 
                   && privileges.equals(instructor.privileges);
        }
    }
    
<<<<<<< HEAD
    public String getRole() {
        return role;
    }
    
=======
    public boolean isCustomRole() {
        return Const.InstructorPermissionRoleNames.INSTRUCTOR_PERMISSION_ROLE_CUSTOM.equals(role);
    }
    
    public String getCourseId() {
        return courseId;
    }
    
    public String getGoogleId() {
        return googleId;
    }
    
    public String getRole() {
        return role;
    }
>>>>>>> 8b9db712
}<|MERGE_RESOLUTION|>--- conflicted
+++ resolved
@@ -312,26 +312,19 @@
         }
     }
     
-<<<<<<< HEAD
+    public boolean isCustomRole() {
+        return Const.InstructorPermissionRoleNames.INSTRUCTOR_PERMISSION_ROLE_CUSTOM.equals(role);
+    }
+    
+    public String getCourseId() {
+        return courseId;
+    }
+    
+    public String getGoogleId() {
+        return googleId;
+    }
+    
     public String getRole() {
         return role;
     }
-    
-=======
-    public boolean isCustomRole() {
-        return Const.InstructorPermissionRoleNames.INSTRUCTOR_PERMISSION_ROLE_CUSTOM.equals(role);
-    }
-    
-    public String getCourseId() {
-        return courseId;
-    }
-    
-    public String getGoogleId() {
-        return googleId;
-    }
-    
-    public String getRole() {
-        return role;
-    }
->>>>>>> 8b9db712
 }