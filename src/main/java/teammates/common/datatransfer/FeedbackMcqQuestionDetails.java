--- conflicted
+++ resolved
@@ -313,20 +313,11 @@
         StringBuilder optionListHtml = new StringBuilder(200);
         String optionFragmentTemplate = FeedbackQuestionFormTemplates.MCQ_ADDITIONAL_INFO_FRAGMENT;
         
-<<<<<<< HEAD
         if (this.generateOptionsFor != FeedbackParticipantType.NONE){
-            optionListHtml.append("<br>"
-                                + "The options for this question is "
-                                + "automatically generated from the list of all "
-                                + generateOptionsFor.toString().toLowerCase()
-                                + " in this course.");
-=======
-        if(this.generateOptionsFor != FeedbackParticipantType.NONE){
             String optionHelpText = String.format(
                 "<br>The options for this question is automatically generated from the list of all %s in this course.", 
                 generateOptionsFor.toString().toLowerCase());
             optionListHtml.append(optionHelpText);
->>>>>>> ce0ae4b7
         }
         
         if (numOfMcqChoices > 0) {
@@ -414,11 +405,7 @@
             fragments += FeedbackQuestionFormTemplates.populateTemplate(FeedbackQuestionFormTemplates.MCQ_RESULT_STATS_OPTIONFRAGMENT,
                                 "${mcqChoiceValue}",  Sanitizer.sanitizeForHtml(entry.getKey()),
                                 "${count}", entry.getValue().toString(),
-<<<<<<< HEAD
-                                "${percentage}", df.format(100 * (double)entry.getValue() / responses.size()));
-=======
-                                "${percentage}", df.format(100*(double) entry.getValue() / responses.size()));
->>>>>>> ce0ae4b7
+                                "${percentage}", df.format(100 * (double) entry.getValue() / responses.size()));
         }
         
         html = FeedbackQuestionFormTemplates.populateTemplate(FeedbackQuestionFormTemplates.MCQ_RESULT_STATS,
@@ -473,11 +460,7 @@
         for (Entry<String, Integer> entry : answerFrequency.entrySet()) {
             fragments += Sanitizer.sanitizeForCsv(entry.getKey()) + ","
                       + entry.getValue().toString() + ","
-<<<<<<< HEAD
-                      + df.format(100 * (double)entry.getValue() / responses.size()) + Const.EOL;
-=======
-                      + df.format(100*(double) entry.getValue() / responses.size()) + Const.EOL;
->>>>>>> ce0ae4b7
+                      + df.format(100 * (double) entry.getValue() / responses.size()) + Const.EOL;
         }
         
         csv += "Choice, Response Count, Percentage" + Const.EOL;
