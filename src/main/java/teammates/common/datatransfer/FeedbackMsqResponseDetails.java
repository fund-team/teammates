package teammates.common.datatransfer;

import java.util.ArrayList;
import java.util.Arrays;
import java.util.List;
import java.util.Map;

import teammates.common.util.Const;
import teammates.common.util.HttpRequestHelper;
import teammates.common.util.Sanitizer;
import teammates.common.util.StringHelper;

public class FeedbackMsqResponseDetails extends FeedbackResponseDetails {
    public List<String> answers; // answers contain the "other" answer, if any
    private boolean isOther;
    private String otherFieldContent; //content of other field if "other" is selected as the answer
    
    public FeedbackMsqResponseDetails() {
        super(FeedbackQuestionType.MSQ);
        this.answers = new ArrayList<String>();
        isOther = false;
        otherFieldContent = "";
    }
    
    @Override
    public void extractResponseDetails(FeedbackQuestionType questionType,
            FeedbackQuestionDetails questionDetails, String[] answer) {
        this.answers = Arrays.asList(answer);      
    }
    

    public void extractResponseDetails(FeedbackQuestionType questionType,
                                    FeedbackQuestionDetails questionDetails, String[] answer,
                                    Map<String, String[]> requestParameters, int questionIndx,
                                    int responseIndx) {
        
        // "1" if other is selected, "0" if other is not selected, null if other is disabled by the instructor
        String isOtherOptionAnswer = HttpRequestHelper.getValueFromParamMap(
                                        requestParameters, Const.ParamsNames.FEEDBACK_QUESTION_MSQ_ISOTHEROPTIONANSWER 
                                        + "-" + questionIndx + "-" + responseIndx);
        
        if (isOtherOptionAnswer != null && isOtherOptionAnswer.equals("1")) {
            isOther = true;
            try {
                otherFieldContent = answer[answer.length - 1];
            } catch (IndexOutOfBoundsException e) {
                otherFieldContent = "";
            }
        }
        
        extractResponseDetails(questionType, questionDetails, answer); 
    }

    public boolean contains(String candidateAnswer) {
        return answers.contains(candidateAnswer);
    }

    @Override
    public String getAnswerString() {
        return StringHelper.toString(answers, ", ");
    }
    
    public List<String> getAnswerStrings() {
        return answers;
    }

    @Override
    public String getAnswerHtml(FeedbackQuestionDetails questionDetails) {
        StringBuilder htmlBuilder = new StringBuilder();
        
        if (isAnswerBlank()) {
            // display an empty string if "None of the above" was selected
            htmlBuilder.append("");
        } else {
            htmlBuilder.append("<ul class=\"selectedOptionsList\">");
            for (String answer : answers) {
                htmlBuilder.append("<li>");
                htmlBuilder.append(Sanitizer.sanitizeForHtml(answer));
                htmlBuilder.append("</li>");
            }
            htmlBuilder.append("</ul>");
        }
        
        return htmlBuilder.toString();
    }

    @Override
    public String getAnswerCsv(FeedbackQuestionDetails questionDetails) {
        FeedbackMsqQuestionDetails msqDetails = (FeedbackMsqQuestionDetails) questionDetails;
        StringBuilder csvBuilder = new StringBuilder();
        
        if (isAnswerBlank()) {
            csvBuilder.append("");
        } else {
            for (String choice : msqDetails.msqChoices) {
                csvBuilder.append(',');
                if (this.contains(choice)) {
                    csvBuilder.append(Sanitizer.sanitizeForCsv(choice));
                }
            }
        }

        return csvBuilder.toString();
    }
    
    protected boolean isAnswerBlank() {
<<<<<<< HEAD
        return answers.size() == 1 && answers.get(0).equals("");
=======
        return answers.size() == 1 && 
               answers.get(0).isEmpty();
>>>>>>> 90e322c8
    }
    
    public Boolean isOtherOptionAnswer() {
        return isOther;
    }
    
    public String getOtherFieldContent() {
        return otherFieldContent;
    }

}<|MERGE_RESOLUTION|>--- conflicted
+++ resolved
@@ -104,12 +104,7 @@
     }
     
     protected boolean isAnswerBlank() {
-<<<<<<< HEAD
-        return answers.size() == 1 && answers.get(0).equals("");
-=======
-        return answers.size() == 1 && 
-               answers.get(0).isEmpty();
->>>>>>> 90e322c8
+        return answers.size() == 1 && answers.get(0).isEmpty();
     }
     
     public Boolean isOtherOptionAnswer() {
