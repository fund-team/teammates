package teammates.common.util;

import java.util.Arrays;
import java.util.Date;
import java.util.List;


/**
 * Stores constants that are widely used across classes. 
 * this class contains several nested classes, each containing a specific
 * category of constants.
 */

public class Const {
    
    public class SystemParams{

        public static final String ENCODING = "UTF8";
        public static final int NUMBER_OF_HOURS_BEFORE_CLOSING_ALERT = 24;
        
        /** This is the limit after which TEAMMATES will send error message */
        public static final int MAX_PROFILE_PIC_SIZE = 5000000;
        /** This is the limit given to Blobstore API, beyond which an ugly error page is shown */
        public static final long MAX_PROFILE_PIC_LIMIT_FOR_BLOBSTOREAPI = 11000000;
        
        /** e.g. "2014-04-01 11:59 PM UTC" */
        public static final String DEFAULT_DATE_TIME_FORMAT = "yyyy-MM-dd h:mm a Z";
        /** Number to trim the Google ID when displaying to the user*/
        public static final int USER_ID_MAX_DISPLAY_LENGTH = 23;
        /** Maximum number to do Batching puts/delete documents from a index in the appengine  */
        public static final int MAX_NUM_OF_INPUT_FOR_APP_ENGINE_BATCH = 200;
        /* Field sizes and error messages for invalid fields can be found 
         * in the FieldValidator class.
         */
        public static final String ADMIN_TIME_ZONE = "Asia/Singapore";
        
        public static final String EMAIL_TASK_QUEUE = "configure-and-prepare-email-queue";
        public static final String SUBMISSION_TASK_QUEUE = "submission-queue";
        public static final String EVAL_SUBMISSION_ADJUSTMENT_TASK_QUEUE =
                                "eval-submission-adjust-queue";
        
        public static final String FEEDBACK_SUBMISSION_ADJUSTMENT_TASK_QUEUE = 
                                "feedback-submission-adjust-queue";
        
        public static final String EVAL_PUBLISH_EMAIL_TASK_QUEUE = "evaluation-publish-email-queue";
        public static final String EVAL_REMIND_EMAIL_TASK_QUEUE = "evaluation-remind-email-queue";
        public static final String SEND_EMAIL_TASK_QUEUE = "send-email-queue";
        
        public static final String QUEUE_XML_PATH = "src/main/webapp/WEB-INF/queue.xml";
        public static final String DEFAULT_PROFILE_PICTURE_PATH = "/images/profile_picture_default.png";
    }

    /* Text displayed to the user when the mouse hover over certain elements in
     * the UI.
     */
    public class Tooltips{
    
        public static final String COURSE_ENROLL = "Enroll student into the course";
        public static final String COURSE_ENROLL_SAMPLE_SPREADSHEET = "Download a sample team data spreadsheet";
        public static final String COURSE_DETAILS = "View, edit and send invitation emails to the students in the course";
        public static final String COURSE_EDIT = "Edit Course information and instructor list";
        public static final String COURSE_DELETE = "Delete the course and its corresponding students and sessions";
        public static final String COURSE_ARCHIVE = "Archive the course so that it will not be shown in the home page any more (you can still access it from the 'Courses' tab)";
        public static final String COURSE_ADD_EVALUATION = "Add a feedback session for the course";
        public static final String CLAIMED = "This is the students own estimation of his/her contributions";
        public static final String PERCEIVED = "This is the average of what other team members think this student contributed";
        public static final String PERCEIVED_CLAIMED = "Difference between claimed and perceived contribution points";
    
        public static final String COURSE_INSTRUCTOR_EDIT = "Edit instructor details";
        public static final String COURSE_INSTRUCTOR_DELETE = "Delete the instructor from the course";
        public static final String COURSE_INSTRUCTOR_REMIND = "Send invitation email to the instructor";
        
        public static final String COURSE_STUDENT_DETAILS = "View the details of the student";
        public static final String COURSE_STUDENT_EDIT = "Use this to edit the details of this student. <br>To edit multiple students in one go, you can use the enroll page: <br>Simply enroll students using the updated data and existing data will be updated accordingly";
        public static final String COURSE_STUDENT_REMIND = "Send invitation email to the student";
        public static final String COURSE_STUDENT_DELETE = "Delete the student and the corresponding evaluations from the course";
        public static final String COURSE_STUDENT_RECORDS = "View all student's evaluations and feedbacks";
        
        public static final String COURSE_REMIND = "Send invitation emails to all students yet to join the course";
        public static final String COURSE_DELETE_ALL_STUDENTS = "Delete all students in this course";
    
        public static final String EVALUATION_STATUS_AWAITING = "The evaluation is created but has not yet started";
        public static final String EVALUATION_STATUS_OPEN = "The evaluation has started and students can submit feedback until the closing time";
        public static final String EVALUATION_STATUS_CLOSED = "The evaluation has finished but the results have not been made available to the students";
        public static final String EVALUATION_STATUS_PUBLISHED = "The evaluation has finished and the results have been made available to students";
    
        public static final String EVALUATION_RESULTS = "View the current results of the evaluation";
        public static final String EVALUATION_EDIT = "Edit evaluation details";
        public static final String EVALUATION_PREVIEW = "Preview evaluation session";
        public static final String EVALUATION_REMIND = "Send e-mails to remind students who have not submitted their evaluations to do so";
        public static final String EVALUATION_DELETE = "Delete the evaluation";
        public static final String EVALUATION_PUBLISH = "Publish evaluation results for students to view";
        public static final String EVALUATION_UNPUBLISH = "Make results not visible to students";
        public static final String EVALUATION_SUBMIT = "Start evaluation";
        public static final String EVALUATION_EDIT_SUBMISSION = "Edit submitted evaluation";
        
        public static final String EVALUATION_DIFF = "Perceived Contribution - Claimed Contribution";
        public static final String EVALUATION_RESPONSE_RATE = "Number of students submitted / Class size";
        public static final String EVALUATION_POINTS_RECEIVED = "The list of points that this student received from others";
    
        public static final String EVALUATION_INPUT_COURSE = "Please select the course for which the evaluation is to be created.";
        public static final String EVALUATION_INPUT_START = "Please enter the start date for the evaluation.";
        public static final String EVALUATION_INPUT_NAME = "Enter the name of the evaluation e.g. Mid-term Evaluation 1.";
        public static final String EVALUATION_INPUT_DEADLINE = "Please enter deadline for the evaluation.";
        public static final String EVALUATION_INPUT_COMMENTSSTATUS = "Enable this if you want students to give anonymous feedback to team members.<br />"
                + "You can moderate those peer feedback before publishing it to the team.";
        public static final String EVALUATION_INPUT_TIMEZONE = "You should not need to change this as your timezone is auto-detected. <br /><br />However, note that daylight saving is not taken into account i.e. if you are in UTC -8:00 and there is "
                + "daylight saving, you should choose UTC -7:00 and its corresponding timings.";
        public static final String EVALUATION_INPUT_GRACEPERIOD = "Please select the amount of time that the system will continue accepting <br />"
                + "submissions after the specified deadline.";
        public static final String EVALUATION_INPUT_INSTRUCTIONS = "Please enter instructions for your students, e.g. Avoid comments which are too critical.";
    
        public static final String EVALUATION_SUBMISSION_VIEW_REVIEWER = "View feedback from the student for his team<br />This opens in a new window";
        public static final String EVALUATION_SUBMISSION_VIEW_REVIEWEE = "View feedback from the team for the student<br />This opens in a new window";
        public static final String EVALUATION_SUBMISSION_INSTRUCTOR_EDIT = "Edit feedback from the student for his team<br />This opens in a new window";
    
        public static final String EVALUATION_SUBMISSION_NOT_AVAILABLE = "Not Available: There is no data for this or the data is not enough";
        public static final String EVALUATION_SUBMISSION_NOT_SURE = "Not sure about the contribution";
        
        public static final String INSTRUCTOR_DISPLAYED_TO_STUDENT = "If this is unselected, the instructor will be completely invisible to students." 
                + " E.g. to give access to a colleague for ‘auditing’ your course";
        
        public static final String INSTRUCTOR_DISPLAYED_AS = "Specify the role of this instructor in this course as shown to the students";
    
        public static final String STUDENT_COURSE_PROFILE = "Your profile in this course";
        public static final String STUDENT_COURSE_DETAILS = "View and edit information regarding your team";
    
        public static final String STUDENT_EVALUATION_STATUS_PENDING = "The evaluation is yet to be completed by you";
        public static final String STUDENT_EVALUATION_STATUS_SUBMITTED = "You have submitted your feedback for this evaluation";
        public static final String STUDENT_EVALUATION_STATUS_CLOSED = "The evaluation has finished but the instructor has not published the results yet";
        public static final String STUDENT_EVALUATION_STATUS_PUBLISHED = "The evaluation has finished and you can check the results";
        public static final String STUDENT_EVALUATION_STATUS_ERROR = "There were some errors in retrieving this evaluation.";

        public static final String STUDENT_FEEDBACK_SESSION_STATUS_AWAITING = "The session is not open for submission at this time. It is expected to open later.";
        public static final String STUDENT_FEEDBACK_SESSION_STATUS_PENDING = "The feedback session is yet to be completed by you.";
        public static final String STUDENT_FEEDBACK_SESSION_STATUS_SUBMITTED = "You have submitted your feedback for this session.";
        public static final String STUDENT_FEEDBACK_SESSION_STATUS_CLOSED = "<br />The session is now closed for submissions.";
        public static final String STUDENT_FEEDBACK_SESSION_STATUS_PUBLISHED = "<br />The responses for the session can now be viewed.";
    
        public static final String FEEDBACK_SESSION_COURSE = "Please select the course for which the feedback session is to be created.";
        public static final String FEEDBACK_SESSION_INPUT_NAME = "Enter the name of the feedback session e.g. Feedback Session 1.";
        public static final String FEEDBACK_SESSION_STARTDATE = "Please select the date and time for which users can start submitting responses for the feedback session.";
        public static final String FEEDBACK_SESSION_ENDDATE = "Please select the date and time after which the feedback session will no longer accept submissions from users.";
        public static final String FEEDBACK_SESSION_VISIBLEDATE = "Select this option to enter in a custom date and time for which the feedback session will become visible.<br />"
                + "Note that you can make a session visible before it is open for submissions so that users can preview the questions.";
        public static final String FEEDBACK_SESSION_PUBLISHDATE = "Select this option to enter in a custom date and time for which</br>"
                + "the responses for this feedback session will become visible.";
        public static final String FEEDBACK_SESSION_SESSIONVISIBLELABEL = "Please select when you want the questions for the feedback session to be visible to users who need to participate. Note that users cannot submit their responses until the submissions opening time set below.";
        public static final String FEEDBACK_SESSION_SESSIONVISIBLECUSTOM = "Select this option to use a custom time for when the session will become visible to users. ";
        public static final String FEEDBACK_SESSION_SESSIONVISIBLEATOPEN = "Select this option to have the feedback session become visible "
                + "when it is open for submissions (as selected above).";
        public static final String FEEDBACK_SESSION_SESSIONVISIBLENEVER = "Select this option if you want the feedback session to never be visible. "
                + "Use this option if you want to use this as a private feedback session.";
        public static final String FEEDBACK_SESSION_RESULTSVISIBLELABEL = "Please select when the responses for the feedback session will be visible to the designated recipients."
                + "<br />You can select the response visibility for each type of user and question later.";
        public static final String FEEDBACK_SESSION_RESULTSVISIBLECUSTOM = "Select this option to use a custom time for when the responses of the feedback session<br />"
                + "will be visible to the designated recipients.";
        public static final String FEEDBACK_SESSION_RESULTSVISIBLEATVISIBLE = "Select this option to have the feedback responses be immediately visible<br />"
                + "when the session becomes visible to users.";
        public static final String FEEDBACK_SESSION_RESULTSVISIBLELATER = "Select this option if you intend to manually publish the session later on.";
        public static final String FEEDBACK_SESSION_RESULTSVISIBLENEVER = "Select this option if you intend never to publish the responses.";
        public static final String FEEDBACK_SESSION_SENDJOINEMAIL = "If the student has not joined the course yet, an email containing the link to join the course will automatically be sent on session opening time.";
        public static final String FEEDBACK_SESSION_SENDOPENEMAIL = "Select this option to automatically send an email to students to notify them when the session is open for submission.";
        public static final String FEEDBACK_SESSION_SENDCLOSINGEMAIL = "Select this option to automatically send an email to students to remind them to submit 24 hours before the end of the session.";
        public static final String FEEDBACK_SESSION_SENDPUBLISHEDEMAIL = "Select this option to automatically send an email to students to notify them when the session results is published.";
        public static final String FEEDBACK_SESSION_INSTRUCTIONS = "Enter instructions for this feedback session. e.g. Avoid comments which are too critical.<br /> It will be displayed at the top of the page when users respond to the session.";
        public static final String FEEDBACK_SESSION_STATUS_PRIVATE = "This is a private session. Nobody can see it but you.";
        public static final String FEEDBACK_SESSION_STATUS_VISIBLE = ", is visible";
        public static final String FEEDBACK_SESSION_STATUS_AWAITING = ", and is waiting to open";
        public static final String FEEDBACK_SESSION_STATUS_OPEN = ", and is open for submissions";
        public static final String FEEDBACK_SESSION_STATUS_CLOSED = ", and has ended";
        public static final String FEEDBACK_SESSION_STATUS_PUBLISHED = ".<br />The responses for this session are visible";
        
        public static final String FEEDBACK_SESSION_RESULTS = "View the submitted responses for this feedback session";
        public static final String FEEDBACK_SESSION_EDIT = "Edit feedback session details";
        public static final String FEEDBACK_SESSION_REMIND = "Send e-mails to remind students and instructors who have not submitted their feedbacks to do so";
        public static final String FEEDBACK_SESSION_DELETE = "Delete the feedback session";
        public static final String FEEDBACK_SESSION_SUBMIT = "Start submitting feedback";
        public static final String FEEDBACK_SESSION_PUBLISH = "Make session responses available for viewing";
        public static final String FEEDBACK_SESSION_UNPUBLISH = "Make responses no longer visible";
        public static final String FEEDBACK_SESSION_AUTOPUBLISH = "This session will be published automatically at the specified time";
        public static final String FEEDBACK_SESSION_AWAITING = "This session is not yet opened";
        public static final String FEEDBACK_SESSION_EDIT_SUBMITTED_RESPONSE = "Edit submitted feedback";
        public static final String FEEDBACK_SESSION_VIEW_SUBMITTED_RESPONSE = "View submitted feedback";
        public static final String FEEDBACK_SESSION_RECIPIENT = "Who the feedback is about";
        public static final String FEEDBACK_SESSION_GIVER = "Who will give feedback";
        public static final String FEEDBACK_SESSION_NOT_CREATOR_EDIT = "Only the creator can edit this session";
        public static final String FEEDBACK_SESSION_NOT_CREATOR_PUBLISH = "Only the creator can publish this session";
        public static final String FEEDBACK_SESSION_NOT_CREATOR_UNPUBLISH = "Only the creator can unpublish this session";
        public static final String FEEDBACK_SESSION_NOT_CREATOR_DELETE = "Only the creator can delete this session";
        
        public static final String FEEDBACK_SESSION_EDIT_SAVE = "You can save your responses at any time and come back later to continue.";

        public static final String FEEDBACK_PREVIEW_ASSTUDENT = "View how this session would look like to a student who is submitting feedback.<br>Preview is unavailable if the course has yet to have any student enrolled.";
        public static final String FEEDBACK_PREVIEW_ASINSTRUCTOR = "View how this session would look like to an instructor who is submitting feedback.";
        
        public static final String FEEDBACK_QUESTION_INPUT_INSTRUCTIONS = "Please enter the question for users to give feedback about. e.g. What is the biggest weakness of the presented product?";
        public static final String FEEDBACK_QUESTION_EDIT = "Edit this question";
        public static final String FEEDBACK_QUESTION_GETLINK = "Get a submission link to this particular question. Useful if you want students to answer individual questions separately or at different points in time.";
        public static final String FEEDBACK_QUESTION_DELETE = "Delete this question";
        public static final String FEEDBACK_QUESTION_VISBILITY = "Here you can select how each question's response will be visible to the different types of users in your course.";
        public static final String FEEDBACK_QUESTION_NUMSCALE_MAX = "Maximum acceptable response value";
        public static final String FEEDBACK_QUESTION_NUMSCALE_STEP = "Value to be increased/decreased each step";
        public static final String FEEDBACK_QUESTION_NUMSCALE_MIN = "Minimum acceptable response value";
        
        public static final String FEEDBACK_RESPONSE_VISIBILITY_INFO = "Here you can see the visibility of your feedback to the various users" +
                "<br />in the course once the results are published.";
        public static final String FEEDBACK_RESPONSE_SAVE = "You can submit your responses at any time and come back later to continue " +
                "before the session closes.";
        
        public static final String STUDENT_PROFILE_PICTURE = "Upload a profile picture";
        public static final String STUDENT_PROFILE_SHORTNAME = "This is the name you prefer to be called by";
        public static final String STUDENT_PROFILE_EMAIL = "This is a long term contact email";
        public static final String STUDENT_PROFILE_INSTITUTION = "This is the institution that you represent";
        public static final String STUDENT_PROFILE_NATIONALITY = "This is your nationality";
        public static final String STUDENT_PROFILE_MOREINFO = "You may specify miscellaneous info about yourself "
                + "e.g. links to home page, online CV, portfolio etc.";
        
        public static final String VISIBILITY_OPTIONS_RECIPIENT = "Control what feedback recipient(s) can view";
        public static final String VISIBILITY_OPTIONS_GIVER_TEAM_MEMBERS = "Control what team members of feedback giver can view";
        public static final String VISIBILITY_OPTIONS_RECIPIENT_TEAM_MEMBERS = "Control what team members of feedback recipients can view";
        public static final String VISIBILITY_OPTIONS_OTHER_STUDENTS = "Control what other students can view";
        public static final String VISIBILITY_OPTIONS_INSTRUCTORS = "Control what instructors can view";
        
        public static final String SHOW_EMAILS = "Show emails of all currently listed students";
        
        public static final String COMMENT_ADD = "Add comment";
        public static final String COMMENT_EDIT = "Edit this comment";
        public static final String COMMENT_DELETE = "Delete this comment";
        
        public static final String SEARCH_STUDENT = "Search for student's name";
    }
    
    public class FeedbackQuestionTypeNames{
        public static final String TEXT = "Essay question";
        public static final String MCQ = "Multiple-choice (single answer) question";
        public static final String MSQ = "Multiple-choice (multiple answers) question";
        public static final String NUMSCALE = "Numerical-scale question";
        public static final String CONSTSUM_OPTION = "Distribute points (among options) question";
        public static final String CONSTSUM_RECIPIENT = "Distribute points (among recipients) question";
        public static final String CONTRIB = "Team contribution question";
    }
    
    public class InstructorPermissionRoleNames {
        public final static String INSTRUCTOR_PERMISSION_ROLE_COOWNER = "Co-owner";
        public final static String INSTRUCTOR_PERMISSION_ROLE_MANAGER = "Manager";
        public final static String INSTRUCTOR_PERMISSION_ROLE_OBSERVER = "Observer";
        public final static String INSTRUCTOR_PERMISSION_ROLE_TUTOR = "Tutor";
        public final static String INSTRUCTOR_PERMISSION_ROLE_CUSTOM = "Custom";
    }
    
    public class GenderTypes{
        public static final String MALE = "male";
        public static final String FEMALE = "female";
        public static final String OTHER = "other";
    }

    public class ParamsNames{
        public static final String BLOB_KEY = "blob-key";
        
        public static final String COPIED_FEEDBACK_SESSION_NAME = "copiedfsname";
        public static final String COPIED_COURSE_ID = "copiedcourseid";

        public static final String COURSE_ID = "courseid";
        public static final String COURSE_NAME = "coursename";
        public static final String INSTRUCTOR_SHORT_NAME = "instructorshortname";
        public static final String INSTRUCTOR_ID = "instructorid";
        public static final String INSTRUCTOR_EMAIL = "instructoremail";
        public static final String INSTRUCTOR_INSTITUTION = "instructorinstitution";
        public static final String INSTRUCTOR_NAME = "instructorname";
        public static final String STUDENTS_ENROLLMENT_INFO = "enrollstudents";
        public static final String INSTRUCTOR_IMPORT_SAMPLE = "importsample";
        
        public static final String INSTRUCTOR_IS_DISPLAYED_TO_STUDENT = "instructorisdisplayed";
        public static final String INSTRUCTOR_DISPLAY_NAME = "instructordisplayname";
        public static final String INSTRUCTOR_ROLE_NAME = "instructorrole";
        public static final String INSTRUCTOR_SECTION = "section";
        
        public static final String INSTRUCTOR_PERMISSION_MODIFY_COURSE = "canmodifycourse";
        public static final String INSTRUCTOR_PERMISSION_MODIFY_INSTRUCTOR = "canmodifyinstructor";
        public static final String INSTRUCTOR_PERMISSION_MODIFY_SESSION = "canmodifysession";
        public static final String INSTRUCTOR_PERMISSION_MODIFY_STUDENT = "canmodifystudent";
        
        public static final String INSTRUCTOR_PERMISSION_VIEW_STUDENT_IN_SECTIONS = "canviewstudentinsection";
        public static final String INSTRUCTOR_PERMISSION_VIEW_COMMENT_IN_SECTIONS = "canviewcommentinsection";
        public static final String INSTRUCTOR_PERMISSION_GIVE_COMMENT_IN_SECTIONS = "cangivecommentinsection";
        public static final String INSTRUCTOR_PERMISSION_MODIFY_COMMENT_IN_SECTIONS = "canmodifycommentinsection";
        
        public static final String INSTRUCTOR_PERMISSION_VIEW_SESSION_IN_SECTIONS = "canviewsessioninsection";
        public static final String INSTRUCTOR_PERMISSION_SUBMIT_SESSION_IN_SECTIONS = "cansubmitsessioninsection";
        public static final String INSTRUCTOR_PERMISSION_MODIFY_SESSION_COMMENT_IN_SECTIONS = "canmodifysessioncommentinsection";
        
        public static final String SHOW_COMMENT_BOX = "addComment";
        
        public static final String COURSE_SORTING_CRITERIA = "sortby";
        
        public static final String COURSE_ARCHIVE_STATUS = "archive";
        
        public static final String ADMIN_SEARCH_REBUILD_DOC = "build_doc";
    
        public static final String EVALUATION_NAME = "evaluationname";
    
        public static final String EVALUATION_START = "start";
        public static final String EVALUATION_STARTTIME = "starttime";
        public static final String EVALUATION_DEADLINE = "deadline";
        public static final String EVALUATION_DEADLINETIME = "deadlinetime";
        public static final String EVALUATION_TIMEZONE = "timezone";
    
        public static final String EVALUATION_COMMENTSENABLED = "commentsstatus";
        public static final String EVALUATION_GRACEPERIOD = "graceperiod";
        public static final String EVALUATION_INSTRUCTIONS = "instr";
        public static final String EVALUATION_NUMBEROFCOMPLETEDEVALUATIONS = "numberofevaluations";
        public static final String EVALUATION_NUMBEROFEVALUATIONS = "numberofcompletedevaluations";
        public static final String EVALUATION_PUBLISHED = "published";
        public static final String EVALUATION_TYPE = "evaluationtype";
        
        public static final String FEEDBACK_SESSION_NAME = "fsname";
        public static final String FEEDBACK_SESSION_CREATOR = "fscreator";
        public static final String FEEDBACK_SESSION_CREATEDATE = "createdate";
        public static final String FEEDBACK_SESSION_CREATETIME = "createtime";
        public static final String FEEDBACK_SESSION_STARTDATE = "startdate";
        public static final String FEEDBACK_SESSION_STARTTIME = "starttime";
        public static final String FEEDBACK_SESSION_ENDDATE = "enddate";
        public static final String FEEDBACK_SESSION_ENDTIME = "endtime";
        public static final String FEEDBACK_SESSION_VISIBLEDATE = "visibledate";
        public static final String FEEDBACK_SESSION_VISIBLETIME = "visibletime";
        public static final String FEEDBACK_SESSION_PUBLISHDATE = "publishdate";
        public static final String FEEDBACK_SESSION_PUBLISHTIME = "publishtime";
        public static final String FEEDBACK_SESSION_TIMEZONE = "timezone";
        public static final String FEEDBACK_SESSION_GRACEPERIOD = "graceperiod";
        public static final String FEEDBACK_SESSION_TYPE = "fstype";
        public static final String FEEDBACK_SESSION_OPENEMAILSENT = "fsopenemailsent";
        public static final String FEEDBACK_SESSION_PUBLISHEDEMAILSENT = "fspublishedemailsent";
        public static final String FEEDBACK_SESSION_SESSIONVISIBLEBUTTON = "sessionVisibleFromButton";
        public static final String FEEDBACK_SESSION_RESULTSVISIBLEBUTTON = "resultsVisibleFromButton";
        public static final String FEEDBACK_SESSION_SENDREMINDEREMAIL = "sendreminderemail";
        public static final String FEEDBACK_SESSION_INSTRUCTIONS = "instructions";

        public static final String FEEDBACK_QUESTION_ID = "questionid";
        public static final String FEEDBACK_QUESTION_NUMBER = "questionnum";
        public static final String FEEDBACK_QUESTION_TEXT = "questiontext";
        public static final String FEEDBACK_QUESTION_TYPE = "questiontype";
        public static final String FEEDBACK_QUESTION_NUMBEROFCHOICECREATED = "noofchoicecreated";
        public static final String FEEDBACK_QUESTION_MCQCHOICE = "mcqOption";
        public static final String FEEDBACK_QUESTION_MSQCHOICE = "msqOption";
        public static final String FEEDBACK_QUESTION_CONSTSUMOPTION = "constSumOption";
        public static final String FEEDBACK_QUESTION_CONSTSUMTORECIPIENTS = "constSumToRecipients";
        public static final String FEEDBACK_QUESTION_CONSTSUMNUMOPTION = "constSumNumOption";
        public static final String FEEDBACK_QUESTION_CONSTSUMPOINTSPEROPTION = "constSumPointsPerOption";
        public static final String FEEDBACK_QUESTION_CONSTSUMPOINTS = "constSumPoints";
        public static final String FEEDBACK_QUESTION_GENERATEDOPTIONS = "generatedOptions";
        public static final String FEEDBACK_QUESTION_GIVERTYPE = "givertype";
        public static final String FEEDBACK_QUESTION_RECIPIENTTYPE = "recipienttype";
        public static final String FEEDBACK_QUESTION_NUMBEROFENTITIES = "numofrecipients";
        public static final String FEEDBACK_QUESTION_NUMBEROFENTITIESTYPE = "numofrecipientstype";
        public static final String FEEDBACK_QUESTION_EDITTEXT = "questionedittext";
        public static final String FEEDBACK_QUESTION_EDITTYPE = "questionedittype";
        public static final String FEEDBACK_QUESTION_SAVECHANGESTEXT = "questionsavechangestext";
        public static final String FEEDBACK_QUESTION_GETLINK = "questiongetlink";
        public static final String FEEDBACK_QUESTION_SHOWRESPONSESTO = "showresponsesto";
        public static final String FEEDBACK_QUESTION_SHOWGIVERTO = "showgiverto";
        public static final String FEEDBACK_QUESTION_SHOWRECIPIENTTO = "showrecipientto";
        public static final String FEEDBACK_QUESTION_RESPONSETOTAL = "questionresponsetotal";
        public static final String FEEDBACK_QUESTION_NUMSCALE_MIN = "numscalemin";
        public static final String FEEDBACK_QUESTION_NUMSCALE_MAX = "numscalemax";
        public static final String FEEDBACK_QUESTION_NUMSCALE_STEP = "numscalestep";
    
        public static final String FEEDBACK_RESPONSE_ID = "responseid";
        public static final String FEEDBACK_RESPONSE_RECIPIENT = "responserecipient";
        public static final String FEEDBACK_RESPONSE_TEXT = "responsetext";
        
        public static final String FEEDBACK_RESPONSE_COMMENT_ID = "responsecommentid";
        public static final String FEEDBACK_RESPONSE_COMMENT_TEXT = "responsecommenttext";
        
        public static final String FEEDBACK_RESULTS_UPLOADDOWNLOADBUTTON = "fruploaddownloadbtn";
        public static final String FEEDBACK_RESULTS_SORTTYPE = "frsorttype";
        public static final String FEEDBACK_RESULTS_GROUPBYTEAM = "frgroupbyteam";
        public static final String FEEDBACK_RESULTS_GROUPBYSECTION = "frgroupbysection";
        public static final String FEEDBACK_RESULTS_SHOWSTATS = "frshowstats";
        public static final String FEEDBACK_RESULTS_NEED_AJAX = "frneedajax";
        public static final String FEEDBACK_RESULTS_MAIN_INDEX ="frmainindex";

        public static final String PREVIEWAS = "previewas";
        
        public static final String STUDENT_ID = "googleid";
        
        public static final String REGKEY = "regkey";
        public static final String STUDENT_EMAIL = "studentemail";
        public static final String FROM_COMMENTS_PAGE = "commentpage";
        public static final String FROM_COURSE_DETAILS_PAGE = "coursedetailspage";
        public static final String FROM_STUDENT_DETAILS_PAGE = "studentdetailspage";
        public static final String NEW_STUDENT_EMAIL = "newstudentemail";
        
        public static final String STUDENT_SHORT_NAME = "studentshortname";
        public static final String STUDENT_PROFILE_EMAIL = "studentprofileemail";
        public static final String STUDENT_PROFILE_INSTITUTION = "studentprofileinstitute";
        public static final String STUDENT_NATIONALITY = "studentnationality";
        public static final String STUDENT_GENDER = "studentgender";
        public static final String STUDENT_PROFILE_MOREINFO = "studentprofilemoreinfo"; 
        public static final String STUDENT_PROFILE_PHOTO = "studentprofilephoto";
        public static final String STUDENT_PROFILE_PHOTOEDIT = "editphoto";
    
        public static final String STUDENT_NAME = "studentname";
        public static final String RECIPIENT_TYPE = "recipienttype";
        public static final String RECIPIENTS = "recipients";
        public static final String RESPONSE_COMMENTS_SHOWCOMMENTSTO = "showresponsecommentsto";
        public static final String RESPONSE_COMMENTS_SHOWGIVERTO = "showresponsegiverto";
        public static final String COMMENTS_SHOWCOMMENTSTO = "showcommentsto";
        public static final String COMMENTS_SHOWGIVERTO = "showgiverto";
        public static final String COMMENTS_SHOWRECIPIENTTO = "showrecipientto";
        public static final String FROM_EMAIL = "fromemail";
        public static final String TO_EMAIL = "toemail";
        public static final String SECTION_NAME = "sectionname";
        public static final String TEAM_NAME = "teamname";
        public static final String POINTS = "points";
        public static final String JUSTIFICATION = "justification";
        public static final String COMMENTS = "comments";
        public static final String TEAMMATES = "teammates";
    
        public static final String STATUS_MESSAGE = "message";
        public static final String ERROR = "error";
        public static final String NEXT_URL = "next";
        public static final String USER_ID = "user";
    
        public static final String LOGIN_ADMIN = "admin";
        public static final String LOGIN_INSTRUCTOR = "instructor";
        public static final String LOGIN_STUDENT = "student";
        
        //Email parameters
        public static final String EMAIL_RECEIVER = "user";
        public static final String EMAIL_COURSE = "course";
        public static final String EMAIL_EVAL = "evaluation";
        public static final String EMAIL_FEEDBACK = "feedback";
        public static final String EMAIL_TYPE = "type";
        public static final String EMAIL_IS_STUDENT = "isStudent";
        
        public static final String EMAIL_CONTENT = "content";
        public static final String EMAIL_SENDER = "sender";
        public static final String EMAIL_SUBJECT = "subject";
        public static final String EMAIL_REPLY_TO_ADDRESS = "reply";
        
        public static final String COMMENT_EDITTYPE = "commentedittype";
        public static final String COMMENT_ID = "commentid";
        public static final String COMMENT_TEXT = "commenttext";
        
        //Submission parameters for Task Queue
        public static final String SUBMISSION_COURSE = "course";
        public static final String SUBMISSION_EVAL = "evaluation";
        
        public static final String ENROLLMENT_DETAILS = "enrollmentdetails";
        
        public static final String SEARCH_KEY ="searchkey";
        public static final String DISPLAY_ARCHIVE ="displayarchive";
        
        //Parameters for checking persistence of data during Eventual Consistency
        public static final String CHECK_PERSISTENCE_COURSE = "persistencecourse";
        public static final String CHECK_PERSISTENCE_EVALUATION = "persistenceevalaution";
        
        public static final String PROFILE_PICTURE_LEFTX = "cropboxleftx";
        public static final String PROFILE_PICTURE_TOPY = "cropboxtopy";
        public static final String PROFILE_PICTURE_RIGHTX = "cropboxrightx";
        public static final String PROFILE_PICTURE_BOTTOMY = "cropboxbottomy";
        public static final String PROFILE_PICTURE_HEIGHT = "pictureheight";
        public static final String PROFILE_PICTURE_WIDTH = "picturewidth";
        
        public static final String SEARCH_COMMENTS_FOR_STUDENTS = "searchcommentforstudents";
        public static final String SEARCH_COMMENTS_FOR_RESPONSES = "searchcommentforresponses";
    }
    
    public class SearchIndex {
        public static final String COMMENT = "comment";
        public static final String FEEDBACK_RESPONSE_COMMENT = "feedbackresponsecomment";
    }
    
    public class SearchDocumentField {
        public static final String ATTRIBUTE = "attribute";
        public static final String COMMENT_ATTRIBUTE = "commentAttibute";
        public static final String COMMENT_GIVER_NAME = "commentGiverName";
        public static final String COMMENT_GIVER_EMAIL = "commentGiverEmail";
        public static final String COMMENT_RECIPIENT_NAME = "commentRecipientName";
        public static final String FEEDBACK_RESPONSE_COMMENT_ATTRIBUTE = "frCommentAttibute";
        public static final String FEEDBACK_RESPONSE_COMMENT_GIVER_NAME = "frCommentGiverName";
        public static final String FEEDBACK_RESPONSE_COMMENT_GIVER_EMAIL = "frCommentGiverEmail";
        public static final String FEEDBACK_RESPONSE_ATTRIBUTE = "feedbackResponseAttibute";
        public static final String FEEDBACK_RESPONSE_GIVER_NAME = "feedbackResponseGiverName";
        public static final String FEEDBACK_RESPONSE_RECEIVER_NAME = "feedbackResponseReceiverName";
        public static final String FEEDBACK_QUESTION_ATTRIBUTE = "feedbackQuestionAttibute";
        public static final String FEEDBACK_SESSION_ATTRIBUTE = "feedbackSessionAttibute";
        public static final String SEARCHABLE_TEXT = "searchableText";
        public static final String CREATED_DATE = "createdDate";
        public static final String COURSE_ID = "courseId";
        public static final String GIVER_EMAIL = "giverEmail";
        public static final String GIVER_SECTION = "giverSection";
        public static final String RECIPIENT_EMAIL = "recipientEmail";
        public static final String RECIPIENT_SECTION = "recipientSection";
        public static final String IS_VISIBLE_TO_INSTRUCTOR = "isVisibleToInstructor";
        public static final String IS_VISIBLE_TO_RECEIVER = "isVisibleToReceiver";
        public static final String IS_VISIBLE_TO_GIVER = "isVisibleToGiver";
    }

    public class ActionURIs{
        
        /* _PAGE/Page in the Action URI name means 'show page' */
    
        public static final String LOGIN = "/login";
    
        public static final String INSTRUCTOR_HOME_PAGE = "/page/instructorHomePage";
        public static final String INSTRUCTOR_COURSES_PAGE = "/page/instructorCoursesPage";
        public static final String INSTRUCTOR_COURSE_ADD = "/page/instructorCourseAdd";
        public static final String INSTRUCTOR_COURSE_DELETE = "/page/instructorCourseDelete";
        public static final String INSTRUCTOR_COURSE_ARCHIVE = "/page/instructorCourseArchive";
        public static final String INSTRUCTOR_COURSE_DETAILS_PAGE = "/page/instructorCourseDetailsPage";
        public static final String INSTRUCTOR_COURSE_EDIT_PAGE = "/page/instructorCourseEditPage";
        public static final String INSTRUCTOR_COURSE_EDIT_SAVE = "/page/instructorCourseEditSave";
        public static final String INSTRUCTOR_COURSE_STUDENT_DETAILS_PAGE = "/page/instructorCourseStudentDetailsPage";
        public static final String INSTRUCTOR_COURSE_STUDENT_DETAILS_EDIT = "/page/instructorCourseStudentDetailsEdit";
        public static final String INSTRUCTOR_COURSE_STUDENT_DETAILS_EDIT_SAVE = "/page/instructorCourseStudentDetailsEditSave";
        public static final String INSTRUCTOR_COURSE_STUDENT_DELETE = "/page/instructorCourseStudentDelete";
        public static final String INSTRUCTOR_COURSE_STUDENT_LIST_DOWNLOAD = "/page/instructorCourseStudentListDownload";
        public static final String INSTRUCTOR_COURSE_ENROLL_PAGE = "/page/instructorCourseEnrollPage";
        public static final String INSTRUCTOR_COURSE_ENROLL_SAVE = "/page/instructorCourseEnrollSave";
        public static final String INSTRUCTOR_COURSE_REMIND = "/page/instructorCourseRemind";
        public static final String INSTRUCTOR_COURSE_INSTRUCTOR_ADD = "/page/instructorCourseInstructorAdd";
        public static final String INSTRUCTOR_COURSE_INSTRUCTOR_EDIT_SAVE = "/page/instructorCourseInstructorEditSave";
        public static final String INSTRUCTOR_COURSE_INSTRUCTOR_DELETE = "/page/instructorCourseInstructorDelete";
        public static final String INSTRUCTOR_COURSE_JOIN = "/page/instructorCourseJoin";
        public static final String INSTRUCTOR_COURSE_JOIN_AUTHENTICATED = "/page/instructorCourseJoinAuthenticated";
        public static final String INSTRUCTOR_EVALS_PAGE = "/page/instructorEvalsPage";
        public static final String INSTRUCTOR_EVAL_ADD = "/page/instructorEvalAdd";
        public static final String INSTRUCTOR_EVAL_DELETE = "/page/instructorEvalDelete";
        public static final String INSTRUCTOR_EVAL_EDIT_PAGE = "/page/instructorEvalEditPage";
        public static final String INSTRUCTOR_EVAL_EDIT_SAVE = "/page/instructorEvalEditSave";
        public static final String INSTRUCTOR_EVAL_PREVIEW = "/page/instructorEvalPreview";
        public static final String INSTRUCTOR_EVAL_RESULTS_PAGE = "/page/instructorEvalResultsPage";
        public static final String INSTRUCTOR_EVAL_STATS_PAGE = "/page/instructorEvalStatsPage";
        public static final String INSTRUCTOR_EVAL_SUBMISSION_PAGE = "/page/instructorEvalSubmissionPage";
        public static final String INSTRUCTOR_EVAL_SUBMISSION_EDIT = "/page/instructorEvalSubmissionEdit";
        public static final String INSTRUCTOR_EVAL_SUBMISSION_EDIT_SAVE = "/page/instructorEvalSubmissionEditSave";
        public static final String INSTRUCTOR_EVAL_REMIND = "/page/instructorEvalRemind";
        public static final String INSTRUCTOR_EVAL_PUBLISH = "/page/instructorEvalPublish";
        public static final String INSTRUCTOR_EVAL_UNPUBLISH = "/page/instructorEvalUnpublish";
        public static final String INSTRUCTOR_EVAL_RESULTS_DOWNLOAD = "/page/instructorEvalResultsDownload";
        public static final String INSTRUCTOR_SEARCH_PAGE = "/page/instructorSearchPage";
        public static final String INSTRUCTOR_STUDENT_LIST_PAGE = "/page/instructorStudentListPage";
        public static final String INSTRUCTOR_STUDENT_LIST_AJAX_PAGE = "/page/instructorStudentListAjaxPage"; 

        public static final String INSTRUCTOR_STUDENT_RECORDS_PAGE = "/page/instructorStudentRecordsPage";
        public static final String INSTRUCTOR_STUDENT_COMMENT_ADD = "/page/instructorStudentCommentAdd";
        public static final String INSTRUCTOR_STUDENT_COMMENT_EDIT = "/page/instructorStudentCommentEdit";
        public static final String INSTRUCTOR_STUDENT_COMMENT_CLEAR_PENDING = "/page/instructorStudentCommentClearPending";
        
        public static final String INSTRUCTOR_COMMENTS_PAGE = "/page/instructorCommentsPage";
        
        public static final String INSTRUCTOR_FEEDBACKS_PAGE = "/page/instructorFeedbacksPage";
        public static final String INSTRUCTOR_FEEDBACK_ADD = "/page/instructorFeedbackAdd";
        public static final String INSTRUCTOR_FEEDBACK_COPY = "/page/instructorFeedbackCopy";
        public static final String INSTRUCTOR_FEEDBACK_DELETE = "/page/instructorFeedbackDelete";
        public static final String INSTRUCTOR_FEEDBACK_REMIND = "/page/instructorFeedbackRemind";
        public static final String INSTRUCTOR_FEEDBACK_PUBLISH = "/page/instructorFeedbackPublish";
        public static final String INSTRUCTOR_FEEDBACK_UNPUBLISH = "/page/instructorFeedbackUnpublish";
        public static final String INSTRUCTOR_FEEDBACK_EDIT_PAGE = "/page/instructorFeedbackEditPage";
        public static final String INSTRUCTOR_FEEDBACK_EDIT_SAVE = "/page/instructorFeedbackEditSave";
        public static final String INSTRUCTOR_FEEDBACK_RESULTS_PAGE = "/page/instructorFeedbackResultsPage";
        public static final String INSTRUCTOR_FEEDBACK_RESULTS_DOWNLOAD = "/page/instructorFeedbackResultsDownload";
        public static final String INSTRUCTOR_FEEDBACK_PREVIEW_ASSTUDENT = "/page/instructorFeedbackPreviewAsStudent";
        public static final String INSTRUCTOR_FEEDBACK_PREVIEW_ASINSTRUCTOR = "/page/instructorFeedbackPreviewAsInstructor";
        
        public static final String INSTRUCTOR_FEEDBACK_RESULTS_AJAX_RESPONSE_RATE = "/page/instructorFeedbackResultsAjaxResponseRate";

        public static final String INSTRUCTOR_FEEDBACK_QUESTION_ADD = "/page/instructorFeedbackQuestionAdd";
        public static final String INSTRUCTOR_FEEDBACK_QUESTION_COPY = "/page/instructorFeedbackQuestionCopy";
        public static final String INSTRUCTOR_FEEDBACK_QUESTION_EDIT = "/page/instructorFeedbackQuestionEdit";

        public static final String INSTRUCTOR_FEEDBACK_RESPONSE_COMMENT_ADD = "/page/instructorFeedbackResponseCommentAdd";
        public static final String INSTRUCTOR_FEEDBACK_RESPONSE_COMMENT_EDIT = "/page/instructorFeedbackResponseCommentEdit";
        public static final String INSTRUCTOR_FEEDBACK_RESPONSE_COMMENT_DELETE = "/page/instructorFeedbackResponseCommentDelete";
                
        public static final String INSTRUCTOR_FEEDBACK_STATS_PAGE = "/page/feedbackSessionStatsPage";
        
        public static final String INSTRUCTOR_FEEDBACK_SUBMISSION_EDIT_PAGE = "/page/instructorFeedbackSubmissionEditPage";
        public static final String INSTRUCTOR_FEEDBACK_SUBMISSION_EDIT_SAVE = "/page/instructorFeedbackSubmissionEditSave";
        public static final String INSTRUCTOR_FEEDBACK_QUESTION_SUBMISSION_EDIT_PAGE = "/page/instructorFeedbackQuestionSubmissionEditPage";
        public static final String INSTRUCTOR_FEEDBACK_QUESTION_SUBMISSION_EDIT_SAVE = "/page/instructorFeedbackQuestionSubmissionEditSave";
        
        public static final String STUDENT_HOME_PAGE = "/page/studentHomePage";
        public static final String STUDENT_COURSE_JOIN = "/page/studentCourseJoin";
        public static final String STUDENT_COURSE_JOIN_AUTHENTICATED = "/page/studentCourseJoinAuthenticated";
        public static final String STUDENT_COMMENTS_PAGE = "/page/studentCommentsPage";
        public static final String STUDENT_COURSE_DETAILS_PAGE = "/page/studentCourseDetailsPage";
        public static final String STUDENT_EVAL_SUBMISSION_EDIT_PAGE = "/page/studentEvalSubmissionEditPage";
        public static final String STUDENT_EVAL_SUBMISSION_EDIT_SAVE = "/page/studentEvalSubmissionEditSave";
        public static final String STUDENT_EVAL_RESULTS_PAGE = "/page/studentEvalResultsPage";
        
        public static final String STUDENT_FEEDBACK_SUBMISSION_EDIT_PAGE = "/page/studentFeedbackSubmissionEditPage";
        public static final String STUDENT_FEEDBACK_SUBMISSION_EDIT_SAVE = "/page/studentFeedbackSubmissionEditSave";
        public static final String STUDENT_FEEDBACK_QUESTION_SUBMISSION_EDIT_PAGE = "/page/studentFeedbackQuestionSubmissionEditPage";
        public static final String STUDENT_FEEDBACK_QUESTION_SUBMISSION_EDIT_SAVE = "/page/studentFeedbackQuestionSubmissionEditSave";
        public static final String STUDENT_FEEDBACK_RESULTS_PAGE = "/page/studentFeedbackResultsPage";
        public static final String STUDENT_PROFILE_PAGE = "/page/studentProfilePage";
        public static final String STUDENT_PROFILE_EDIT_SAVE = "/page/studentProfileEditSave";
        public static final String STUDENT_PROFILE_PICTURE = "/page/studentProfilePic";
        public static final String STUDENT_PROFILE_PICTURE_UPLOAD = "/page/studentProfilePictureUpload";
        public static final String STUDENT_PROFILE_PICTURE_EDIT = "/page/studentProfilePictureEdit";
        public static final String STUDENT_PROFILE_CREATEUPLOADFORMURL = "/page/studentProfileCreateFormUrl";
        
        public static final String ADMIN_HOME_PAGE = "/admin/adminHomePage";
        public static final String ADMIN_INSTRUCTORACCOUNT_ADD = "/admin/adminInstructorAccountAdd";
        public static final String ADMIN_ACCOUNT_MANAGEMENT_PAGE = "/admin/adminAccountManagementPage";
        public static final String ADMIN_ACCOUNT_DETAILS_PAGE = "/admin/adminAccountDetailsPage";
        public static final String ADMIN_ACCOUNT_DELETE = "/admin/adminAccountDelete";
        public static final String ADMIN_EXCEPTION_TEST = "/admin/adminExceptionTest";
        public static final String ADMIN_ACTIVITY_LOG_PAGE = "/admin/adminActivityLogPage";
        public static final String ADMIN_SEARCH_PAGE = "/admin/adminSearchPage";
        
        public static final String AUTOMATED_EVAL_OPENING_REMINDERS = "/evaluationopeningreminders";
        public static final String AUTOMATED_EVAL_CLOSING_REMINDERS = "/evaluationclosingreminders";        
        public static final String AUTOMATED_FEEDBACK_OPENING_REMINDERS = "/feedbackSessionOpeningReminders";
        public static final String AUTOMATED_FEEDBACK_CLOSING_REMINDERS = "/feedbackSessionClosingReminders";
        public static final String AUTOMATED_FEEDBACK_PUBLISHED_REMINDERS = "/feedbackSessionPublishedReminders";
        public static final String AUTOMATED_COMPILE_LOGS = "/compileLogs";
        
        public static final String BACKDOOR = "/backdoor";
        
        //Task Queue Worker Servlets URI
        public static final String EMAIL_WORKER = "/emailWorker";
        public static final String SUBMISSION_WORKER = "/submissionWorker";
        public static final String EVAL_SUBMISSION_ADJUSTMENT_WORKER = 
                                    "/evalSubmissionAdjustmentWorker";
        public static final String FEEDBACK_SUBMISSION_ADJUSTMENT_WORKER = 
                                    "/feedbackSubmissionAdjustmentWorker";
        public static final String EVAL_PUBLISH_EMAIL_WORKER = "/evalPublishEmailWorker";
        public static final String EVAL_REMIND_EMAIL_WORKER = "/evalRemindEmailWorker";
        public static final String SEND_EMAIL_WORKER = "/sendEmailWorker";
    }

    public class ViewURIs{
        
        /* We omit adding the 'page' prefix to views because all of them are "pages" */
    
        public static final String INSTRUCTOR_HOME = "/jsp/instructorHome.jsp"; 
        public static final String INSTRUCTOR_COMMENTS = "/jsp/instructorComments.jsp";
        public static final String INSTRUCTOR_COURSES = "/jsp/instructorCourses.jsp"; 
        public static final String INSTRUCTOR_COURSE_EDIT = "/jsp/instructorCourseEdit.jsp"; 
        public static final String INSTRUCTOR_COURSE_DETAILS = "/jsp/instructorCourseDetails.jsp"; 
        public static final String INSTRUCTOR_COURSE_STUDENT_DETAILS = "/jsp/instructorCourseStudentDetails.jsp"; 
        public static final String INSTRUCTOR_COURSE_STUDENT_EDIT = "/jsp/instructorCourseStudentEdit.jsp"; 
        public static final String INSTRUCTOR_COURSE_ENROLL = "/jsp/instructorCourseEnroll.jsp"; 
        public static final String INSTRUCTOR_COURSE_ENROLL_RESULT = "/jsp/instructorCourseEnrollResult.jsp";
        public static final String INSTRUCTOR_COURSE_JOIN_CONFIRMATION = "/jsp/instructorCourseJoinConfirmation.jsp";
        public static final String INSTRUCTOR_EVALS = "/jsp/instructorEvals.jsp"; 
        public static final String INSTRUCTOR_EVAL_EDIT = "/jsp/instructorEvalEdit.jsp"; 
        public static final String INSTRUCTOR_EVAL_RESULTS = "/jsp/instructorEvalResults.jsp"; 
        public static final String INSTRUCTOR_EVAL_STATS = "/jsp/instructorEvalStats.jsp";
        public static final String INSTRUCTOR_EVAL_SUBMISSION = "/jsp/instructorEvalSubmission.jsp"; 
        public static final String INSTRUCTOR_EVAL_SUBMISSION_EDIT = "/jsp/instructorEvalSubmissionEdit.jsp"; 
        public static final String INSTRUCTOR_FEEDBACKS = "/jsp/instructorFeedbacks.jsp";
        public static final String INSTRUCTOR_FEEDBACK_EDIT = "/jsp/instructorFeedbackEdit.jsp";
        public static final String INSTRUCTOR_FEEDBACK_RESULTS_TOP = "/jsp/instructorFeedbackResultsTop.jsp";
        public static final String INSTRUCTOR_FEEDBACK_RESULTS_BY_GIVER_RECIPIENT_QUESTION = "/jsp/instructorFeedbackResultsByGiverRecipientQuestion.jsp";
        public static final String INSTRUCTOR_FEEDBACK_RESULTS_BY_RECIPIENT_GIVER_QUESTION = "/jsp/instructorFeedbackResultsByRecipientGiverQuestion.jsp"; 
        public static final String INSTRUCTOR_FEEDBACK_RESULTS_BY_GIVER_QUESTION_RECIPIENT = "/jsp/instructorFeedbackResultsByGiverQuestionRecipient.jsp";
        public static final String INSTRUCTOR_FEEDBACK_RESULTS_BY_RECIPIENT_QUESTION_GIVER = "/jsp/instructorFeedbackResultsByRecipientQuestionGiver.jsp";
        public static final String INSTRUCTOR_FEEDBACK_RESULTS_BY_QUESTION = "/jsp/instructorFeedbackResultsByQuestion.jsp"; 
        public static final String INSTRUCTOR_FEEDBACK_SUBMISSION_EDIT = "/jsp/instructorFeedbackSubmissionEdit.jsp"; 
        public static final String INSTRUCTOR_FEEDBACK_QUESTION_SUBMISSION_EDIT = "/jsp/instructorFeedbackQuestionSubmissionEdit.jsp"; 
        public static final String INSTRUCTOR_FEEDBACK_STATS = "/jsp/instructorFeedbackStats.jsp";
        public static final String INSTRUCTOR_SEARCH = "/jsp/instructorSearch.jsp";
        public static final String INSTRUCTOR_STUDENT_LIST = "/jsp/instructorStudentList.jsp";
        public static final String INSTRUCTOR_STUDENT_RECORDS = "/jsp/instructorStudentRecords.jsp";
        
        public static final String STUDENT_HOME = "/jsp/studentHome.jsp";
        public static final String STUDENT_COURSE_JOIN_CONFIRMATION = "/jsp/studentCourseJoinConfirmation.jsp";
        public static final String STUDENT_COURSE_DETAILS = "/jsp/studentCourseDetails.jsp"; 
        public static final String STUDENT_COMMENTS = "/jsp/studentComments.jsp"; 
        public static final String STUDENT_EVAL_SUBMISSION_EDIT = "/jsp/studentEvalEdit.jsp"; 
        public static final String STUDENT_EVAL_RESULTS = "/jsp/studentEvalResults.jsp"; 
        public static final String STUDENT_FEEDBACK_SUBMISSION_EDIT = "/jsp/studentFeedbackSubmissionEdit.jsp"; 
        public static final String STUDENT_FEEDBACK_QUESTION_SUBMISSION_EDIT = "/jsp/studentFeedbackQuestionSubmissionEdit.jsp"; 
        public static final String STUDENT_FEEDBACK_RESULTS = "/jsp/studentFeedbackResults.jsp";
        public static final String STUDENT_PROFILE_PAGE = "/jsp/studentProfilePage.jsp";
            
        public static final String ADMIN_HOME = "/jsp/adminHome.jsp";
        public static final String ADMIN_ACCOUNT_MANAGEMENT = "/jsp/adminAccountManagement.jsp";
        public static final String ADMIN_SEARCH = "/jsp/adminSearch.jsp";
        public static final String ADMIN_ACTIVITY_LOG = "/jsp/adminActivityLog.jsp";
        public static final String ADMIN_ACCOUNT_DETAILS = "/jsp/adminAccountDetails.jsp";
        
        public static final String LOGOUT = "/logout.jsp"; 
        
        
        public static final String SHOW_MESSAGE = "/showMessage.jsp"; 
        public static final String UNAUTHORIZED = "/unauthorized.jsp"; 
        public static final String ERROR_PAGE = "/errorPage.jsp"; 
        public static final String DEADLINE_EXCEEDED_ERROR_PAGE = "/deadlineExceededErrorPage.jsp"; 
        public static final String ENTITY_NOT_FOUND_PAGE = "/entityNotFoundPage.jsp"; 
        public static final String ACTION_NOT_FOUND_PAGE = "/pageNotFound.jsp"; 
        public static final String MAINTENANCE_PAGE = "/maintenance.jsp";
        
        public static final String MASHUP = "/dev/mashup.jsp";
    
        //View fragments
        public static final String INSTRUCTOR_HEADER = "/jsp/instructorHeader.jsp"; 
        public static final String STUDENT_HEADER = "/jsp/studentHeader.jsp"; 
        public static final String ADMIN_HEADER = "/jsp/adminHeader.jsp"; 
        public static final String FOOTER = "/jsp/footer.jsp"; 
        public static final String STATUS_MESSAGE = "/jsp/statusMessage.jsp";
        public static final String STATUS_MESSAGE_WITHOUT_FOCUS = "/jsp/statusMessageWithoutFocusingToStatus.jsp";
        public static final String EVAL_SUBMISSION_EDIT = "/jsp/evalSubmissionEdit.jsp";
        public static final String FEEDBACK_SUBMISSION_EDIT = "/jsp/feedbackSubmissionEdit.jsp";
        public static final String FEEDBACK_QUESTION_SUBMISSION_EDIT = "/jsp/feedbackQuestionSubmissionEdit.jsp"; 
    }

    /* These are status messages that may be shown to the user */
    public class StatusMessages{
        public static final String LOADING = "<img src=\"/images/ajax-loader.gif\" /><br />";
        public static final String STUDENT_FIRST_TIME = "<div style=\"text-align:left;\">Welcome stranger :-) "
                + "<br/><br/>It seems you are not a registered user of TEAMMATES. To use TEAMMATES, a course instructor has to add you to a course first. "
                + "After that, TEAMMATES will send you an email containing the link to 'join' that course. "
                + "<br/><br/>Not a stranger to TEAMMATES? Could log in before, but not any more? These are the possible reasons:"
                + "<br/>1. You used a different Google account to access TEAMMATES in the past. "
                + "In that case, you need to use the same Google account to access TEAMMATES again. Logout and re-login using the other Google account. "
                + "If you don't remember which Google account you used previously, email us from the same email account to which you receive TEAMMATES emails."
                + "<br/>2. You changed the primary email from a non-Gmail address to a Gmail address recently. " 
                + "In that case, <a href='http://www.comp.nus.edu.sg/%7Eteams/contact.html'>email us</a> so that we can reconfigure your account to use the new Gmail address."
                + "<br/>3. You joined this course just a few seconds ago and your data may be still in the process of propagating through our servers. "
                + "In that case, please click on the <a href=" + ActionURIs.STUDENT_HOME_PAGE + ">Home</a> link above in a few minutes. "
                + "</div>";
        public static final String INVALID_EMAIL = "\"%s\" is not acceptable to TEAMMATES as an email because it is not in the correct format."
                + " An email address contains some text followed by one '@' sign followed by some more text. It cannot be longer than 45 characters. It cannot be empty and it cannot have spaces.";

        public static final String COURSE_ADDED = "The course has been added.. Click <a href=\"${courseEnrollLink}\">here</a> to add students to the course "
                + "or click <a href=\"${courseEditLink}\">here</a> to add other instructors.<br>"
                + "If you don't see the course in the list below, please refresh the page after a few moments.";
        public static final String COURSE_EXISTS = "A course by the same ID already exists in the system, possibly created by another user. Please choose a different course ID";
        public static final String COURSE_EDITED = "The course has been edited.";
        public static final String COURSE_ARCHIVED = "The course %s has been archived. It will not appear in the home page any more.";
        //TODO: Let undo process to be in the Course page for now. Should implement to be able to undo the archiving from the home page later.
        public static final String COURSE_ARCHIVED_FROM_HOMEPAGE = COURSE_ARCHIVED + " You can access archived courses from the 'Courses' tab.<br>Go there to undo the archiving and bring the course back to the home page.";
        public static final String COURSE_UNARCHIVED = "The course %s has been unarchived.";
        public static final String COURSE_DELETED = "The course %s has been deleted.";
        public static final String COURSE_EMPTY = "You have not created any courses yet. Use the form above to create a course.";
        public static final String COURSE_EMPTY_IN_EVALUATION = "You have not created any courses yet. Go <a href=\""
                + ActionURIs.INSTRUCTOR_COURSES_PAGE + "${user}\">here</a> to create one.";
        public static final String COURSE_REMINDER_SENT_TO = "An email has been sent to ";
        public static final String COURSE_REMINDERS_SENT = "Emails have been sent to unregistered students.";
        
        public static final String COURSE_ENROLL_STUDENTS_ERROR = "There are errors on %d student(s):";
        public static final String COURSE_ENROLL_STUDENTS_ADDED = "There are %d student(s) added:";
        public static final String COURSE_ENROLL_STUDENTS_MODIFIED = "There are %d student(s) modified:";
        public static final String COURSE_ENROLL_STUDENTS_UNMODIFIED = "There are %d student(s) unmodified:";
        public static final String COURSE_ENROLL_STUDENTS_NOT_IN_LIST = "There are %d other student(s) previously in the course:";
        public static final String COURSE_ENROLL_STUDENTS_UNKNOWN = "There are %d student(s) for which the enrollment status is unknown:";

        public static final String TEAM_INVALID_SECTION_EDIT = "The team \"%s\" is in multiple sections. The team ID should be unique across the entire course and a team cannot be spread across multiple sections.<br>";
        public static final String SECTION_QUOTA_EXCEED = "You are trying enroll more than 100 students in section \"%s\". To avoid performance problems, please do not enroll more than 100 students in a single section.<br>";

        public static final String COURSE_INSTRUCTOR_ADDED = "The instructor %s has been added successfully. "
                + "An email containing how to 'join' this course will be sent to %s in a few minutes.";
        public static final String COURSE_INSTRUCTOR_EXISTS = "An instructor with the same email address already exists in the course.";
        public static final String COURSE_INSTRUCTOR_EDITED = "The changes to the instructor has been updated.";
        public static final String COURSE_INSTRUCTOR_DELETED = "The instructor has been deleted from the course.";
        public static final String COURSE_INSTRUCTOR_DELETE_NOT_ALLOWED = "The instructor you are trying to delete is the last instructor in the course. "
                + "Deleting the last instructor from the course is not allowed.";
        
        public static final String JOIN_COURSE_KEY_BELONGS_TO_DIFFERENT_USER = "The join link used belongs to a different user whose Google ID is "
                + "%s (only part of the Google ID is shown to protect privacy). "
                + "If that Google ID is owned by you, please logout and re-login "
                + "using that Google account. If it doesn’t belong to you, please "
                + "<a href=\"mailto:teammates@comp.nus.edu.sg?"
                + "body=Your name:%%0AYour course:%%0AYour university:\">"
                + "contact us</a> so that we can investigate.";
        public static final String JOIN_COURSE_GOOGLE_ID_BELONGS_TO_DIFFERENT_USER = "The Google ID %s belongs to an existing user in the course."
                + "Please login again using a different Google account, and try to join the course again.";
        
        public static final String STUDENT_EDITED = "The student has been edited successfully";
        public static final String STUDENT_DELETED = "The student has been removed from the course";
        public static final String STUDENT_EMAIL_CONFLIT = "Trying to update to an email that is already used by: ";
        public static final String STUDENT_PROFILE_EDITED = "Your profile has been edited successfully";
        public static final String STUDENT_PROFILE_PICTURE_SAVED = "Your profile picture has been saved successfully";
        public static final String STUDENT_PROFILE_PIC_TOO_LARGE = "The uploaded profile picture was too large. "
                + "Please try again with a smaller picture.";
        public static final String STUDENT_PROFILE_PIC_SERVICE_DOWN = "We were unable to upload your picture at this time. "
                + "Please try again after some time";
        
        public static final String EVALUATION_ADDED = "The evaluation has been added. If you don't see that evaluation in the list below, please refresh the page after a few moments.";
        public static final String EVALUATION_DELETED = "The evaluation has been deleted.";
        public static final String EVALUATION_EDITED = "The evaluation has been edited.";
        public static final String EVALUATION_INFORMEDSTUDENTSOFCHANGES = "E-mails have been sent out to inform the students of the changes to the evaluation.";
        public static final String EVALUATION_PUBLISHED = "The evaluation has been published.";
        public static final String EVALUATION_UNPUBLISHED = "The evaluation has been unpublished.";
        public static final String EVALUATION_REMINDERSSENT = "Reminder e-mails have been sent out to those students.";
        public static final String EVALUATION_RESULTSEDITED = "The particular evaluation results have been edited.";
        public static final String EVALUATION_EMPTY = "You have not created any sessions yet. Use the form above to create a session.";
        public static final String EVALUATION_NOT_OPEN = "This evaluation is not open at this time. You are not allowed to edit your submission.";
        public static final String EVALUATION_EXISTS = "An evaluation by this name already exists under this course";
        public static final String EVALUATION_REQUEST_EXPIRED = "<div style=\"text-align:left;\">"
                + "The request we received seems to be incomplete. "
                + "This may be due to reloading a page from a submission activity you did earlier. "
                + "If you typed your input in the previous page, you can try to click the 'Back' button of your Browser to take a copy of what you typed. "
                + "If you wish to submit now, please re-login and try to submit again. "
                + "If your second attempt to submit did not work either, please email us at "
                + "<a href='mailto:teammates@comp.nus.edu.sg?subject=Evaluation Request Expired&body=System Message: Evaluation submission failed possibly due to missing parameters.'>teammates@comp.nus.edu.sg</a>."
                + "</div>";
        
        public static final String FEEDBACK_SESSION_ADDED = "The feedback session has been added. Click the \"Add New Question\" button below to begin adding questions for the feedback session.";
        public static final String FEEDBACK_SESSION_ADD_DB_INCONSISTENCY = "If you do not see existing feedback sessions in the list below, please refresh the page after a few moments";
<<<<<<< HEAD
        public static final String FEEDBACK_SESSION_COPIED = "The feedback session has been copied. Please configure the session if needed.";
=======
        public static final String FEEDBACK_SESSION_COPIED = "The feedback session has been copied. Please modify settings/questions as necessary.";
>>>>>>> 7a17ad72
        public static final String FEEDBACK_SESSION_EDITED = "The feedback session has been updated.";
        public static final String FEEDBACK_SESSION_DELETED = "The feedback session has been deleted.";
        public static final String FEEDBACK_SESSION_PUBLISHED = "The feedback session has been published.";
        public static final String FEEDBACK_SESSION_UNPUBLISHED = "The feedback session has been unpublished.";
        public static final String FEEDBACK_SESSION_REMINDERSSENT = "Reminder e-mails have been sent out to those students and instructors.";
        public static final String FEEDBACK_SESSION_EXISTS = "A feedback session by this name already exists under this course";        
        public static final String FEEDBACK_SESSION_EMPTY = "You have not created any sessions yet. Use the form above to create a session.";
    
        public static final String FEEDBACK_QUESTION_ADDED = "The question has been added to this feedback session.";
        public static final String FEEDBACK_QUESTION_EDITED = "The changes to the question has been updated.";
        public static final String FEEDBACK_QUESTION_DELETED = "The question has been deleted.";
        public static final String FEEDBACK_QUESTION_EXISTS = "The requested question has already been created.";
        public static final String FEEDBACK_QUESTION_EMPTY = "You have not created any questions for this feedback session yet. Click the button below to add a feedback question.";
        public static final String FEEDBACK_QUESTION_NUMBEROFENTITIESINVALID = "Please enter the maximum number of recipients each respondants should give feedback to.";
        public static final String FEEDBACK_QUESTION_TEXTINVALID = "Please enter a valid question. The question text cannot be empty.";
        
        public static final String FEEDBACK_RESPONSES_SAVED = "All responses submitted succesfully!";
        
        public static final String FEEDBACK_RESPONSE_COMMENT_EMPTY = "Comment cannot be empty";
        public static final String FEEDBACK_RESPONSE_COMMENT_ADDED = "Your comment has been saved successfully";
        public static final String FEEDBACK_RESPONSE_COMMENT_EDITED = "Your changes has been saved successfully";
        public static final String FEEDBACK_RESPONSE_COMMENT_DELETED = "Your comment has been deleted successfully";
        
        public static final String FEEDBACK_SUBMISSIONS_NOT_OPEN = "You can view the questions and any submitted responses for this feedback session but cannot submit new responses as the session is not currently open for submission.";
        public static final String FEEDBACK_SUBMISSION_EXCEEDED_DEADLINE = "<strong>Submission Failure!</strong> You have exceeded the submission deadline.";
        
        public static final String FEEDBACK_RESULTS_SOMETHINGNEW = "You have received feedback from others. Please see below.";
        public static final String FEEDBACK_RESULTS_NOTHINGNEW = "You have not received any new feedback but you may review your own submissions below.";
        
        public static final String ENROLL_LINE_EMPTY = "Please input at least one student detail.";
        public static final String ENROLL_LINES_PROBLEM_DETAIL_PREFIX = "&bull;";
        public static final String ENROLL_LINES_PROBLEM = "<p><span class=\"bold\">Problem in line : <span class=\"invalidLine\">%s</span></span>" +
                                                        "<br><span class=\"problemDetail\">" + ENROLL_LINES_PROBLEM_DETAIL_PREFIX + " %s</span></p>";
        
        public static final String EVENTUAL_CONSISTENCY_MESSAGE_STUDENT = "You have successfully joined the course %1$s. "
                + "<br>Updating of the course data on our servers is currently in progress and will be completed in a few minutes. "
                + "<br>Please refresh this page in a few minutes to see the course %1$s in the list below.";
        
        public static final String NULL_POST_PARAMETER_MESSAGE = "?message=You have been redirected to this page due to a possible expiry of the previous login."
                + "<br>If you have previously typed some data and wish to retrieve it, you may use the 'Back' button of your Browser to navigate to the"
                + " previous page containing the data you typed in.";
        
        //TODO: these status messages are from used for input validation testing only. Move to test driver side? 
        
        public static final String COURSE_INPUT_FIELDS_EXTRA = "There are too many fields.";
        public static final String COURSE_INPUT_FIELDS_MISSING = "There are missing fields.";
        public static final String COURSE_GOOGLEID_INVALID = "GoogleID should only consist of alphanumerics, fullstops, dashes or underscores.";
        public static final String COURSE_EMAIL_INVALID = "The e-mail address is invalid.";
        public static final String COURSE_INSTRUCTORNAME_INVALID = "Name should only consist of alphanumerics or hyphens, apostrophes, fullstops, "
                + "commas, slashes, round brackets\nand not more than " + FieldValidator.COURSE_INSTRUCTORNAME_MAX_LENGTH + " characters.";
        public static final String COURSE_COURSE_ID_EMPTY = "Course ID cannot be empty.";
        public static final String COURSE_COURSE_NAME_EMPTY = "Course name cannot be empty";
        public static final String COURSE_INSTRUCTOR_LIST_EMPTY = "Instructor list cannot be empty";
        public static final String COURSE_INVALID_ID = "Please use only alphabets, numbers, dots, hyphens, underscores and dollar signs in course ID.";
        public static final String COURSE_STUDENTNAME_INVALID = "Name should only consist of alphanumerics or hyphens, apostrophes, fullstops, "
                + "commas, slashes, round brackets\nand not more than " + FieldValidator.COURSE_STUDENTNAME_MAX_LENGTH + " characters.";
        public static final String COURSE_TEAMNAME_INVALID = "Team name should contain less than " + FieldValidator.COURSE_TEAMNAME_MAX_LENGTH
                + " characters.";
        
        public static final String EVALUATION_NAMEINVALID = "Please use only alphabets, numbers and whitespace in evaluation name.";
        public static final String EVALUATION_NAME_LENGTHINVALID = "Evaluation name should not exceed 38 characters.";
        public static final String EVALUATION_SCHEDULEINVALID = "The evaluation schedule (start/deadline) is not valid.<br />"
                + "The start time should be in the future, and the deadline should be after start time.";
        public static final String FIELDS_EMPTY = "Please fill in all the relevant fields.";
    
        public static final String INSTRUCTOR_STATUS_DELETED = "The Instructor status has been deleted";
        public static final String INSTRUCTOR_ACCOUNT_DELETED = "The Account has been deleted";
        public static final String INSTRUCTOR_REMOVED_FROM_COURSE = "The Instructor has been removed from the Course";
        
        public static final String INSTRUCTOR_COURSE_EMPTY = "There are no students in this course";
        public static final String INSTRUCTOR_NO_COURSE_AND_STUDENTS = "There are no course or students information to be displayed";
        public static final String INSTRUCTOR_NO_STUDENT_RECORDS = "No records were found for this student";
        
        public static final String COMMENT_ADDED = "New comment has been added";
        public static final String COMMENT_EDITED = "Comment edited";
        public static final String COMMENT_DELETED = "Comment deleted";
        public static final String COMMENT_CLEARED = "Notification for all pending comments have been sent to recipients";
        public static final String COMMENT_CLEARED_UNSUCCESSFULLY = "Notification for some pending comments fails to send";
        public static final String COMMENT_DUPLICATE = "An existing comment with the same content is found, comment not added";
        
        public static final String HINT_FOR_NEW_INSTRUCTOR = "New to TEAMMATES? You may wish to have a look at our "
                + "<a href='/instructorHelp.html#gs' target='_blank'>Getting Started Guide</a>.<br>A <a href='https://youtube.googleapis.com/v/wCxBOUEiD6Q&hd=1&autoplay=1&rel=0' target='_blank'>video tour</a>"
                + " is also available in our <a href='/index.html' target='_blank'>home page</a>.";
        
        // Messages that are templates only
        /** Template String. Parameters: Student's name, Evaluation name, Course ID */
        public static final String INSTRUCTOR_EVALUATION_SUBMISSION_RECEIVED = "You have edited %s's submission for evaluation %s in course %s successfully.<br />"
                + "The change will not be reflected here until you <span class='color_red bold'>REFRESH</span> the page.";
        /** Template String. Parameters: Evaluation name, Course ID */
        public static final String STUDENT_EVALUATION_SUBMISSION_RECEIVED = "Your submission for %s in course %s has been saved successfully";
        public static final String STUDENT_PROFILE_NOT_A_PICTURE = "The file that you have uploaded is not a picture. "
                + "Please upload a picture (usually it ends with .jpg or .png)";
        public static final String STUDENT_PROFILE_NO_PICTURE_GIVEN = "Please specify a file to be uploaded.";
        public static final String STUDENT_NOT_FOUND_FOR_RECORDS = "The student you tried to view records for does not exist.";
        public static final String STUDENT_NOT_FOUND_FOR_COURSE_DETAILS = "The student you tried to view details for does not exist.";
        public static final String STUDENT_PROFILE_PICTURE_EDIT_FAILED = "The photo that was edited did not belong to the user. "
                + "Please upload another picture to begin editing";
        public static final String STUDENT_NOT_JOINED_YET_FOR_RECORDS = "This student has not joined the course yet or you are not supposed to view his/her profile";
    }

    /* These indicate status of an operation, but they are not shown to the user */
    public class StatusCodes{
    
        // Backdoor responses
        public static final String BACKDOOR_STATUS_SUCCESS = "[BACKDOOR_STATUS_SUCCESS]";
        public static final String BACKDOOR_STATUS_FAILURE = "[BACKDOOR_STATUS_FAILURE]";
    
        // General Error codes
        public static final String ACTIVATED_BEFORE_START = "ERRORCODE_ACTIVATED_BEFORE_START";
        public static final String ALREADY_JOINED = "ERRORCODE_ALREADY_JOINED";
        public static final String EMPTY_STRING = "ERRORCODE_EMPTY_STRING";
        public static final String END_BEFORE_START = "ERRORCODE_END_BEFORE_START";
        public static final String NULL_PARAMETER = "ERRORCODE_NULL_PARAMETER";
        public static final String INCORRECTLY_FORMATTED_STRING = "ERRORCODE_INCORRECTLY_FORMATTED_STRING";
        public static final String INVALID_CHARS = "ERRORCODE_IVALID_CHARS";
        public static final String INVALID_EMAIL = "ERRORCODE_INVALID_EMAIL";
        public static final String INVALID_KEY = "ERRORCODE_INVALID_KEY";
        public static final String KEY_BELONGS_TO_DIFFERENT_USER = "ERRORCODE_KEY_BELONGS_TO_DIFFERENT_USER";
        public static final String LEADING_OR_TRAILING_SPACES = "ERRORCODE_LEADING_OR_TRAILING_SPACES";
        public static final String PUBLISHED_BEFORE_CLOSING = "ERRORCODE_PUBLISHED_BEFORE_CLOSING";
        public static final String STRING_TOO_LONG = "ERRORCODE_STRING_TOO_LONG";
        public static final String UNPUBLISHED_BEFORE_PUBLISHING = "ERRORCODE_UNPUBLISHED_BEFORE_PUBLISHING";
        
        // Error message used across DB level
        public static final String DBLEVEL_NULL_INPUT = "Supplied parameter was null\n";
    
        // Task Queue Response Success code
        public static final int TASK_QUEUE_RESPONSE_OK = 200;
        
        // POST parameter null message
        public static final String NULL_POST_PARAMETER = "The %s POST parameter is null\n";
    }

    /* This section holds constants that are defined as constants primarily 
     * because they are repeated in many places.
     */
    @SuppressWarnings("unused")
    private void _______repeated_phrases___________________________________(){}
    
    public static final String EOL = System.getProperty("line.separator");
    
    public static final String USER_NOBODY_TEXT = "-";
    public static final String USER_UNKNOWN_TEXT = "Unknown user";
    public static final String TEAM_OF_EMAIL_OWNER = "'s Team";
    
    public static final String INSTRUCTOR_EVALUATION_STATUS_AWAITING = "Awaiting";
    public static final String INSTRUCTOR_EVALUATION_STATUS_OPEN = "Open";
    public static final String INSTRUCTOR_EVALUATION_STATUS_CLOSED = "Closed";
    public static final String INSTRUCTOR_EVALUATION_STATUS_PUBLISHED = "Published";

    public static final String STUDENT_EVALUATION_STATUS_PENDING = "Pending";
    public static final String STUDENT_EVALUATION_STATUS_SUBMITTED = "Submitted";
    public static final String STUDENT_EVALUATION_STATUS_CLOSED = "Closed";
    public static final String STUDENT_EVALUATION_STATUS_PUBLISHED = "Published";
    public static final String STUDENT_EVALUATION_STATUS_ERROR = "Error";

    public static final String INSTRUCTOR_FEEDBACK_SESSION_VISIBLE_TIME_CUSTOM = "custom";
    public static final String INSTRUCTOR_FEEDBACK_SESSION_VISIBLE_TIME_ATOPEN = "atopen";
    public static final String INSTRUCTOR_FEEDBACK_SESSION_VISIBLE_TIME_NEVER = "never";
    
    public static final String INSTRUCTOR_FEEDBACK_RESULTS_VISIBLE_TIME_CUSTOM = "custom";
    public static final String INSTRUCTOR_FEEDBACK_RESULTS_VISIBLE_TIME_ATVISIBLE = "atvisible";
    public static final String INSTRUCTOR_FEEDBACK_RESULTS_VISIBLE_TIME_LATER = "later";
    public static final String INSTRUCTOR_FEEDBACK_RESULTS_VISIBLE_TIME_NEVER = "never";
    
    public static final String STUDENT_COURSE_STATUS_YET_TO_JOIN = "Yet to join";
    public static final String STUDENT_COURSE_STATUS_JOINED = "Joined";
    public static final String STUDENT_PROFILE_FIELD_NOT_FILLED = "Not Specified";
    
    public static final String USER_NAME_FOR_SELF = "Myself";
    public static final String USER_TEAM_FOR_INSTRUCTOR = "Instructors";
    
    public static String ACTION_RESULT_FAILURE = "Servlet Action Failure";
    public static String ACTION_RESULT_SYSTEM_ERROR_REPORT = "System Error Report";
    
    //for course sorting in instructorHomePage
    public static final String SORT_BY_COURSE_ID = "id";
    public static final String SORT_BY_COURSE_NAME = "name";
    public static final String SORT_BY_COURSE_CREATION_DATE = "createdAt"; 
    public static final String DEFAULT_SORT_CRITERIA = SORT_BY_COURSE_CREATION_DATE;

    public static final String DEFAULT_SECTION = "None";
    
    public static final String EVAL_PREFIX_FOR_INSTRUCTOR_PRIVILEGES = "eval%";
    /* These constants are used as variable values to mean that the variable 
     * is in a 'special' state.
     */
    @SuppressWarnings("unused")
    private void _______values_with_special_meanings________________________(){}
    
    public static final int INT_UNINITIALIZED = -9999;
    public static final double DOUBLE_UNINITIALIZED = -9999.0;
    
    public static final int MAX_POSSIBLE_RECIPIENTS = -100;
    
    public static final int POINTS_NOT_SURE = -101;
    public static final int POINTS_NOT_SUBMITTED = -999;
    
    public static final int VISIBILITY_TABLE_GIVER = 0;
    public static final int VISIBILITY_TABLE_RECIPIENT = 1;
    
    public static final String GENERAL_QUESTION = "%GENERAL%";
    public static final String USER_IS_TEAM = "%TEAM%";
    public static final String USER_IS_NOBODY = "%NOBODY%";
    
    public static final Date TIME_REPRESENTS_FOLLOW_OPENING;
    public static final Date TIME_REPRESENTS_FOLLOW_VISIBLE;
    public static final Date TIME_REPRESENTS_NEVER;
    public static final Date TIME_REPRESENTS_LATER;
    public static final Date TIME_REPRESENTS_NOW;
    
    static {
        TIME_REPRESENTS_FOLLOW_OPENING = TimeHelper.convertToDate("1970-12-31 00:00 AM UTC");
        TIME_REPRESENTS_FOLLOW_VISIBLE = TimeHelper.convertToDate("1970-06-22 00:00 AM UTC");
        TIME_REPRESENTS_NEVER = TimeHelper.convertToDate("1970-11-27 00:00 AM UTC");
        TIME_REPRESENTS_LATER = TimeHelper.convertToDate("1970-01-01 00:00 AM UTC");
        TIME_REPRESENTS_NOW = TimeHelper.convertToDate("1970-02-14 00:00 AM UTC");
    }
    
    /* Other Constants
     */
    @SuppressWarnings("unused")
    private void _______other_constants________________________(){}
    
    //Used for Feedback CONTRIBUTION question
    public static final String EQUAL_SHARE = "Equal Share";
    public static final String NOT_SURE = "Not Sure";
    public static final List<String> FEEDBACK_CONTRIBUTION_OPTIONS = Arrays.asList(
            "0%",
            EQUAL_SHARE+ " - 90%",
            EQUAL_SHARE+ " - 80%",
            EQUAL_SHARE+ " - 70%",
            EQUAL_SHARE+ " - 60%",
            EQUAL_SHARE+ " - 50%",
            EQUAL_SHARE+ " - 40%",
            EQUAL_SHARE+ " - 30%",
            EQUAL_SHARE+ " - 20%",
            EQUAL_SHARE+ " - 10%",
            EQUAL_SHARE,
            EQUAL_SHARE+ " + 10%",
            EQUAL_SHARE+ " + 20%",
            EQUAL_SHARE+ " + 30%",
            EQUAL_SHARE+ " + 40%",
            EQUAL_SHARE+ " + 50%",
            EQUAL_SHARE+ " + 60%",
            EQUAL_SHARE+ " + 70%",
            EQUAL_SHARE+ " + 80%",
            EQUAL_SHARE+ " + 90%",
            EQUAL_SHARE+ " + 100%",
            NOT_SURE);
    
    
}<|MERGE_RESOLUTION|>--- conflicted
+++ resolved
@@ -804,11 +804,7 @@
         
         public static final String FEEDBACK_SESSION_ADDED = "The feedback session has been added. Click the \"Add New Question\" button below to begin adding questions for the feedback session.";
         public static final String FEEDBACK_SESSION_ADD_DB_INCONSISTENCY = "If you do not see existing feedback sessions in the list below, please refresh the page after a few moments";
-<<<<<<< HEAD
-        public static final String FEEDBACK_SESSION_COPIED = "The feedback session has been copied. Please configure the session if needed.";
-=======
         public static final String FEEDBACK_SESSION_COPIED = "The feedback session has been copied. Please modify settings/questions as necessary.";
->>>>>>> 7a17ad72
         public static final String FEEDBACK_SESSION_EDITED = "The feedback session has been updated.";
         public static final String FEEDBACK_SESSION_DELETED = "The feedback session has been deleted.";
         public static final String FEEDBACK_SESSION_PUBLISHED = "The feedback session has been published.";
