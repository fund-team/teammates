--- conflicted
+++ resolved
@@ -19,14 +19,11 @@
         String studentEmail = getRequestParamValue(Const.ParamsNames.STUDENT_EMAIL);
         Assumption.assertNotNull(studentEmail);
         
-<<<<<<< HEAD
         InstructorAttributes instructor = logic.getInstructorForGoogleId(courseId, account.googleId);
         StudentAttributes student = logic.getStudentForEmail(courseId, studentEmail);
-        // although "None" means "no section", yet in the intructorPrivilege sectionLevel, "None" will also never be a key
-=======
         String commentRecipient = getRequestParamValue(Const.ParamsNames.SHOW_COMMENT_BOX);
         
->>>>>>> d7ecdf47
+        // although "None" means "no section", yet in the intructorPrivilege sectionLevel, "None" will also never be a key
         new GateKeeper().verifyAccessible(
                 instructor, logic.getCourse(courseId), student.section, Const.ParamsNames.INSTRUCTOR_PERMISSION_VIEW_STUDENT_IN_SECTIONS);
         
