package teammates.ui.controller;

import java.util.ArrayList;
import java.util.Arrays;
import java.util.List;

import teammates.common.datatransfer.AccountAttributes;
import teammates.common.datatransfer.CourseAttributes;
import teammates.common.datatransfer.CourseSummaryBundle;
import teammates.common.datatransfer.FeedbackSessionAttributes;
import teammates.common.datatransfer.InstructorAttributes;
import teammates.common.util.Const;
import teammates.common.util.TimeHelper;
import teammates.ui.template.CourseTable;
import teammates.ui.template.ElementTag;
import teammates.ui.template.HomeFeedbackSessionRow;
import teammates.ui.template.InstructorHomeFeedbackSessionRow;

public class InstructorHomeCourseAjaxPageData extends PageData {

    private static final int MAX_CLOSED_SESSION_STATS = 3;
    
    private CourseTable courseTable;
    private int index;
    
    public InstructorHomeCourseAjaxPageData(AccountAttributes account) {
        super(account);
    }
    
    public void init(int tableIndex, CourseSummaryBundle courseSummary, InstructorAttributes instructor, int pendingComments,
                     List<String> sectionNames) {
        this.index = tableIndex;
        this.courseTable = createCourseTable(
                courseSummary.course, instructor, courseSummary.feedbackSessions, pendingComments);
    }
    
    public CourseTable getCourseTable() {
        return courseTable;
    }
    
    public int getIndex() {
        return index;
    }
    
    private CourseTable createCourseTable(CourseAttributes course, InstructorAttributes instructor,
            List<FeedbackSessionAttributes> feedbackSessions, int pendingCommentsCount) {
        String courseId = course.id;
        return new CourseTable(course,
                               createCourseTableLinks(instructor, courseId, pendingCommentsCount),
                               createSessionRows(feedbackSessions, instructor, courseId));
    }
    
    private ElementTag createButton(String text, String className, String href, String tooltip) {
        return new ElementTag(text, "class", className, "href", href, "title", tooltip);
    }
    
    private void addAttributeIf(boolean shouldAdd, ElementTag button, String key, String value) {
        if (shouldAdd) {
            button.setAttribute(key, value);
        }
    }
    
    private List<ElementTag> createCourseTableLinks(InstructorAttributes instructor, String courseId,
            int pendingCommentsCount) {
        String disabled = "disabled";
        String className = "btn btn-primary btn-xs btn-tm-actions course-";
        
        ElementTag enroll = createButton("Enroll",
                                         className + "enroll-for-test",
                                         getInstructorCourseEnrollLink(courseId),
                                         Const.Tooltips.COURSE_ENROLL);
        addAttributeIf(!instructor.isAllowedForPrivilege(Const.ParamsNames.INSTRUCTOR_PERMISSION_MODIFY_STUDENT),
                       enroll, disabled, null);
        
        ElementTag view = createButton("View",
                                       className + "view-for-test",
                                       getInstructorCourseDetailsLink(courseId),
                                       Const.Tooltips.COURSE_DETAILS);
        
        ElementTag edit = createButton("Edit",
                                       className + "edit-for-test",
                                       getInstructorCourseEditLink(courseId),
                                       Const.Tooltips.COURSE_EDIT);
        
        ElementTag add = createButton("Add Session",
                                      className + "add-eval-for-test",
                                      getInstructorFeedbacksLink(courseId),
                                      Const.Tooltips.COURSE_ADD_FEEDBACKSESSION);
        addAttributeIf(!instructor.isAllowedForPrivilege(Const.ParamsNames.INSTRUCTOR_PERMISSION_MODIFY_SESSION),
                       add, disabled, null);
        
        ElementTag archive = createButton("Archive",
                                          className + "archive-for-test",
                                          getInstructorCourseArchiveLink(courseId, true, true),
                                          Const.Tooltips.COURSE_ARCHIVE);
        addAttributeIf(true, archive, "onclick", "return toggleArchiveCourseConfirmation('" + courseId + "')");
        
        ElementTag delete = createButton("Delete",
                                         className + "delete-for-test",
                                         getInstructorCourseDeleteLink(courseId, true),
                                         Const.Tooltips.COURSE_DELETE);
        addAttributeIf(!instructor.isAllowedForPrivilege(Const.ParamsNames.INSTRUCTOR_PERMISSION_MODIFY_COURSE),
                       delete, disabled, null);
        addAttributeIf(true, delete, "onclick", "return toggleDeleteCourseConfirmation('" + courseId + "')");
        
        if (pendingCommentsCount <= 0) {
            return Arrays.asList(enroll, view, edit, add, archive, delete);
        }
        
        String pendingGraphic = "<span class=\"badge\">" + pendingCommentsCount + "</span>"
                                + "<span class=\"glyphicon glyphicon-comment\"></span>"
                                + "<span class=\"glyphicon glyphicon-arrow-right\"></span>"
                                + "<span class=\"glyphicon glyphicon-envelope\"></span>";
        String plural = pendingCommentsCount > 1 ? "s" : "";
        
        ElementTag pending = createButton(
                pendingGraphic,
                className + "notify-pending-comments-for-test",
                getInstructorStudentCommentClearPendingLink(courseId),
                String.format(Const.Tooltips.COURSE_EMAIL_PENDING_COMMENTS,
                              pendingCommentsCount, plural));

        return Arrays.asList(enroll, view, edit, add, archive, pending, delete);
    }
    
    private List<HomeFeedbackSessionRow> createSessionRows(List<FeedbackSessionAttributes> sessions,
            InstructorAttributes instructor, String courseId) {
        List<HomeFeedbackSessionRow> rows = new ArrayList<>();
        
        int statsToDisplayLeft = MAX_CLOSED_SESSION_STATS;
        for (FeedbackSessionAttributes session : sessions) {
            
            boolean isRecent = session.isOpened() || session.isWaitingToOpen();
            if (!isRecent && statsToDisplayLeft > 0
                          && !TimeHelper.isOlderThanAYear(session.createdTime)) {
                isRecent = true;
                --statsToDisplayLeft;
            }
            
            InstructorHomeFeedbackSessionRow row = new InstructorHomeFeedbackSessionRow(
                    sanitizeForHtml(session.feedbackSessionName),
                    getInstructorHoverMessageForFeedbackSession(session),
                    getInstructorStatusForFeedbackSession(session),
                    TimeHelper.formatDateTimeForInstructorHomePage(session.startTime),
                    TimeHelper.formatDateTimeForInstructorHomePage(session.endTime),
                    getInstructorFeedbackStatsLink(session.courseId, session.feedbackSessionName),
                    isRecent,
                    getInstructorFeedbackSessionActions(
<<<<<<< HEAD
                            session, true, instructor));
=======
                            session, Const.ActionURIs.INSTRUCTOR_HOME_PAGE, instructor));
>>>>>>> 6f0dc28c

            rows.add(row);
        }
        
        return rows;
    }
}<|MERGE_RESOLUTION|>--- conflicted
+++ resolved
@@ -146,11 +146,7 @@
                     getInstructorFeedbackStatsLink(session.courseId, session.feedbackSessionName),
                     isRecent,
                     getInstructorFeedbackSessionActions(
-<<<<<<< HEAD
-                            session, true, instructor));
-=======
                             session, Const.ActionURIs.INSTRUCTOR_HOME_PAGE, instructor));
->>>>>>> 6f0dc28c
 
             rows.add(row);
         }
