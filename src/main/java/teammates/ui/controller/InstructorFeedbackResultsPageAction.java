--- conflicted
+++ resolved
@@ -7,9 +7,9 @@
 import teammates.common.exception.ExceedingRangeException;
 import teammates.common.util.Assumption;
 import teammates.common.util.Const;
+import teammates.common.util.Const.StatusMessageColor;
 import teammates.common.util.StatusMessage;
 import teammates.common.util.StringHelper;
-import teammates.common.util.Const.StatusMessageColor;
 import teammates.logic.api.GateKeeper;
 import teammates.ui.controller.InstructorFeedbackResultsPageData.ViewType;
 
@@ -116,19 +116,13 @@
         }
 
         // Warning for section wise viewing in case of many responses.
-<<<<<<< HEAD
-        if (selectedSection.equals(ALL_SECTION_OPTION) && !data.getBundle().isComplete) {
-            // not tested because the test data is not large enough to make this happen
-            statusToUser.add(new StatusMessage(Const.StatusMessages.FEEDBACK_RESULTS_SECTIONVIEWWARNING, StatusMessageColor.WARNING));
-=======
         boolean isShowSectionWarningForQuestionView = data.isLargeNumberOfRespondents() 
                                                    && sortType.equals("question");
         boolean isShowSectionWarningForParticipantView = !data.getBundle().isComplete
                                                    && !sortType.equals("question");
         if (selectedSection.equals(ALL_SECTION_OPTION) && (isShowSectionWarningForParticipantView
                                                            || isShowSectionWarningForQuestionView)) {
-            statusToUser.add(Const.StatusMessages.FEEDBACK_RESULTS_SECTIONVIEWWARNING);
->>>>>>> 585271d2
+            statusToUser.add(new StatusMessage(Const.StatusMessages.FEEDBACK_RESULTS_SECTIONVIEWWARNING, StatusMessageColor.WARNING));
             isError = true;
         }
         
