--- conflicted
+++ resolved
@@ -67,13 +67,8 @@
         try {
             logic.createCourseAndInstructor(data.account.googleId, course.id, course.name);
             String statusMessage = Const.StatusMessages.COURSE_ADDED.replace("${courseEnrollLink}",
-<<<<<<< HEAD
-                    data.getInstructorCourseEnrollLink(course.id))
-                    .replace("${courseEditLink}", data.getInstructorCourseEditLink(course.id));
-=======
                     data.getInstructorCourseEnrollLink(course.id)).replace("${courseEditLink}",
                     data.getInstructorCourseEditLink(course.id));
->>>>>>> 21b5da19
             statusToUser.add(statusMessage);
             isError = false;
             
