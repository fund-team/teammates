package teammates.ui.controller;

import java.util.ArrayList;
import java.util.List;
import java.util.Map;

import teammates.common.datatransfer.AccountAttributes;
import teammates.common.datatransfer.CourseAttributes;
import teammates.common.datatransfer.FeedbackSessionAttributes;
import teammates.common.datatransfer.InstructorAttributes;
import teammates.common.util.Const;
import teammates.common.util.TimeHelper;
import teammates.ui.template.FeedbackSessionsAdditionalSettingsFormSegment;
import teammates.ui.template.ElementTag;
import teammates.ui.template.InstructorFeedbackSessionActions;
import teammates.ui.template.FeedbackSessionsTableRow;
import teammates.ui.template.FeedbackSessionsCopyFromModal;
import teammates.ui.template.FeedbackSessionsTable;
import teammates.ui.template.FeedbackSessionsForm;

public class InstructorFeedbacksPageData extends PageData {

    private static final int MAX_CLOSED_SESSION_STATS = 5;
    

    // Flag for deciding if loading the sessions table, or the new sessions form.
    // if true -> loads the sessions table, else load the form
    private boolean isUsingAjax;
    
    private FeedbackSessionsTable fsList;
    private FeedbackSessionsForm newFsForm;
    private FeedbackSessionsCopyFromModal copyFromModal;

    public InstructorFeedbacksPageData(AccountAttributes account) {
        super(account);
    }

    public boolean isUsingAjax() {
        return isUsingAjax;
    }


    /**
     * Initializes the PageData
     * @param courses                    courses that the user is an instructor of 
     * @param courseIdForNewSession      the course id to automatically select in the dropdown
     * @param existingFeedbackSessions   list of existing feedback sessions 
     * @param instructors                a map of courseId to the instructorAttributes for the current user
     * @param defaultFormValues          the feedback session which values are used as the default values in the form
     * @param feedbackSessionType        "TEAMEVALUATION" or "STANDARD"
     * @param highlightedFeedbackSession the feedback session to highlight in the sessions table
     * @param courseIdToSectionNameMap   map of course id to names of sections in the course 
     */
    public void init(List<CourseAttributes> courses, String courseIdForNewSession, 
                     List<FeedbackSessionAttributes> existingFeedbackSessions,
                     Map<String, InstructorAttributes> instructors,
                     FeedbackSessionAttributes defaultFormValues, String feedbackSessionType, 
                     String highlightedFeedbackSession) {

        FeedbackSessionAttributes.sortFeedbackSessionsByCreationTimeDescending(existingFeedbackSessions);
        
        buildNewForm(courses, courseIdForNewSession, 
                     instructors, defaultFormValues, 
                     feedbackSessionType, highlightedFeedbackSession);
        
        
        buildFsList(courseIdForNewSession, existingFeedbackSessions, 
                    instructors, highlightedFeedbackSession);
        
        
        buildCopyFromModal(courses, courseIdForNewSession, existingFeedbackSessions, instructors,
                           defaultFormValues, highlightedFeedbackSession);
    }
    
    public void initWithoutHighlightedRow(List<CourseAttributes> courses, String courseIdForNewSession, 
                                          List<FeedbackSessionAttributes> existingFeedbackSessions,
                                          Map<String, InstructorAttributes> instructors,
                                          FeedbackSessionAttributes defaultFormValues, String feedbackSessionType) {

        init(courses, courseIdForNewSession, existingFeedbackSessions, instructors, defaultFormValues, feedbackSessionType, null);
    }
    
    public void initWithoutDefaultFormValues(List<CourseAttributes> courses, String courseIdForNewSession, 
                                             List<FeedbackSessionAttributes> existingFeedbackSessions,
                                             Map<String, InstructorAttributes> instructors,
                                             String highlightedFeedbackSession) {

         init(courses, courseIdForNewSession, existingFeedbackSessions, instructors, null, null, highlightedFeedbackSession);
    }
    
    
    

    private void buildCopyFromModal(List<CourseAttributes> courses, String courseIdForNewSession,
                                    List<FeedbackSessionAttributes> existingFeedbackSessions,
                                    Map<String, InstructorAttributes> instructors,
                                    FeedbackSessionAttributes newFeedbackSession,
                                    String feedbackSessionNameForSessionList) {
        List<FeedbackSessionAttributes> filteredFeedbackSessions = new ArrayList<FeedbackSessionAttributes>();
        for (FeedbackSessionAttributes existingFeedbackSession : existingFeedbackSessions) {
            if (instructors.get(existingFeedbackSession.courseId)
                           .isAllowedForPrivilege(
                                  Const.ParamsNames.INSTRUCTOR_PERMISSION_MODIFY_SESSION)) {
                filteredFeedbackSessions.add(existingFeedbackSession);
            }
        }
            

        List<FeedbackSessionsTableRow> filteredFeedbackSessionsRow = convertFeedbackSessionAttributesToSessionRows(
                                                                        filteredFeedbackSessions,
                                                                        instructors, feedbackSessionNameForSessionList,
                                                                        courseIdForNewSession);
        
        String fsName = newFeedbackSession != null ? newFeedbackSession.feedbackSessionName : "";
        
        List<ElementTag> courseIdOptions = getCourseIdOptions(courses, courseIdForNewSession, instructors, newFeedbackSession);
        
        // adds the default option to courseIdOptions if it is empty
        if (courseIdOptions.isEmpty()) {
            addDefaultOption(courseIdOptions);
        }
        
        copyFromModal = new FeedbackSessionsCopyFromModal(filteredFeedbackSessionsRow, 
                                                          fsName, courseIdOptions);
    }

    private void buildFsList(String courseIdToHighlight, List<FeedbackSessionAttributes> existingFeedbackSessions,
                             Map<String, InstructorAttributes> instructors, String feedbackSessionNameToHighlight) {
        
        List<FeedbackSessionsTableRow> existingFeedbackSessionsRow = convertFeedbackSessionAttributesToSessionRows(
                                                                             existingFeedbackSessions, instructors, 
                                                                             feedbackSessionNameToHighlight, courseIdToHighlight);
        fsList = new FeedbackSessionsTable(existingFeedbackSessionsRow, 
                                           feedbackSessionNameToHighlight, 
                                           courseIdToHighlight);
    }

    private void buildNewForm(List<CourseAttributes> courses, String courseIdForNewSession,
                              Map<String, InstructorAttributes> instructors,
                              FeedbackSessionAttributes newFeedbackSession, String feedbackSessionType,
                              String feedbackSessionName) {
        List<String> courseIds = new ArrayList<String>();
        for (CourseAttributes course : courses) {
            courseIds.add(course.id);
        }
        
        FeedbackSessionsAdditionalSettingsFormSegment additionalSettings = buildFormAdditionalSettings(newFeedbackSession);
        newFsForm = buildBasicForm(courses, courseIdForNewSession, instructors, 
                                   newFeedbackSession, feedbackSessionType,
                                   feedbackSessionName, courseIds,
                                   additionalSettings);
    }

    private FeedbackSessionsForm buildBasicForm(List<CourseAttributes> courses, String courseIdForNewSession,
                                                Map<String, InstructorAttributes> instructors,
                                                FeedbackSessionAttributes newFeedbackSession, String feedbackSessionType,
                                                String feedbackSessionNameForSessionList, List<String> courseIds,
                                                FeedbackSessionsAdditionalSettingsFormSegment additionalSettings) {
        
        List<ElementTag> courseIdOptions = getCourseIdOptions(courses, courseIdForNewSession, instructors, newFeedbackSession);
        boolean isSubmitButtonDisabled = courseIdOptions.isEmpty();
        
        // adds the default option to courseIdOptions if it is empty
        if (isSubmitButtonDisabled) {
            addDefaultOption(courseIdOptions);
        }
        
        return FeedbackSessionsForm.getFormForNewFs(
                                        newFeedbackSession,
                                        getFeedbackSessionTypeOptions(feedbackSessionType),
                                        courseIdForNewSession,
                                        courseIds, courseIdOptions, 
                                        instructors,
                                        additionalSettings, isSubmitButtonDisabled);
    }

    private FeedbackSessionsAdditionalSettingsFormSegment buildFormAdditionalSettings(
                                              FeedbackSessionAttributes newFeedbackSession) {
        if (newFeedbackSession == null) {
            return FeedbackSessionsAdditionalSettingsFormSegment.getDefaultFormSegment(this);            
        } else {
            return FeedbackSessionsAdditionalSettingsFormSegment.getFormSegmentWithExistingValues(this, newFeedbackSession);
        }

    }
    
    
    private List<FeedbackSessionsTableRow> convertFeedbackSessionAttributesToSessionRows(
                                                 List<FeedbackSessionAttributes> sessions, 
                                                 Map<String, InstructorAttributes> instructors, 
                                         String feedbackSessionNameForSessionList, String courseIdForNewSession) {

        
        List<FeedbackSessionsTableRow> rows = new ArrayList<FeedbackSessionsTableRow>();
        int displayedStatsCount = 0;
        
        for (FeedbackSessionAttributes session : sessions) {
            String courseId = session.courseId;
            String name = sanitizeForHtml(session.feedbackSessionName);
            String tooltip = getInstructorHoverMessageForFeedbackSession(session);
            String status = getInstructorStatusForFeedbackSession(session);
            String href = getInstructorFeedbackStatsLink(session.courseId, session.feedbackSessionName);
            
            String recent = "";
            if (session.isOpened() || session.isWaitingToOpen()) {
                recent = " recent";
            } else if (displayedStatsCount < InstructorFeedbacksPageData.MAX_CLOSED_SESSION_STATS
                       && !TimeHelper.isOlderThanAYear(session.createdTime)) {
                recent = " recent";
                ++displayedStatsCount;
            }
            
            InstructorFeedbackSessionActions actions = getInstructorFeedbackSessionActions(session, 
                                                                                           Const.ActionURIs.INSTRUCTOR_FEEDBACKS_PAGE,
                                                                                           instructors.get(courseId));
            
            ElementTag elementAttributes ;
            if (session.courseId.equals(courseIdForNewSession) && session.feedbackSessionName.equals(feedbackSessionNameForSessionList)) {
                elementAttributes = new ElementTag("class", "sessionsRow warning");
            } else {
                elementAttributes = new ElementTag("class", "sessionsRow");
            }
            
            rows.add(new FeedbackSessionsTableRow(courseId, name, tooltip, status, href, recent, actions, elementAttributes));
        }
        
        return rows;
    }
    
    public FeedbackSessionsTable getFsList() {
        return fsList;
    }
    
    public FeedbackSessionsForm getNewFsForm() {
        return newFsForm;
    }
    
    public FeedbackSessionsCopyFromModal getCopyFromModal() {
        return copyFromModal;
    }

    /**
     * Creates a list of options (STANDARD and TEAMEVALUATION). If defaultSessionType is null,
     *     TEAMEVALUATION is selected by default.
     * @param defaultSessionType  either STANDARD or TEAMEVALUATION, the option that is selected on page load
     */
    private List<ElementTag> getFeedbackSessionTypeOptions(String defaultSessionType) {
        ArrayList<ElementTag> result = new ArrayList<ElementTag>();
        
        ElementTag standardFeedbackSession = createOption("Session with your own questions", "STANDARD", 
                                                          defaultSessionType != null && defaultSessionType.equals("STANDARD"));
        ElementTag evaluationFeedbackSession = createOption("Team peer evaluation session", "TEAMEVALUATION", 
                                                            defaultSessionType == null || defaultSessionType.equals("TEAMEVALUATION")); 
        
        result.add(standardFeedbackSession);
        result.add(evaluationFeedbackSession);
        
        return result;
    }

    private List<ElementTag> getCourseIdOptions(List<CourseAttributes> courses, String  courseIdForNewSession,
                                                     Map<String, InstructorAttributes> instructors,
                                                     FeedbackSessionAttributes newFeedbackSession) {
        ArrayList<ElementTag> result = new ArrayList<ElementTag>();

        for (CourseAttributes course : courses) {
            
            // True if this is a submission of the filled 'new session' form
            // for this course:
            boolean isFilledFormForSessionInThisCourse =
                    newFeedbackSession != null && course.id.equals(newFeedbackSession.courseId);

            // True if this is for displaying an empty form for creating a
            // session for this course:
            boolean isEmptyFormForSessionInThisCourse =
                    courseIdForNewSession != null && course.id.equals(courseIdForNewSession);
            

            if (instructors.get(course.id).isAllowedForPrivilege(
                    Const.ParamsNames.INSTRUCTOR_PERMISSION_MODIFY_SESSION)) {
                ElementTag option = createOption(course.id, course.id,  
                                                 (isFilledFormForSessionInThisCourse || isEmptyFormForSessionInThisCourse));
                result.add(option);
            }
        }
        
        return result;
    }
<<<<<<< HEAD
    
    /**
     * Adds the default option to the list of select options if the list is empty.
     * @param selectOptions list containing all the options
     */
    private void addDefaultOption(List<ElementTag> selectOptions) {
        ElementTag defaultOption = createOption("No active courses!", "", true);
        selectOptions.add(defaultOption);
    }
=======
>>>>>>> 6f0dc28c

    /**
     * Retrieves the link to submit the request for copy of session. 
     * Also contains feedback page link to return after the action.
     * @return form submit action link
     */
    public String getEditCopyActionLink() {
        return getInstructorFeedbackEditCopyActionLink(Const.ActionURIs.INSTRUCTOR_FEEDBACKS_PAGE);
    }
    
    public void setUsingAjax(boolean isUsingAjax) {
        this.isUsingAjax = isUsingAjax;
    }


}<|MERGE_RESOLUTION|>--- conflicted
+++ resolved
@@ -286,7 +286,6 @@
         
         return result;
     }
-<<<<<<< HEAD
     
     /**
      * Adds the default option to the list of select options if the list is empty.
@@ -296,9 +295,7 @@
         ElementTag defaultOption = createOption("No active courses!", "", true);
         selectOptions.add(defaultOption);
     }
-=======
->>>>>>> 6f0dc28c
-
+    
     /**
      * Retrieves the link to submit the request for copy of session. 
      * Also contains feedback page link to return after the action.
