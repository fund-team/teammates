package teammates.ui.controller;

import java.io.File;
import java.io.FileInputStream;
import java.io.IOException;
import java.io.OutputStream;
import java.util.List;
import java.util.Map;

import javax.servlet.ServletContext;
import javax.servlet.ServletException;
import javax.servlet.http.HttpServletRequest;
import javax.servlet.http.HttpServletResponse;

import com.google.appengine.api.blobstore.BlobKey;
import com.google.appengine.api.blobstore.BlobstoreService;
import com.google.appengine.api.blobstore.BlobstoreServiceFactory;

import teammates.common.datatransfer.AccountAttributes;

public class ImageResult extends ActionResult {

    public String blobKey;
    
    public ImageResult(String destination, String blobKey, AccountAttributes account,
            Map<String, String[]> parametersFromPreviousRequest,
            List<String> status) {
        super(destination, account, parametersFromPreviousRequest, status);
        this.blobKey = blobKey;
    }

    @Override
    public void send(HttpServletRequest req, HttpServletResponse resp)
            throws IOException, ServletException {
        
        if (blobKey != "") {
<<<<<<< HEAD
=======
            resp.setContentType("image/png");
>>>>>>> 2b8a504a
            BlobstoreService blobstoreService = BlobstoreServiceFactory.getBlobstoreService();
            blobstoreService.serve(new BlobKey(blobKey), resp);
        } else {
            resp.sendError(1, "No image found");;
        }
    }

}<|MERGE_RESOLUTION|>--- conflicted
+++ resolved
@@ -34,10 +34,7 @@
             throws IOException, ServletException {
         
         if (blobKey != "") {
-<<<<<<< HEAD
-=======
             resp.setContentType("image/png");
->>>>>>> 2b8a504a
             BlobstoreService blobstoreService = BlobstoreServiceFactory.getBlobstoreService();
             blobstoreService.serve(new BlobKey(blobKey), resp);
         } else {
