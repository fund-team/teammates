--- conflicted
+++ resolved
@@ -102,15 +102,9 @@
                 getFeedbackResponseEntity(feedbackQuestionId, giverEmail, receiverEmail);
         
         if (fr == null) {
-<<<<<<< HEAD
             log.warning("Trying to get non-existent response: " 
-                        + feedbackQuestionId + "/" + "from: " 
-                        + giverEmail + " to: " + receiverEmail );
-=======
-            log.warning("Trying to get non-existent response: " +
-                    feedbackQuestionId + "/" + "from: " +
-                    giverEmail + " to: " + receiverEmail);
->>>>>>> f4a55bcd
+                    + feedbackQuestionId + "/" + "from: " 
+                    + giverEmail + " to: " + receiverEmail);
             return null;
         }
         return fr;        
