--- conflicted
+++ resolved
@@ -1,430 +1,371 @@
-<<<<<<< HEAD
-<!DOCTYPE html PUBLIC "-//W3C//DTD XHTML 1.0 Transitional//EN" "http://www.w3.org/TR/xhtml1/DTD/xhtml1-transitional.dtd">
-<html xmlns="http://www.w3.org/1999/xhtml"><head>
-	<link href="/favicon.png" rel="shortcut icon" />
-	<meta content="IE=8" http-equiv="X-UA-Compatible" />
-	<title>Teammates - Coordinator</title>
-	<link type="text/css" href="/stylesheets/main.css" rel="stylesheet" />
-	<link type="text/css" href="/stylesheets/evaluation.css" rel="stylesheet" />
-	
-	<script src="/js/jquery-1.6.2.min.js" language="JavaScript"></script>
-	<script src="/js/tooltip.js" language="JavaScript"></script>
-	<script src="/js/date.js" language="JavaScript"></script>
-	<script src="/js/CalendarPopup.js" language="JavaScript"></script>
-	<script src="/js/AnchorPosition.js" language="JavaScript"></script>
-	<script src="/js/common.js" language="JavaScript"></script>
-	
-	<script src="/js/coordinator.js" language="JavaScript"></script>
-	<script src="/js/coordCourseDetails.js" language="JavaScript"></script>
-=======
-<!DOCTYPE html>
-<html xmlns="http://www.w3.org/1999/xhtml"><head>
-	<link href="/favicon.png" rel="shortcut icon" />
-	<meta content="text/html; charset=UTF-8" http-equiv="Content-Type" />
-	<title>Teammates - Coordinator</title>
-	<link type="text/css" href="/stylesheets/common.css" rel="stylesheet" />
-	<link type="text/css" href="/stylesheets/coordCourseDetails.css" rel="stylesheet" />
-	
-	<script src="/js/jquery-1.6.2.min.js" type="text/javascript"></script>
-	<script src="/js/tooltip.js" type="text/javascript"></script>
-	<script src="/js/date.js" type="text/javascript"></script>
-	<script src="/js/CalendarPopup.js" type="text/javascript"></script>
-	<script src="/js/AnchorPosition.js" type="text/javascript"></script>
-	<script src="/js/common.js" type="text/javascript"></script>
-	
-	<script src="/js/coordinator.js" type="text/javascript"></script>
-	<script src="/js/coordCourseDetails.js" type="text/javascript"></script>
->>>>>>> a9bfadf6
-
-</head>
-
-<body>
-	<div id="dhtmltooltip"></div>
-	<div id="frameTop">
-		
-
-
-		<div id="frameTopWrapper">
-			<div id="logo">
-<<<<<<< HEAD
-				<img width="150" height="47" src="/images/teammateslogo.jpg" alt="Teammates" />
-=======
-				<img height="47px" width="150px" src="/images/teammateslogo.jpg" alt="Teammates" />
->>>>>>> a9bfadf6
-			</div>			
-			<div id="contentLinks">
-				<ul id="navbar">
-					<li><a href="/page/coordHome?user=teammates.test" class="t_home">Home</a></li>
-					<li><a href="/page/coordCourse?user=teammates.test" class="t_courses">Courses</a></li>
-<<<<<<< HEAD
-					
-=======
->>>>>>> a9bfadf6
-					<li><a href="/page/coordEval?user=teammates.test" class="t_evaluations">Evaluations</a></li>
-					<li><a target="_blank" href="/coordHelp.html" class="t_help">Help</a></li>
-					<li><a href="/logout.jsp" class="t_logout">Logout</a>
-					 (teammates.test)</li>
-				</ul>
-			</div>
-<<<<<<< HEAD
-=======
-			<div style="clear: both;"></div>
->>>>>>> a9bfadf6
-		</div>
-	</div>
-
-	<div id="frameBody">
-		<div id="frameBodyWrapper">
-			<div id="topOfPage"></div>
-			<div id="headerOperation">
-				<h1>Course Details</h1>
-			</div>
-			<div id="coordinatorCourseInformation">
-<<<<<<< HEAD
-				<table class="headerform">
-					<tbody><tr>
-		 				<td class="fieldname">Course ID:</td>
-		 				<td id="courseid">CCDetailsUiT.CS2104</td>
-		 			</tr>
-		 			<tr>
-		 				<td class="fieldname">Course name:</td>
-		 				<td id="coursename">Programming Language Concepts</td>
-					</tr>
-					<tr>
-		 				<td class="fieldname">Teams:</td>
-		 				<td id="total_teams">2</td>
-		 			</tr>
-		 			<tr>
-		 				<td class="fieldname">Total students:</td>
-=======
-				<table id="courseInformationHeader" class="inputTable">
-					<tbody><tr>
-		 				<td width="30%" class="label rightalign">Course ID:</td>
-		 				<td id="courseid">CCDetailsUiT.CS2104</td>
-		 			</tr>
-		 			<tr>
-		 				<td width="30%" class="label rightalign">Course name:</td>
-		 				<td id="coursename">Programming Language Concepts</td>
-					</tr>
-					<tr>
-		 				<td width="30%" class="label rightalign">Teams:</td>
-		 				<td id="total_teams">2</td>
-		 			</tr>
-		 			<tr>
-		 				<td width="30%" class="label rightalign">Total students:</td>
->>>>>>> a9bfadf6
-		 				<td id="total_students">4</td>
-		 			</tr>
-		 			
-		 			<tr>
-		 				<td colspan="2" class="centeralign">
-		 					<input type="button" tabindex="1" value="Remind Students to Join" onclick="hideddrivetip(); if(toggleSendRegistrationKeysConfirmation('CCDetailsUiT.CS2104')) window.location.href='/page/coordCourseRemind?courseid=CCDetailsUiT.CS2104&amp;user=teammates.test';" onmouseout="hideddrivetip();" onmouseover="ddrivetip('Send a reminder to all students yet to join the class')" id="button_remind" class="button t_remind_students" />
-		 				</td>
-		 			</tr>
-		 			
-				</tbody></table>
-			</div>
-			
-
-
-	<div style="display: none;" id="statusMessage"></div>
-
-			<div id="coordinatorStudentTable">
-<<<<<<< HEAD
-				<table id="dataform">
-=======
-				<table class="dataTable">
->>>>>>> a9bfadf6
-					<tbody><tr>
-						<th><input type="button" onclick="toggleSort(this,1)" id="button_sortstudentname" class="buttonSortNone" />Student Name</th>
-						<th><input type="button" onclick="toggleSort(this,2)" id="button_sortstudentteam" class="buttonSortAscending" />Team</th>
-						<th class="centeralign"><input type="button" onclick="toggleSort(this,3)" id="button_sortstudentstatus" class="buttonSortNone" />Status</th>
-						<th class="centeralign">Action(s)</th>
-					</tr>
-					
-							<tr id="student0" class="student_row">
-								<td id="studentname">Alice Betsy</td>
-	 							<td id="teamname">Team 1</td>
-	 							<td class="centeralign">Joined</td>
-	 							<td class="centeralign">
-									<a onmouseout="hideddrivetip()" onmouseover="ddrivetip('View the details of the student')" href="/page/coordCourseStudentDetails?courseid=CCDetailsUiT.CS2104&amp;studentemail=alice.tmms%40gmail.com&amp;user=teammates.test" class="t_student_details0">
-											View</a>
-									<a onmouseout="hideddrivetip()" onmouseover="ddrivetip('Edit the details of the student')" href="/page/coordCourseStudentEdit?courseid=CCDetailsUiT.CS2104&amp;studentemail=alice.tmms%40gmail.com&amp;user=teammates.test" class="t_student_edit0">
-											Edit</a>
-									
-									<a onmouseout="hideddrivetip()" onmouseover="ddrivetip('Delete the student and the corresponding evaluations from the course')" onclick="return toggleDeleteStudentConfirmation('Alice Betsy')" href="/page/coordCourseStudentDelete?courseid=CCDetailsUiT.CS2104&amp;studentemail=alice.tmms%40gmail.com&amp;user=teammates.test" class="t_student_delete0">
-											Delete</a>
-								</td>
-	 						</tr>
-	 					
-					
-							<tr id="student2" class="student_row">
-								<td id="studentname">Charlie Davis</td>
-	 							<td id="teamname">Team 1</td>
-	 							<td class="centeralign">Yet to join</td>
-	 							<td class="centeralign">
-									<a onmouseout="hideddrivetip()" onmouseover="ddrivetip('View the details of the student')" href="/page/coordCourseStudentDetails?courseid=CCDetailsUiT.CS2104&amp;studentemail=charlie.tmms%40gmail.com&amp;user=teammates.test" class="t_student_details2">
-											View</a>
-									<a onmouseout="hideddrivetip()" onmouseover="ddrivetip('Edit the details of the student')" href="/page/coordCourseStudentEdit?courseid=CCDetailsUiT.CS2104&amp;studentemail=charlie.tmms%40gmail.com&amp;user=teammates.test" class="t_student_edit2">
-											Edit</a>
-									
-										<a onmouseout="hideddrivetip()" onmouseover="ddrivetip('E-mail the registration key to the student')" onclick="return toggleSendRegistrationKey()" href="/page/coordCourseRemind?courseid=CCDetailsUiT.CS2104&amp;studentemail=charlie.tmms%40gmail.com&amp;user=teammates.test" class="t_student_resend2">
-												Resend Invite</a>
-									
-									<a onmouseout="hideddrivetip()" onmouseover="ddrivetip('Delete the student and the corresponding evaluations from the course')" onclick="return toggleDeleteStudentConfirmation('Charlie Davis')" href="/page/coordCourseStudentDelete?courseid=CCDetailsUiT.CS2104&amp;studentemail=charlie.tmms%40gmail.com&amp;user=teammates.test" class="t_student_delete2">
-											Delete</a>
-								</td>
-	 						</tr>
-	 					
-					
-							<tr id="student1" class="student_row">
-								<td id="studentname">Benny Charles</td>
-	 							<td id="teamname">Team 2</td>
-	 							<td class="centeralign">Yet to join</td>
-	 							<td class="centeralign">
-									<a onmouseout="hideddrivetip()" onmouseover="ddrivetip('View the details of the student')" href="/page/coordCourseStudentDetails?courseid=CCDetailsUiT.CS2104&amp;studentemail=benny.tmms%40gmail.com&amp;user=teammates.test" class="t_student_details1">
-											View</a>
-									<a onmouseout="hideddrivetip()" onmouseover="ddrivetip('Edit the details of the student')" href="/page/coordCourseStudentEdit?courseid=CCDetailsUiT.CS2104&amp;studentemail=benny.tmms%40gmail.com&amp;user=teammates.test" class="t_student_edit1">
-											Edit</a>
-									
-										<a onmouseout="hideddrivetip()" onmouseover="ddrivetip('E-mail the registration key to the student')" onclick="return toggleSendRegistrationKey()" href="/page/coordCourseRemind?courseid=CCDetailsUiT.CS2104&amp;studentemail=benny.tmms%40gmail.com&amp;user=teammates.test" class="t_student_resend1">
-												Resend Invite</a>
-									
-									<a onmouseout="hideddrivetip()" onmouseover="ddrivetip('Delete the student and the corresponding evaluations from the course')" onclick="return toggleDeleteStudentConfirmation('Benny Charles')" href="/page/coordCourseStudentDelete?courseid=CCDetailsUiT.CS2104&amp;studentemail=benny.tmms%40gmail.com&amp;user=teammates.test" class="t_student_delete1">
-											Delete</a>
-								</td>
-	 						</tr>
-	 					
-					
-							<tr id="student3" class="student_row">
-								<td id="studentname">Danny Engrid</td>
-	 							<td id="teamname">Team 2</td>
-	 							<td class="centeralign">Joined</td>
-	 							<td class="centeralign">
-									<a onmouseout="hideddrivetip()" onmouseover="ddrivetip('View the details of the student')" href="/page/coordCourseStudentDetails?courseid=CCDetailsUiT.CS2104&amp;studentemail=danny.e.tmms%40gmail.com&amp;user=teammates.test" class="t_student_details3">
-											View</a>
-									<a onmouseout="hideddrivetip()" onmouseover="ddrivetip('Edit the details of the student')" href="/page/coordCourseStudentEdit?courseid=CCDetailsUiT.CS2104&amp;studentemail=danny.e.tmms%40gmail.com&amp;user=teammates.test" class="t_student_edit3">
-											Edit</a>
-									
-									<a onmouseout="hideddrivetip()" onmouseover="ddrivetip('Delete the student and the corresponding evaluations from the course')" onclick="return toggleDeleteStudentConfirmation('Danny Engrid')" href="/page/coordCourseStudentDelete?courseid=CCDetailsUiT.CS2104&amp;studentemail=danny.e.tmms%40gmail.com&amp;user=teammates.test" class="t_student_delete3">
-											Delete</a>
-								</td>
-	 						</tr>
-	 					
-					
-				</tbody></table>
-				<br /><br />
-				<br /><br />
-			</div>
-		</div>
-	</div>
-
-	<div id="frameBottom">
-		
-<div id="contentFooter">
-<<<<<<< HEAD
-<noscript>
-<style>
-/*Some styles for link*/
-#nav {
-	margin: 0;
-	padding: 0;
-}
-
-#nav li {
-	display: inline;
-	padding: 0;
-	margin: 0;
-}
-
-#nav a:link,#nav a:visited {
-	color: #fff;
-	background: #666;
-	padding: 20px 40px 4px 10px;
-	text-decoration: none;
-}
-
-#nav a:hover {
-	background: #222;
-}
-</style>
-
-	<div id="noscript-warning">
-		<h1>
-			TEAMMATES works best with JavaScript enabled. <br> You may
-			enable it in your browser by following steps below.
-		</h1>
-
-		<div>
-			<ul id="nav">
-				<li><a href="#ie">Internet Explorer</a></li>
-				<li><a href="#firefox">Mozilla Firefox</a></li>
-				<li><a href="#safari">Safari</a></li>
-				<li><a href="#opera">Opera</a></li>
-				<li><a href="#chrome">Chrome</a></li>
-			</ul>
-		</div>
-
-		<div id=content>
-			<div id=ie>
-				<h1>Internet Explorer</h1>
-				Please complete the following instructions to activate and enable
-				JavaScript in Internet Explorer.
-
-				<h3>PC</h3>
-				<ol>
-					<li>In the Tools drop-down menu, select Internet Options.</li>
-					<li>Next, select the Security tab.</li>
-					<li>Then, select the earth (Internet) icon.</li>
-					<li>Then select the Custom Level button.</li>
-					<li>Locate Scripting near the bottom of the list.</li>
-					<li>Under Active Scripting, select Enable, then hit OK.</li>
-					<li>Answer yes to the following conformation box.</li>
-					<li>Hit OK to close the Internet Options window.</li>
-					<li>Finally, hit refresh on your browser window to enjoy the
-						javascript.</li>
-				</ol>
-			</div>
-
-			<div id=firefox>
-				<h1>Firefox</h1>
-				Please complete the following instructions to activate and enable
-				JavaScript in Firefox
-
-				<h3>PC</h3>
-				<ol>
-					<li>In the Tools drop-down menu, select Options.</li>
-					<li>Next, select the Content icon/tab at the top on the
-						window.</li>
-					<li>Then, check the Enable JavaScript checkbox under the Web
-						Content category.</li>
-					<li>Hit OK to close the Options window and save your changes.</li>
-					<li>Finally, Refresh your browser.</li>
-				</ol>
-				<h3>MAC</h3>
-				<ol>
-					<li>Select the Firefox menu item from the Apple/System bar at
-						the top of the screen.</li>
-					<li>From the drop-down menu, select Preferences...</li>
-					<li>Select the Content icon/tab at the top on the window.</li>
-					<li>Then, check the Enable JavaScript checkbox.</li>
-					<li>Close the Options window to save your changes.</li>
-					<li>Finally, refresh your browser.</li>
-				</ol>
-			</div>
-
-			<div id=safari>
-				<h1>Safari</h1>
-				Please complete the following instructions to activate and enable
-				JavaScript in Safari.
-
-				<h3>PC</h3>
-				<ul>
-					<li>In the Edit drop-down menu at the top of the window,
-						select Preferences...</li>
-					<li>Select the Security icon/tab at the top on the window.</li>
-					<li>Then, check the Enable JavaScript checkbox.</li>
-					<li>Close the window to save your changes.</li>
-					<li>Finally, Refresh your browser.</li>
-				</ul>
-				<h3>MAC</h3>
-				<li>Select the Safari menu item from the Apple/System bar at
-					the top of the screen.</li>
-				<li>From the drop-down menu, select Preferences.</li>
-				<li>Select the Content icon/tab at the top of the window.</li>
-				<li>Then, check the Enable JavaScript checkbox.</li>
-				<li>Close the window to save your changes.</li>
-				<li>Finally, refresh your browser.</li>
-			</div>
-
-			<div id=opera>
-				<h1>Opera</h1>
-				Please complete the following instructions to activate and enable
-				JavaScript in Opera.
-
-				<h3>PC</h3>
-				<ul>
-					<li>In the Tools drop-down menu at the top of the window,
-						select Preferences...</li>
-					<li>Select the Advanced tab at the top on the Preferences
-						window.</li>
-					<li>Find the Content item in the list on the left-side of the
-						window and select it.</li>
-					<li>Then, check the Enable JavaScript checkbox.</li>
-					<li>Click OK to save your changes and close the Preferences
-						window. Finally, Refresh your browser.</li>
-				</ul>
-				<h3>MAC</h3>
-				<ul>
-					<li>Select the Safari menu item from the Apple/System bar at
-						the top of the screen.</li>
-					<li>From the drop-down menu, select Preferences.</li>
-					<li>Select the Content icon/tab at the top of the Preferences
-						window.</li>
-					<li>Then, check the Enable JavaScript checkbox.</li>
-					<li>Click OK to save your changes and close the Preferences
-						window.</li>
-					<li>Finally, refresh your browser.</li>
-				</ul>
-			</div>
-
-			<div id=chrome>
-				<h1>Chrome</h1>
-				Please complete the following instructions to activate and enable
-				JavaScript in Chrome.
-
-				<h3>PC</h3>
-				<ul>
-					<li>Select Customize and control Google Chrome (wrench Icon)
-						to the right of the address bar.</li>
-					<li>From the drop-down menu, select Options Select the Under
-						the Hood tab at the top of the window.</li>
-					<li>Under the Privacy heading, select the Content settings
-						button.</li>
-					<li>On the left, under the features heading, select
-						JavaScript.</li>
-					<li>Select the Allow all sites to run JavaScript radio button.</li>
-					<li>Finally, close both preference windows, and refresh the
-						browser.</li>
-				</ul>
-				<h3>MAC</h3>
-				<ul>
-					<li>Select the Chrome menu item from the Apple/System bar at
-						the top of the screen.</li>
-					<li>From the drop-down menu, select Preferences...</li>
-					<li>Select the Under the Hood tab at the top of the window.</li>
-					<li>Under the Privacy heading, select the Content settings
-						button.</li>
-					<li>On the left, under the features heading, select
-						JavaScript.</li>
-					<li>Select the Allow all sites to run JavaScript radio button.</li>
-					<li>Finally, close both preference windows, and refresh the
-						browser.</li>
-				</ul>
-			</div>
-		</div>
-		<p>
-			As taken from:  
-		<ol>
-			<li><a href="http://activatejavascript.org/en/instructions/">http://activatejavascript.org/en/instructions/</a></li>
-			<li><a href="http://support.mozilla.org/en-US/kb/javascript-settings-for-interactive-web-pages">
-			             http://support.mozilla.org/en-US/kb/javascript-settings-for-interactive-web-page</a></li>
-		</ol>
-		
-		</p>
-	</div>
-</noscript>
-
-
-[TEAMMATES Version {version}] Best Viewed In Firefox, Chrome, Safari and Internet Explorer 8+. For Enquires:
-
-<a target="_blank" href="http://www.comp.nus.edu.sg/%7Eteams/contact.html" class="footer">Contact Us</a>
-=======
-[TEAMMATES Version {version}] Best Viewed In Firefox, Chrome, Safari and Internet Explorer 8+. For Enquires:
-
-<a target="_blank" href="http://www.comp.nus.edu.sg/%7Eteams/contact.html">Contact Us</a>
->>>>>>> a9bfadf6
-</div>
-	</div>
-
+<!DOCTYPE html>
+<html xmlns="http://www.w3.org/1999/xhtml"><head>
+	<link href="/favicon.png" rel="shortcut icon" />
+	<meta content="text/html; charset=UTF-8" http-equiv="Content-Type" />
+	<title>Teammates - Coordinator</title>
+	<link type="text/css" href="/stylesheets/common.css" rel="stylesheet" />
+	<link type="text/css" href="/stylesheets/coordCourseDetails.css" rel="stylesheet" />
+	
+	<script src="/js/jquery-1.6.2.min.js" type="text/javascript"></script>
+	<script src="/js/tooltip.js" type="text/javascript"></script>
+	<script src="/js/date.js" type="text/javascript"></script>
+	<script src="/js/CalendarPopup.js" type="text/javascript"></script>
+	<script src="/js/AnchorPosition.js" type="text/javascript"></script>
+	<script src="/js/common.js" type="text/javascript"></script>
+	
+	<script src="/js/coordinator.js" type="text/javascript"></script>
+	<script src="/js/coordCourseDetails.js" type="text/javascript"></script>
+
+</head>
+
+<body>
+	<div id="dhtmltooltip"></div>
+	<div id="frameTop">
+		
+
+
+		<div id="frameTopWrapper">
+			<div id="logo">
+				<img height="47px" width="150px" src="/images/teammateslogo.jpg" alt="Teammates" />
+			</div>			
+			<div id="contentLinks">
+				<ul id="navbar">
+					<li><a href="/page/coordHome?user=teammates.test" class="t_home">Home</a></li>
+					<li><a href="/page/coordCourse?user=teammates.test" class="t_courses">Courses</a></li>
+					<li><a href="/page/coordEval?user=teammates.test" class="t_evaluations">Evaluations</a></li>
+					<li><a target="_blank" href="/coordHelp.html" class="t_help">Help</a></li>
+					<li><a href="/logout.jsp" class="t_logout">Logout</a>
+					 (teammates.test)</li>
+				</ul>
+			</div>
+			<div style="clear: both;"></div>
+		</div>
+	</div>
+
+	<div id="frameBody">
+		<div id="frameBodyWrapper">
+			<div id="topOfPage"></div>
+			<div id="headerOperation">
+				<h1>Course Details</h1>
+			</div>
+			<div id="coordinatorCourseInformation">
+				<table id="courseInformationHeader" class="inputTable">
+					<tbody><tr>
+		 				<td width="30%" class="label rightalign">Course ID:</td>
+		 				<td id="courseid">CCDetailsUiT.CS2104</td>
+		 			</tr>
+		 			<tr>
+		 				<td width="30%" class="label rightalign">Course name:</td>
+		 				<td id="coursename">Programming Language Concepts</td>
+					</tr>
+					<tr>
+		 				<td width="30%" class="label rightalign">Teams:</td>
+		 				<td id="total_teams">2</td>
+		 			</tr>
+		 			<tr>
+		 				<td width="30%" class="label rightalign">Total students:</td>
+		 				<td id="total_students">4</td>
+		 			</tr>
+		 			
+		 			<tr>
+		 				<td colspan="2" class="centeralign">
+		 					<input type="button" tabindex="1" value="Remind Students to Join" onclick="hideddrivetip(); if(toggleSendRegistrationKeysConfirmation('CCDetailsUiT.CS2104')) window.location.href='/page/coordCourseRemind?courseid=CCDetailsUiT.CS2104&amp;user=teammates.test';" onmouseout="hideddrivetip();" onmouseover="ddrivetip('Send a reminder to all students yet to join the class')" id="button_remind" class="button t_remind_students" />
+		 				</td>
+		 			</tr>
+		 			
+				</tbody></table>
+			</div>
+			
+
+
+	<div style="display: none;" id="statusMessage"></div>
+
+			<div id="coordinatorStudentTable">
+				<table class="dataTable">
+					<tbody><tr>
+						<th><input type="button" onclick="toggleSort(this,1)" id="button_sortstudentname" class="buttonSortNone" />Student Name</th>
+						<th><input type="button" onclick="toggleSort(this,2)" id="button_sortstudentteam" class="buttonSortAscending" />Team</th>
+						<th class="centeralign"><input type="button" onclick="toggleSort(this,3)" id="button_sortstudentstatus" class="buttonSortNone" />Status</th>
+						<th class="centeralign">Action(s)</th>
+					</tr>
+					
+							<tr id="student0" class="student_row">
+								<td id="studentname">Alice Betsy</td>
+	 							<td id="teamname">Team 1</td>
+	 							<td class="centeralign">Joined</td>
+	 							<td class="centeralign">
+									<a onmouseout="hideddrivetip()" onmouseover="ddrivetip('View the details of the student')" href="/page/coordCourseStudentDetails?courseid=CCDetailsUiT.CS2104&amp;studentemail=alice.tmms%40gmail.com&amp;user=teammates.test" class="t_student_details0">
+											View</a>
+									<a onmouseout="hideddrivetip()" onmouseover="ddrivetip('Edit the details of the student')" href="/page/coordCourseStudentEdit?courseid=CCDetailsUiT.CS2104&amp;studentemail=alice.tmms%40gmail.com&amp;user=teammates.test" class="t_student_edit0">
+											Edit</a>
+									
+									<a onmouseout="hideddrivetip()" onmouseover="ddrivetip('Delete the student and the corresponding evaluations from the course')" onclick="return toggleDeleteStudentConfirmation('Alice Betsy')" href="/page/coordCourseStudentDelete?courseid=CCDetailsUiT.CS2104&amp;studentemail=alice.tmms%40gmail.com&amp;user=teammates.test" class="t_student_delete0">
+											Delete</a>
+								</td>
+	 						</tr>
+	 					
+					
+							<tr id="student2" class="student_row">
+								<td id="studentname">Charlie Davis</td>
+	 							<td id="teamname">Team 1</td>
+	 							<td class="centeralign">Yet to join</td>
+	 							<td class="centeralign">
+									<a onmouseout="hideddrivetip()" onmouseover="ddrivetip('View the details of the student')" href="/page/coordCourseStudentDetails?courseid=CCDetailsUiT.CS2104&amp;studentemail=charlie.tmms%40gmail.com&amp;user=teammates.test" class="t_student_details2">
+											View</a>
+									<a onmouseout="hideddrivetip()" onmouseover="ddrivetip('Edit the details of the student')" href="/page/coordCourseStudentEdit?courseid=CCDetailsUiT.CS2104&amp;studentemail=charlie.tmms%40gmail.com&amp;user=teammates.test" class="t_student_edit2">
+											Edit</a>
+									
+										<a onmouseout="hideddrivetip()" onmouseover="ddrivetip('E-mail the registration key to the student')" onclick="return toggleSendRegistrationKey()" href="/page/coordCourseRemind?courseid=CCDetailsUiT.CS2104&amp;studentemail=charlie.tmms%40gmail.com&amp;user=teammates.test" class="t_student_resend2">
+												Resend Invite</a>
+									
+									<a onmouseout="hideddrivetip()" onmouseover="ddrivetip('Delete the student and the corresponding evaluations from the course')" onclick="return toggleDeleteStudentConfirmation('Charlie Davis')" href="/page/coordCourseStudentDelete?courseid=CCDetailsUiT.CS2104&amp;studentemail=charlie.tmms%40gmail.com&amp;user=teammates.test" class="t_student_delete2">
+											Delete</a>
+								</td>
+	 						</tr>
+	 					
+					
+							<tr id="student1" class="student_row">
+								<td id="studentname">Benny Charles</td>
+	 							<td id="teamname">Team 2</td>
+	 							<td class="centeralign">Yet to join</td>
+	 							<td class="centeralign">
+									<a onmouseout="hideddrivetip()" onmouseover="ddrivetip('View the details of the student')" href="/page/coordCourseStudentDetails?courseid=CCDetailsUiT.CS2104&amp;studentemail=benny.tmms%40gmail.com&amp;user=teammates.test" class="t_student_details1">
+											View</a>
+									<a onmouseout="hideddrivetip()" onmouseover="ddrivetip('Edit the details of the student')" href="/page/coordCourseStudentEdit?courseid=CCDetailsUiT.CS2104&amp;studentemail=benny.tmms%40gmail.com&amp;user=teammates.test" class="t_student_edit1">
+											Edit</a>
+									
+										<a onmouseout="hideddrivetip()" onmouseover="ddrivetip('E-mail the registration key to the student')" onclick="return toggleSendRegistrationKey()" href="/page/coordCourseRemind?courseid=CCDetailsUiT.CS2104&amp;studentemail=benny.tmms%40gmail.com&amp;user=teammates.test" class="t_student_resend1">
+												Resend Invite</a>
+									
+									<a onmouseout="hideddrivetip()" onmouseover="ddrivetip('Delete the student and the corresponding evaluations from the course')" onclick="return toggleDeleteStudentConfirmation('Benny Charles')" href="/page/coordCourseStudentDelete?courseid=CCDetailsUiT.CS2104&amp;studentemail=benny.tmms%40gmail.com&amp;user=teammates.test" class="t_student_delete1">
+											Delete</a>
+								</td>
+	 						</tr>
+	 					
+					
+							<tr id="student3" class="student_row">
+								<td id="studentname">Danny Engrid</td>
+	 							<td id="teamname">Team 2</td>
+	 							<td class="centeralign">Joined</td>
+	 							<td class="centeralign">
+									<a onmouseout="hideddrivetip()" onmouseover="ddrivetip('View the details of the student')" href="/page/coordCourseStudentDetails?courseid=CCDetailsUiT.CS2104&amp;studentemail=danny.e.tmms%40gmail.com&amp;user=teammates.test" class="t_student_details3">
+											View</a>
+									<a onmouseout="hideddrivetip()" onmouseover="ddrivetip('Edit the details of the student')" href="/page/coordCourseStudentEdit?courseid=CCDetailsUiT.CS2104&amp;studentemail=danny.e.tmms%40gmail.com&amp;user=teammates.test" class="t_student_edit3">
+											Edit</a>
+									
+									<a onmouseout="hideddrivetip()" onmouseover="ddrivetip('Delete the student and the corresponding evaluations from the course')" onclick="return toggleDeleteStudentConfirmation('Danny Engrid')" href="/page/coordCourseStudentDelete?courseid=CCDetailsUiT.CS2104&amp;studentemail=danny.e.tmms%40gmail.com&amp;user=teammates.test" class="t_student_delete3">
+											Delete</a>
+								</td>
+	 						</tr>
+	 					
+					
+				</tbody></table>
+				<br /><br />
+				<br /><br />
+			</div>
+		</div>
+	</div>
+
+	<div id="frameBottom">
+		
+<div id="contentFooter">
+<noscript>
+<style>
+/*Some styles for link*/
+#nav {
+	margin: 0;
+	padding: 0;
+}
+
+#nav li {
+	display: inline;
+	padding: 0;
+	margin: 0;
+}
+
+#nav a:link,#nav a:visited {
+	color: #fff;
+	background: #666;
+	padding: 20px 40px 4px 10px;
+	text-decoration: none;
+}
+
+#nav a:hover {
+	background: #222;
+}
+</style>
+
+	<div id="noscript-warning">
+		<h1>
+			TEAMMATES works best with JavaScript enabled. <br> You may
+			enable it in your browser by following steps below.
+		</h1>
+
+		<div>
+			<ul id="nav">
+				<li><a href="#ie">Internet Explorer</a></li>
+				<li><a href="#firefox">Mozilla Firefox</a></li>
+				<li><a href="#safari">Safari</a></li>
+				<li><a href="#opera">Opera</a></li>
+				<li><a href="#chrome">Chrome</a></li>
+			</ul>
+		</div>
+
+		<div id=content>
+			<div id=ie>
+				<h1>Internet Explorer</h1>
+				Please complete the following instructions to activate and enable
+				JavaScript in Internet Explorer.
+
+				<h3>PC</h3>
+				<ol>
+					<li>In the Tools drop-down menu, select Internet Options.</li>
+					<li>Next, select the Security tab.</li>
+					<li>Then, select the earth (Internet) icon.</li>
+					<li>Then select the Custom Level button.</li>
+					<li>Locate Scripting near the bottom of the list.</li>
+					<li>Under Active Scripting, select Enable, then hit OK.</li>
+					<li>Answer yes to the following conformation box.</li>
+					<li>Hit OK to close the Internet Options window.</li>
+					<li>Finally, hit refresh on your browser window to enjoy the
+						javascript.</li>
+				</ol>
+			</div>
+
+			<div id=firefox>
+				<h1>Firefox</h1>
+				Please complete the following instructions to activate and enable
+				JavaScript in Firefox
+
+				<h3>PC</h3>
+				<ol>
+					<li>In the Tools drop-down menu, select Options.</li>
+					<li>Next, select the Content icon/tab at the top on the
+						window.</li>
+					<li>Then, check the Enable JavaScript checkbox under the Web
+						Content category.</li>
+					<li>Hit OK to close the Options window and save your changes.</li>
+					<li>Finally, Refresh your browser.</li>
+				</ol>
+				<h3>MAC</h3>
+				<ol>
+					<li>Select the Firefox menu item from the Apple/System bar at
+						the top of the screen.</li>
+					<li>From the drop-down menu, select Preferences...</li>
+					<li>Select the Content icon/tab at the top on the window.</li>
+					<li>Then, check the Enable JavaScript checkbox.</li>
+					<li>Close the Options window to save your changes.</li>
+					<li>Finally, refresh your browser.</li>
+				</ol>
+			</div>
+
+			<div id=safari>
+				<h1>Safari</h1>
+				Please complete the following instructions to activate and enable
+				JavaScript in Safari.
+
+				<h3>PC</h3>
+				<ul>
+					<li>In the Edit drop-down menu at the top of the window,
+						select Preferences...</li>
+					<li>Select the Security icon/tab at the top on the window.</li>
+					<li>Then, check the Enable JavaScript checkbox.</li>
+					<li>Close the window to save your changes.</li>
+					<li>Finally, Refresh your browser.</li>
+				</ul>
+				<h3>MAC</h3>
+				<li>Select the Safari menu item from the Apple/System bar at
+					the top of the screen.</li>
+				<li>From the drop-down menu, select Preferences.</li>
+				<li>Select the Content icon/tab at the top of the window.</li>
+				<li>Then, check the Enable JavaScript checkbox.</li>
+				<li>Close the window to save your changes.</li>
+				<li>Finally, refresh your browser.</li>
+			</div>
+
+			<div id=opera>
+				<h1>Opera</h1>
+				Please complete the following instructions to activate and enable
+				JavaScript in Opera.
+
+				<h3>PC</h3>
+				<ul>
+					<li>In the Tools drop-down menu at the top of the window,
+						select Preferences...</li>
+					<li>Select the Advanced tab at the top on the Preferences
+						window.</li>
+					<li>Find the Content item in the list on the left-side of the
+						window and select it.</li>
+					<li>Then, check the Enable JavaScript checkbox.</li>
+					<li>Click OK to save your changes and close the Preferences
+						window. Finally, Refresh your browser.</li>
+				</ul>
+				<h3>MAC</h3>
+				<ul>
+					<li>Select the Safari menu item from the Apple/System bar at
+						the top of the screen.</li>
+					<li>From the drop-down menu, select Preferences.</li>
+					<li>Select the Content icon/tab at the top of the Preferences
+						window.</li>
+					<li>Then, check the Enable JavaScript checkbox.</li>
+					<li>Click OK to save your changes and close the Preferences
+						window.</li>
+					<li>Finally, refresh your browser.</li>
+				</ul>
+			</div>
+
+			<div id=chrome>
+				<h1>Chrome</h1>
+				Please complete the following instructions to activate and enable
+				JavaScript in Chrome.
+
+				<h3>PC</h3>
+				<ul>
+					<li>Select Customize and control Google Chrome (wrench Icon)
+						to the right of the address bar.</li>
+					<li>From the drop-down menu, select Options Select the Under
+						the Hood tab at the top of the window.</li>
+					<li>Under the Privacy heading, select the Content settings
+						button.</li>
+					<li>On the left, under the features heading, select
+						JavaScript.</li>
+					<li>Select the Allow all sites to run JavaScript radio button.</li>
+					<li>Finally, close both preference windows, and refresh the
+						browser.</li>
+				</ul>
+				<h3>MAC</h3>
+				<ul>
+					<li>Select the Chrome menu item from the Apple/System bar at
+						the top of the screen.</li>
+					<li>From the drop-down menu, select Preferences...</li>
+					<li>Select the Under the Hood tab at the top of the window.</li>
+					<li>Under the Privacy heading, select the Content settings
+						button.</li>
+					<li>On the left, under the features heading, select
+						JavaScript.</li>
+					<li>Select the Allow all sites to run JavaScript radio button.</li>
+					<li>Finally, close both preference windows, and refresh the
+						browser.</li>
+				</ul>
+			</div>
+		</div>
+		<p>
+			As taken from:  
+		<ol>
+			<li><a href="http://activatejavascript.org/en/instructions/">http://activatejavascript.org/en/instructions/</a></li>
+			<li><a href="http://support.mozilla.org/en-US/kb/javascript-settings-for-interactive-web-pages">
+			             http://support.mozilla.org/en-US/kb/javascript-settings-for-interactive-web-page</a></li>
+		</ol>
+		
+		</p>
+	</div>
+</noscript>
+
+
+[TEAMMATES Version {version}] Best Viewed In Firefox, Chrome, Safari and Internet Explorer 8+. For Enquires:
+
+<a target="_blank" href="http://www.comp.nus.edu.sg/%7Eteams/contact.html">Contact Us</a>
+</div>
+	</div>
+
 </body></html>