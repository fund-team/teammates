--- conflicted
+++ resolved
@@ -1116,28 +1116,18 @@
                     <td>
                       <div class="checkbox">
                         <label class="bold-label">
-<<<<<<< HEAD
                           <input checked="checked" name="responsetext-11-0" type="checkbox" value="Alice Betsy</option></td></div>'&quot; (Team >'&quot;< 1</td></div>'&quot;)">
                           Alice Betsy</option></td></div>'" (Team >'"< 1</td></div>'")
-=======
-                          <input checked="" name="responsetext-11-0" type="checkbox" value="Alice Betsy (Team >'&quot;< 1)">
-                          Alice Betsy (Team >'"< 1)
->>>>>>> 4891682f
-                        </label>
-                      </div>
-                    </td>
-                  </tr>
-                  <tr>
-                    <td>
-                      <div class="checkbox">
-                        <label class="bold-label">
-<<<<<<< HEAD
+                        </label>
+                      </div>
+                    </td>
+                  </tr>
+                  <tr>
+                    <td>
+                      <div class="checkbox">
+                        <label class="bold-label">
                           <input checked="checked" name="responsetext-11-0" type="checkbox" value="Benny Charles (Team >'&quot;< 1</td></div>'&quot;)">
                           Benny Charles (Team >'"< 1</td></div>'")
-=======
-                          <input checked="" name="responsetext-11-0" type="checkbox" value="Benny Charles (Team >'&quot;< 1)">
-                          Benny Charles (Team >'"< 1)
->>>>>>> 4891682f
                         </label>
                       </div>
                     </td>
@@ -1378,13 +1368,8 @@
                     <td>
                       <div class="checkbox">
                         <label class="bold-label">
-<<<<<<< HEAD
                           <input checked="checked" name="responsetext-13-0" type="checkbox" value="Team >'&quot;< 1</td></div>'&quot;">
                           Team >'"< 1</td></div>'"
-=======
-                          <input checked="" name="responsetext-13-0" type="checkbox" value="Team >'&quot;< 1">
-                          Team >'"< 1
->>>>>>> 4891682f
                         </label>
                       </div>
                     </td>
@@ -2000,13 +1985,8 @@
               <select class="participantSelect middlealign form-control" name="responserecipient-20-0" style="display:none;max-width:125px">
                 <option value="">
                 </option>
-<<<<<<< HEAD
                 <option selected="selected" value="SFSubmitUiT.alice.b@gmail.tmt">
                   Alice Betsy</option></td></div>'"
-=======
-                <option selected="" value="SFSubmitUiT.alice.b@gmail.tmt">
-                  Alice Betsy
->>>>>>> 4891682f
                 </option>
                 <option style="display: none;" value="SFSubmitUiT.benny.c@gmail.tmt">
                   Benny Charles
