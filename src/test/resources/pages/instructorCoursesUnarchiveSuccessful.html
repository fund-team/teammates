<div class="container" id="mainContent">
        <div id="topOfPage"></div>
<<<<<<< HEAD
        <h1>Add New Course</h1>
        <br>
=======
        <div class="inner-container">
            <div class="row">
                <h1>
                    Add New Course
                </h1>
            </div>
        </div>
>>>>>>> c349a0d7
        
        <div class="panel panel-primary">
            <div class="panel-body fill-plain">
                <form method="get" action="/page/instructorCourseAdd" name="form_addcourse" class="form form-horizontal">
                    <input id="instructorid" name="instructorid" value="CCAddUiTest.instructor" type="hidden">
                    <input name="user" value="CCAddUiTest.instructor" type="hidden">
                    <div class="form-group">
                        <label class="col-sm-3 control-label">Course ID:</label>
                        <div class="col-sm-3"><input data-original-title="Enter the identifier of the course, e.g.CS3215-2013Semester1." class="form-control" name="courseid" id="courseid" value="" data-toggle="tooltip" data-placement="top" title="" maxlength="40" tabindex="1" placeholder="e.g. CS3215-2013Semester1" type="text">
                        </div>
                    </div>
                    <div class="form-group">
                        <label class="col-sm-3 control-label">Course Name:</label>
                        <div class="col-sm-9"><input data-original-title="Enter the name of the course, e.g. Software Engineering." class="form-control" name="coursename" id="coursename" value="" data-toggle="tooltip" data-placement="top" title="" maxlength="64" tabindex="2" placeholder="e.g. Software Engineering" type="text">
                        </div>
                    </div>
                    <div class="form-group">
                        <div class="col-sm-offset-3 col-sm-9"><input id="btnAddCourse" class="btn btn-primary" onclick="return verifyCourseData();" value="Add Course" tabindex="3" type="submit">
                        </div>
                    </div>
                </form>
            </div>
        </div>

        <br>
        




        <div id="statusMessage" class="alert alert-warning">
            The course CCAddUiTest.CS1101 has been unarchived.
        </div>
        
        <script type="text/javascript">
            document.getElementById('statusMessage').scrollIntoView();
        </script>

        <br>
        
        <h2>Active courses</h2>
        
        <table class="table table-bordered table-striped">
            <thead class="fill-primary">
                <tr>
                    <th onclick="toggleSort(this,1);" id="button_sortcourseid" class="button-sort-ascending">
                        Course ID<span class="icon-sort sorted-ascending"></span>
                    </th>
                    <th onclick="toggleSort(this,2);" id="button_sortcoursename" class="button-sort-none">
                        Course Name<span class="icon-sort unsorted"></span>
                    </th>
                    <th>
                        Sections
                    </th>
                    <th>
                        Teams
                    </th>
                    <th>
                        Total Students
                    </th>
                    <th>
                        Total Unregistered
                    </th>
                    <th class="align-center no-print">
                        Action(s)
                    </th>
                </tr>
            </thead>
            
                <tbody>
            
                
            
        <tr>
                    <td id="courseid0">CCAddUiTest.CS1101</td>
                    <td id="coursename0">Programming Methodology</td>
                    <td class="align-center">0</td>
                    <td class="t_course_teams align-center">0</td>
                    <td class="align-center">0</td>
                    <td class="align-center">0</td>
                    <td class="align-center no-print">
                        <a data-original-title="Enroll student into the course" class="btn btn-default btn-xs t_course_enroll0" href="/page/instructorCourseEnrollPage?courseid=CCAddUiTest.CS1101&amp;user=CCAddUiTest.instructor" data-toggle="tooltip" data-placement="top" title="" disabled="disabled">
                            Enroll
                        </a>
                        <a data-original-title="View, edit and send invitation emails to the students in the course" class="btn btn-default btn-xs t_course_view0" href="/page/instructorCourseDetailsPage?courseid=CCAddUiTest.CS1101&amp;user=CCAddUiTest.instructor" data-toggle="tooltip" data-placement="top" title="">
                            View
                        </a>
                        <a data-original-title="Edit Course information and instructor list" class="btn btn-default btn-xs t_course_edit0" href="/page/instructorCourseEditPage?courseid=CCAddUiTest.CS1101&amp;user=CCAddUiTest.instructor" data-toggle="tooltip" data-placement="top" title="">
                            Edit
                        </a>
                        <a data-original-title="Archive the course so that it will not be shown in the home page any more (you can still access it from the 'Courses' tab)" class="btn btn-default btn-xs t_course_archive0" href="/page/instructorCourseArchive?courseid=CCAddUiTest.CS1101&amp;archive=true&amp;next=%2Fpage%2FinstructorCoursesPage&amp;user=CCAddUiTest.instructor" data-toggle="tooltip" data-placement="top" title="">
                            Archive
                        </a>
                        <a data-original-title="Delete the course and its corresponding students and sessions" class="btn btn-default btn-xs t_course_delete0" href="/page/instructorCourseDelete?courseid=CCAddUiTest.CS1101&amp;next=%2Fpage%2FinstructorCoursesPage&amp;user=CCAddUiTest.instructor" onclick="return toggleDeleteCourseConfirmation('CCAddUiTest.CS1101');" data-toggle="tooltip" data-placement="top" title="" disabled="disabled">
                            Delete
                        </a>
                    </td>
                </tr><tr>
                    <td id="courseid1">CCAddUiTest.CS2104</td>
                    <td id="coursename1">Programming Language Concept</td>
                    <td class="align-center">0</td>
                    <td class="t_course_teams align-center">0</td>
                    <td class="align-center">0</td>
                    <td class="align-center">0</td>
                    <td class="align-center no-print">
                        <a data-original-title="Enroll student into the course" class="btn btn-default btn-xs t_course_enroll1" href="/page/instructorCourseEnrollPage?courseid=CCAddUiTest.CS2104&amp;user=CCAddUiTest.instructor" data-toggle="tooltip" data-placement="top" title="">
                            Enroll
                        </a>
                        <a data-original-title="View, edit and send invitation emails to the students in the course" class="btn btn-default btn-xs t_course_view1" href="/page/instructorCourseDetailsPage?courseid=CCAddUiTest.CS2104&amp;user=CCAddUiTest.instructor" data-toggle="tooltip" data-placement="top" title="">
                            View
                        </a>
                        <a data-original-title="Edit Course information and instructor list" class="btn btn-default btn-xs t_course_edit1" href="/page/instructorCourseEditPage?courseid=CCAddUiTest.CS2104&amp;user=CCAddUiTest.instructor" data-toggle="tooltip" data-placement="top" title="">
                            Edit
                        </a>
                        <a data-original-title="Archive the course so that it will not be shown in the home page any more (you can still access it from the 'Courses' tab)" class="btn btn-default btn-xs t_course_archive1" href="/page/instructorCourseArchive?courseid=CCAddUiTest.CS2104&amp;archive=true&amp;next=%2Fpage%2FinstructorCoursesPage&amp;user=CCAddUiTest.instructor" data-toggle="tooltip" data-placement="top" title="">
                            Archive
                        </a>
                        <a data-original-title="Delete the course and its corresponding students and sessions" class="btn btn-default btn-xs t_course_delete1" href="/page/instructorCourseDelete?courseid=CCAddUiTest.CS2104&amp;next=%2Fpage%2FinstructorCoursesPage&amp;user=CCAddUiTest.instructor" onclick="return toggleDeleteCourseConfirmation('CCAddUiTest.CS2104');" data-toggle="tooltip" data-placement="top" title="">
                            Delete
                        </a>
                    </td>
                </tr></tbody></table>
        <br>
        <br>
        
        <br>
        <br>
        
        
    </div><|MERGE_RESOLUTION|>--- conflicted
+++ resolved
@@ -1,17 +1,7 @@
 <div class="container" id="mainContent">
         <div id="topOfPage"></div>
-<<<<<<< HEAD
         <h1>Add New Course</h1>
         <br>
-=======
-        <div class="inner-container">
-            <div class="row">
-                <h1>
-                    Add New Course
-                </h1>
-            </div>
-        </div>
->>>>>>> c349a0d7
         
         <div class="panel panel-primary">
             <div class="panel-body fill-plain">
