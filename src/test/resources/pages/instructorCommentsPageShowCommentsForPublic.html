--- conflicted
+++ resolved
@@ -515,15 +515,11 @@
                                         <div id="commentBar-4">
                                             
                                             <span class="text-muted">To <b>Team 1.1</b> on
-<<<<<<< HEAD
                                                 05 May 2012, 08:53
                                                  (last edited 
                                                  by comments.instructor1@course1.tmt
                                                  at 05 May 2012, 08:54)
                                             </span>
-=======
-                                                Sat, 05 May 2012, 08:53</span>
->>>>>>> dbb4045c
                                             
                                             <a type="button" id="commentdelete-4" class="btn btn-default btn-xs icon-button pull-right" onclick="return deleteComment('4');" data-toggle="tooltip" data-placement="top" title="" data-original-title="Delete this comment" style="display: none;">
                                                 <span class="glyphicon glyphicon-trash glyphicon-primary"></span>
@@ -904,15 +900,11 @@
                                         <div id="commentBar-7">
                                             
                                             <span class="text-muted">To <b>student1 In Course1</b> (Team 1.1, <a href="mailto:comments.student1InCourse1@gmail.tmt">comments.student1InCourse1@gmail.tmt</a>) on
-<<<<<<< HEAD
                                                 02 May 2012, 08:50
                                                  (last edited 
                                                  by comments.instructor1@course1.tmt
                                                  at 02 May 2012, 08:51)
                                             </span>
-=======
-                                                Wed, 02 May 2012, 08:50</span>
->>>>>>> dbb4045c
                                             
                                             <a type="button" id="commentdelete-7" class="btn btn-default btn-xs icon-button pull-right" onclick="return deleteComment('7');" data-toggle="tooltip" data-placement="top" title="" data-original-title="Delete this comment" style="display: none;">
                                                 <span class="glyphicon glyphicon-trash glyphicon-primary"></span>
@@ -1312,14 +1304,10 @@
                                         <div id="commentBar-10">
                                             
                                             <span class="text-muted">To <b>Anonymous</b> on
-<<<<<<< HEAD
                                                 02 Jun 2012, 19:21
                                                  (last edited 
                                                  at 02 Jun 2012, 19:22)
                                             </span>
-=======
-                                                Sat, 02 Jun 2012, 19:21</span>
->>>>>>> dbb4045c
                                             
                                             <a type="button" id="commentdelete-10" class="btn btn-default btn-xs icon-button pull-right" onclick="return deleteComment('10');" data-toggle="tooltip" data-placement="top" title="" data-original-title="Delete this comment" style="display: none;">
                                                 <span class="glyphicon glyphicon-trash glyphicon-primary"></span>
