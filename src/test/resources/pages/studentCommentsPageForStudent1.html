<!DOCTYPE html>
<html xmlns="http://www.w3.org/1999/xhtml"><head>
    <link href="/favicon.png" rel="shortcut icon" />
    <meta content="text/html; charset=UTF-8" http-equiv="Content-Type" />
    <meta content="width=device-width, initial-scale=1.0" name="viewport" />
    <title>TEAMMATES - Student</title>
    <link type="text/css" href="/bootstrap/css/bootstrap.min.css" rel="stylesheet" />
    <link type="text/css" href="/bootstrap/css/bootstrap-theme.min.css" rel="stylesheet" />
    <link type="text/css" href="/stylesheets/teammatesCommon.css" rel="stylesheet" />

    <script type="text/javascript" async="" src="https://ssl.google-analytics.com/ga.js"></script><script src="/js/googleAnalytics.js" type="text/javascript"></script>
    <script src="/js/jquery-minified.js" type="text/javascript"></script>
    <script src="/js/common.js" type="text/javascript"></script>
    <script src="/bootstrap/js/bootstrap.min.js"></script>
    <script src="/js/additionalQuestionInfo.js" type="text/javascript"></script>
    <script src="/js/student.js" type="text/javascript"></script>
    <script src="/js/studentComments.js" type="text/javascript"></script>
    <!--[if lt IE 9]>
      <script src="https://oss.maxcdn.com/libs/html5shiv/3.7.0/html5shiv.js"></script>
      <script src="https://oss.maxcdn.com/libs/respond.js/1.4.2/respond.min.js"></script>
      <![endif]-->
    <noscript>
&lt;style&gt;
/* remove display of original page*/
#frameBody, #frameTop, #frameBottom{display:none;}

/*Some styles for link, might need it as the css from common.css isn't that nice.
ul #nav {
    margin: 0;
    padding: 0;
}

#nav li {
    display: inline;
    padding: 0;
    margin: 0;
}

#nav a:link,#nav a:visited {
    color: #000;
    padding: 10px;
    background: #aaa;
    text-decoration: none;
}

#nav a:hover {
    background: #222;
    color: #fff;
}
*/
&lt;/style&gt;

    &lt;div id="noscript-warning"&gt;
        &lt;h1&gt;
            TEAMMATES works best with JavaScript enabled. &lt;br&gt; You may
            enable it in your browser by following steps below.
        &lt;/h1&gt;

        &lt;div&gt;
            &lt;ul id="nav"&gt;
                &lt;li&gt;&lt;a href="#ie"&gt;Internet Explorer&lt;/a&gt;&lt;/li&gt;
                &lt;li&gt;&lt;a href="#firefox"&gt;Mozilla Firefox&lt;/a&gt;&lt;/li&gt;
                &lt;li&gt;&lt;a href="#safari"&gt;Safari&lt;/a&gt;&lt;/li&gt;
                &lt;li&gt;&lt;a href="#opera"&gt;Opera&lt;/a&gt;&lt;/li&gt;
                &lt;li&gt;&lt;a href="#chrome"&gt;Chrome&lt;/a&gt;&lt;/li&gt;
            &lt;/ul&gt;
        &lt;/div&gt;

        &lt;div id=content&gt;
            &lt;div id=ie&gt;
                &lt;h1&gt;Internet Explorer&lt;/h1&gt;
                Please complete the following instructions to activate and enable
                JavaScript in Internet Explorer.

                &lt;h3&gt;PC&lt;/h3&gt;
                &lt;ol&gt;
                    &lt;li&gt;In the Tools drop-down menu, select Internet Options.&lt;/li&gt;
                    &lt;li&gt;Next, select the Security tab.&lt;/li&gt;
                    &lt;li&gt;Then, select the earth (Internet) icon.&lt;/li&gt;
                    &lt;li&gt;Then select the Custom Level button.&lt;/li&gt;
                    &lt;li&gt;Locate Scripting near the bottom of the list.&lt;/li&gt;
                    &lt;li&gt;Under Active Scripting, select Enable, then hit OK.&lt;/li&gt;
                    &lt;li&gt;Answer yes to the following conformation box.&lt;/li&gt;
                    &lt;li&gt;Hit OK to close the Internet Options window.&lt;/li&gt;
                    &lt;li&gt;Finally, hit refresh on your browser window to enjoy the
                        javascript.&lt;/li&gt;
                &lt;/ol&gt;
            &lt;/div&gt;

            &lt;div id=firefox&gt;
                &lt;h1&gt;Firefox&lt;/h1&gt;
                Please complete the following instructions to activate and enable
                JavaScript in Firefox

                &lt;h3&gt;PC&lt;/h3&gt;
                &lt;ol&gt;
                    &lt;li&gt;In the Tools drop-down menu, select Options.&lt;/li&gt;
                    &lt;li&gt;Next, select the Content icon/tab at the top on the
                        window.&lt;/li&gt;
                    &lt;li&gt;Then, check the Enable JavaScript checkbox under the Web
                        Content category.&lt;/li&gt;
                    &lt;li&gt;Hit OK to close the Options window and save your changes.&lt;/li&gt;
                    &lt;li&gt;Finally, Refresh your browser.&lt;/li&gt;
                &lt;/ol&gt;
                &lt;h3&gt;MAC&lt;/h3&gt;
                &lt;ol&gt;
                    &lt;li&gt;Select the Firefox menu item from the Apple/System bar at
                        the top of the screen.&lt;/li&gt;
                    &lt;li&gt;From the drop-down menu, select Preferences...&lt;/li&gt;
                    &lt;li&gt;Select the Content icon/tab at the top on the window.&lt;/li&gt;
                    &lt;li&gt;Then, check the Enable JavaScript checkbox.&lt;/li&gt;
                    &lt;li&gt;Close the Options window to save your changes.&lt;/li&gt;
                    &lt;li&gt;Finally, refresh your browser.&lt;/li&gt;
                &lt;/ol&gt;
            &lt;/div&gt;

            &lt;div id=safari&gt;
                &lt;h1&gt;Safari&lt;/h1&gt;
                Please complete the following instructions to activate and enable
                JavaScript in Safari.

                &lt;h3&gt;PC&lt;/h3&gt;
                &lt;ol&gt;
                    &lt;li&gt;In the Edit drop-down menu at the top of the window,
                        select Preferences...&lt;/li&gt;
                    &lt;li&gt;Select the Security icon/tab at the top on the window.&lt;/li&gt;
                    &lt;li&gt;Then, check the Enable JavaScript checkbox.&lt;/li&gt;
                    &lt;li&gt;Close the window to save your changes.&lt;/li&gt;
                    &lt;li&gt;Finally, Refresh your browser.&lt;/li&gt;
                &lt;/ol&gt;
                &lt;h3&gt;MAC&lt;/h3&gt;
                &lt;ol&gt;
                    &lt;li&gt;Select the Safari menu item from the Apple/System bar at
                        the top of the screen.&lt;/li&gt;
                    &lt;li&gt;From the drop-down menu, select Preferences.&lt;/li&gt;
                    &lt;li&gt;Select the Content icon/tab at the top of the window.&lt;/li&gt;
                    &lt;li&gt;Then, check the Enable JavaScript checkbox.&lt;/li&gt;
                    &lt;li&gt;Close the window to save your changes.&lt;/li&gt;
                    &lt;li&gt;Finally, refresh your browser.&lt;/li&gt;
               &lt;/ol&gt;
            &lt;/div&gt;

            &lt;div id=opera&gt;
                &lt;h1&gt;Opera&lt;/h1&gt;
                Please complete the following instructions to activate and enable
                JavaScript in Opera.

                &lt;h3&gt;PC&lt;/h3&gt;
                &lt;ol&gt;
                    &lt;li&gt;In the Tools drop-down menu at the top of the window,
                        select Preferences...&lt;/li&gt;
                    &lt;li&gt;Select the Advanced tab at the top on the Preferences
                        window.&lt;/li&gt;
                    &lt;li&gt;Find the Content item in the list on the left-side of the
                        window and select it.&lt;/li&gt;
                    &lt;li&gt;Then, check the Enable JavaScript checkbox.&lt;/li&gt;
                    &lt;li&gt;Click OK to save your changes and close the Preferences
                        window. Finally, Refresh your browser.&lt;/li&gt;
                &lt;/ol&gt;
                &lt;h3&gt;MAC&lt;/h3&gt;
                &lt;ol&gt;
                    &lt;li&gt;Select the Safari menu item from the Apple/System bar at
                        the top of the screen.&lt;/li&gt;
                    &lt;li&gt;From the drop-down menu, select Preferences.&lt;/li&gt;
                    &lt;li&gt;Select the Content icon/tab at the top of the Preferences
                        window.&lt;/li&gt;
                    &lt;li&gt;Then, check the Enable JavaScript checkbox.&lt;/li&gt;
                    &lt;li&gt;Click OK to save your changes and close the Preferences
                        window.&lt;/li&gt;
                    &lt;li&gt;Finally, refresh your browser.&lt;/li&gt;
                &lt;/ol&gt;
            &lt;/div&gt;

            &lt;div id=chrome&gt;
                &lt;h1&gt;Chrome&lt;/h1&gt;
                Please complete the following instructions to activate and enable
                JavaScript in Chrome.

                &lt;h3&gt;PC&lt;/h3&gt;
                &lt;ol&gt;
                    &lt;li&gt;Select Customize and control Google Chrome (wrench Icon)
                        to the right of the address bar.&lt;/li&gt;
                    &lt;li&gt;From the drop-down menu, select Options Select the Under
                        the Hood tab at the top of the window.&lt;/li&gt;
                    &lt;li&gt;Under the Privacy heading, select the Content settings
                        button.&lt;/li&gt;
                    &lt;li&gt;On the left, under the features heading, select
                        JavaScript.&lt;/li&gt;
                    &lt;li&gt;Select the Allow all sites to run JavaScript radio button.&lt;/li&gt;
                    &lt;li&gt;Finally, close both preference windows, and refresh the
                        browser.&lt;/li&gt;
                &lt;/ol&gt;
                &lt;h3&gt;MAC&lt;/h3&gt;
                &lt;ol&gt;
                    &lt;li&gt;Select the Chrome menu item from the Apple/System bar at
                        the top of the screen.&lt;/li&gt;
                    &lt;li&gt;From the drop-down menu, select Preferences...&lt;/li&gt;
                    &lt;li&gt;Select the Under the Hood tab at the top of the window.&lt;/li&gt;
                    &lt;li&gt;Under the Privacy heading, select the Content settings
                        button.&lt;/li&gt;
                    &lt;li&gt;On the left, under the features heading, select
                        JavaScript.&lt;/li&gt;
                    &lt;li&gt;Select the Allow all sites to run JavaScript radio button.&lt;/li&gt;
                    &lt;li&gt;Finally, close both preference windows, and refresh the
                        browser.&lt;/li&gt;
                &lt;/ol&gt;
            &lt;/div&gt;
        &lt;/div&gt;
        &lt;p&gt;
            As taken from:  
        &lt;ol&gt;
            &lt;li&gt;&lt;a href="http://activatejavascript.org/en/instructions/"&gt;http://activatejavascript.org/en/instructions/&lt;/a&gt;&lt;/li&gt;
            &lt;li&gt;&lt;a href="http://support.mozilla.org/en-US/kb/javascript-settings-for-interactive-web-pages"&gt;
                         http://support.mozilla.org/en-US/kb/javascript-settings-for-interactive-web-page&lt;/a&gt;&lt;/li&gt;
        &lt;/ol&gt;
        
        &lt;/p&gt;
    &lt;/div&gt;
</noscript>


<<<<<<< HEAD
    <script type="text/javascript">
        $(function(){
           //make textarea supports displaying breakline
    	   $('div[id^="plainCommentText"]').each(function(){
    		   var commentTextWithBreakLine = $(this).text().replace(/\n/g, '&lt;br /&gt;');
    		   $(this).html(commentTextWithBreakLine);
		   });
        });
    </script>
    <style>
        #footerComponent{
            z-index: 999;
        }
    </style>
=======
>>>>>>> 7a17ad72
</head>

<body>
    




        <div role="navigation" class="navbar navbar-inverse navbar-fixed-top">
            <div class="container">
                <div class="navbar-header">
                    <button data-target="#contentLinks" data-toggle="collapse" class="navbar-toggle" type="button">
                         <span class="sr-only">Toggle navigation</span>
                         <span class="icon-bar"></span>
                         <span class="icon-bar"></span>
                         <span class="icon-bar"></span>
                    </button>
                    <a href="/index.html" class="navbar-brand">TEAMMATES</a>
                </div>
                <div id="contentLinks" class="collapse navbar-collapse">
                    <ul class="nav navbar-nav">
                        <li class="">
                            <a href="/page/studentHomePage?user=comments.student1InCourse1" data-link="studentHome" id="studentHomeLink">Home</a>
                        </li>
                        <li class="">
                            <a href="/page/studentProfilePage?user=comments.student1InCourse1" data-link="studentProfilePage" id="studentProfileLink">
                                Profile
                            </a>
                        </li>
                        <li class="active">
                            <a href="/page/studentCommentsPage?user=comments.student1InCourse1" data-link="studentCommentsPage" id="studentCommentsLink">
                                Comments
                            </a>
                        </li>
                        <li class="">
                            <a target="_blank" href="/studentHelp.html" class="nav" id="studentHelpLink">Help</a>
                        </li>
                    </ul>
                    <ul class="nav navbar-nav pull-right">
                        <li><a href="/logout.jsp" class="nav logout">Logout
                                
                                (<span title="" data-placement="bottom" data-toggle="tooltip" class="text-info" data-original-title="comments.student1InCourse1">
                                        comments.student1InC...
                                </span>)
                                
                            </a>
                        </li>
                    </ul>
                    
                    
                </div>
            </div>
        </div>

    <div class="container theme-showcase" id="frameBodyWrapper">
        <div id="topOfPage"></div>
        <h2>Comments</h2>

        




    <div style="display: none;" id="statusMessage"></div>

        <br />
            
            <ul class="pagination">
                <li><a href="javascript:;">«</a></li>
                
                <li class="active">
                    <a href="/page/studentCommentsPage?user=comments.student1InCourse1&amp;courseid=comments.idOfTypicalCourse1">comments.idOfTypicalCourse1</a>
                </li>
                
                <li><a href="javascript:;">»</a></li>
            </ul>
            <div class="well well-plain">
                <div class="text-color-primary">
                    <h4>
                        <strong> comments.idOfTypicalCourse1 : Typical Course 1 with 2 Evals
                        </strong>
                    </h4>
                </div>
                <div style="display:none;" id="no-comment-panel">
                    <br />
                    <div class="panel">
                        <div class="panel-body">
                            You don't have any comment in this course.
                        </div>
                    </div>
                </div>
                
                <br />
                <div class="panel panel-primary">
                    <div class="panel-heading">
                        <strong>Comments for students</strong>
                    </div>
                    <div class="panel-body">
                        
                        
                        <div class="panel panel-info student-record-comments giver_display-to-others">
                            <div class="panel-heading">
                                To <b>All Students In This Course</b>
                            </div>
                            <ul class="list-group comments">
                                
                                <li id="form_commentedit-1" name="form_commentedit" class="list-group-item list-group-item-warning">
                                    <div id="commentBar-1">
                                        
                                        <span class="text-muted">From <b>Instructor Instructor1 Course1</b> on
                                            01/06/2012</span>
                                    </div>
                                    <div id="plainCommentText1" style="margin-left: 15px;">Students in this course can see this comment</div>
                                </li>
                            </ul>
                        </div>
                        
                        
                        <div class="panel panel-info student-record-comments giver_display-to-others">
                            <div class="panel-heading">
                                To <b>Team 1.1</b>
                            </div>
                            <ul class="list-group comments">
                                
                                <li id="form_commentedit-2" name="form_commentedit" class="list-group-item list-group-item-warning">
                                    <div id="commentBar-2">
                                        
                                        <span class="text-muted">From <b>Anonymous</b> on
                                            07/05/2012</span>
                                    </div>
                                    <div id="plainCommentText2" style="margin-left: 15px;">team can see this comment without giver's name</div>
                                </li>
                            </ul>
                        </div>
                        
                        
                        <div class="panel panel-info student-record-comments giver_display-to-others">
                            <div class="panel-heading">
                                To <b>Team 1.1</b>
                            </div>
                            <ul class="list-group comments">
                                
                                <li id="form_commentedit-3" name="form_commentedit" class="list-group-item list-group-item-warning">
                                    <div id="commentBar-3">
                                        
                                        <span class="text-muted">From <b>Instructor Instructor1 Course1</b> on
                                            05/05/2012</span>
                                    </div>
                                    <div id="plainCommentText3" style="margin-left: 15px;">team can see this comment with giver and recipient's name</div>
                                </li>
                            </ul>
                        </div>
                        
                        
                        <div class="panel panel-info student-record-comments giver_display-to-you">
                            <div class="panel-heading">
                                To <b>you</b>
                            </div>
                            <ul class="list-group comments">
                                
                                <li id="form_commentedit-4" name="form_commentedit" class="list-group-item list-group-item-warning">
                                    <div id="commentBar-4">
                                        
                                        <span class="text-muted">From <b>Anonymous</b> on
                                            02/05/2012</span>
                                    </div>
                                    <div id="plainCommentText4" style="margin-left: 15px;">recipient can see this comment without giver's name</div>
                                </li>
                            </ul>
                        </div>
                        
                        
                        <div class="panel panel-info student-record-comments giver_display-to-you">
                            <div class="panel-heading">
                                To <b>you</b>
                            </div>
                            <ul class="list-group comments">
                                
                                <li id="form_commentedit-5" name="form_commentedit" class="list-group-item list-group-item-warning">
                                    <div id="commentBar-5">
                                        
                                        <span class="text-muted">From <b>Instructor Instructor1 Course1</b> on
                                            01/05/2012</span>
                                    </div>
                                    <div id="plainCommentText5" style="margin-left: 15px;">recipient can see this comment with giver and recipient's name</div>
                                </li>
                            </ul>
                        </div>
                        
                    </div>
                </div>
                
                
                <br />
                <div class="panel panel-primary">
                    <div class="panel-heading">
                        <strong>Comments in session: comments.First feedback session</strong>
                    </div>
                    <div class="panel-body">
                        
                        <div class="panel panel-info">
                            <div class="panel-heading">
                                <b>Question 2</b>:
                                Rate 1 other student's product
                                
                            </div>
                            <table class="table">
                                <tbody>
                                    
                                    <tr>
                                        <td><b>From:</b> Anonymous student 541628227
                                            <b>To:</b> Anonymous student 412545508
                                        </td>
                                    </tr>
                                    <tr>
                                        <td><strong>Response:
                                        </strong>Response from student 3 "to" student 2.
Multiline test.
                                        </td>
                                    </tr>
                                    <tr class="active">
                                        <td>Comment(s):
                                        </td>
                                    </tr>
                                    <tr>
                                        <td>
                                            
                                            <ul style="" id="responseCommentTable-1-1-1" class="list-group comments">
                                                
                                                <li id="responseCommentRow-1-1-1-1" class="list-group-item list-group-item-warning">
                                                    <div id="commentBar-1-1-1-1">
                                                        <span class="text-muted">From:
                                                            <b>Anonymous</b>
                                                            on 02/02/2016
                                                        </span>
                                                    </div> <!-- frComment Content -->
<<<<<<< HEAD
                                                    <div id="plainCommentText-1-1-1-1">Anonymous comment to feedback Question 2</div>
=======
                                                    <div id="plainCommentText-1-1-1-1" style="margin-left: 15px;">Anonymous comment to feedback Question 2</div>
>>>>>>> 7a17ad72
                                                </li>
                                                
                                                <li id="responseCommentRow-1-1-1-2" class="list-group-item list-group-item-warning">
                                                    <div id="commentBar-1-1-1-2">
                                                        <span class="text-muted">From:
                                                            <b>Instructor Instructor2 Course1</b>
                                                            on 03/02/2016
                                                        </span>
                                                    </div> <!-- frComment Content -->
<<<<<<< HEAD
                                                    <div id="plainCommentText-1-1-1-2">Instructor 2 comment to feedback Question 2 (Student 3 see this as anonymous comment)</div>
=======
                                                    <div id="plainCommentText-1-1-1-2" style="margin-left: 15px;">Instructor 2 comment to feedback Question 2 (Student 3 see this as anonymous comment)</div>
>>>>>>> 7a17ad72
                                                </li>
                                                
                                            </ul>
                                        </td>
                                    </tr>
                                    
                                </tbody>
                            </table>
                        </div>
                        
                    </div>
                </div>
                
            </div>
            <ul class="pagination">
                <li><a href="javascript:;">«</a></li>
                
                <li class="active">
                    <a href="/page/studentCommentsPage?user=comments.student1InCourse1&amp;courseid=comments.idOfTypicalCourse1">comments.idOfTypicalCourse1</a>
                </li>
                
                <li><a href="javascript:;">»</a></li>
            </ul>
            
    </div>
    



<div class="container-fluid" id="footerComponent">
    <div class="container">
        <div class="row">
            <div class="col-md-4">
                <span>[<a href="/index.html">TEAMMATES</a> V{$version}]</span>
            </div>
            <div class="col-md-4">
                
                        [for <span class="highlight-white"><span class="color_white">National University of Singapore</span></span>]
                
            </div>
            <div class="col-md-4">
                <span>[Send <a target="_blank" href="../contact.html" class="link">Feedback</a>]</span>
            </div>
        </div>
    </div>
</div>

</body></html><|MERGE_RESOLUTION|>--- conflicted
+++ resolved
@@ -219,23 +219,6 @@
 </noscript>
 
 
-<<<<<<< HEAD
-    <script type="text/javascript">
-        $(function(){
-           //make textarea supports displaying breakline
-    	   $('div[id^="plainCommentText"]').each(function(){
-    		   var commentTextWithBreakLine = $(this).text().replace(/\n/g, '&lt;br /&gt;');
-    		   $(this).html(commentTextWithBreakLine);
-		   });
-        });
-    </script>
-    <style>
-        #footerComponent{
-            z-index: 999;
-        }
-    </style>
-=======
->>>>>>> 7a17ad72
 </head>
 
 <body>
@@ -472,11 +455,7 @@
                                                             on 02/02/2016
                                                         </span>
                                                     </div> <!-- frComment Content -->
-<<<<<<< HEAD
-                                                    <div id="plainCommentText-1-1-1-1">Anonymous comment to feedback Question 2</div>
-=======
                                                     <div id="plainCommentText-1-1-1-1" style="margin-left: 15px;">Anonymous comment to feedback Question 2</div>
->>>>>>> 7a17ad72
                                                 </li>
                                                 
                                                 <li id="responseCommentRow-1-1-1-2" class="list-group-item list-group-item-warning">
@@ -486,11 +465,7 @@
                                                             on 03/02/2016
                                                         </span>
                                                     </div> <!-- frComment Content -->
-<<<<<<< HEAD
-                                                    <div id="plainCommentText-1-1-1-2">Instructor 2 comment to feedback Question 2 (Student 3 see this as anonymous comment)</div>
-=======
                                                     <div id="plainCommentText-1-1-1-2" style="margin-left: 15px;">Instructor 2 comment to feedback Question 2 (Student 3 see this as anonymous comment)</div>
->>>>>>> 7a17ad72
                                                 </li>
                                                 
                                             </ul>
