<div id="frameBodyWrapper" class="container">
        <div id="topOfPage"></div>
        <h1>Submit Feedback</h1>
        <br>
        
        <form method="post" action="/page/studentFeedbackSubmissionEditSave" name="form_student_submit_response">
            
            









    
    <input name="fsname" value="Grace Period Session" type="hidden">
    <input name="courseid" value="SFSubmitUiT.CS2104" type="hidden">
    <input name="user" value="SFSubmitUiT.alice.b" type="hidden">
    <div class="well well-plain" id="course1">
            <div class="panel-body">
                <div class="form-horizontal">
                    <div class="panel-heading">
                        <div class="form-group">
                            <label class="col-sm-2 control-label">Course:</label>
                            <div class="col-sm-10">
                                <p class="form-control-static">SFSubmitUiT.CS2104</p>
                            </div>
                        </div> 
                        <div class="form-group">
                            <label class="col-sm-2 control-label">Session:</label>
                            <div class="col-sm-10">
                                <p class="form-control-static">Grace Period Session</p>
                            </div>
                        </div>  
                        <div class="form-group">
                            <label class="col-sm-2 control-label">Opening time:</label>
                            <div class="col-sm-10">
                                <p class="form-control-static">01 Apr 2012, 23:59</p>
                            </div>
                        </div>
                        <div class="form-group">
                            <label class="col-sm-2 control-label">Closing time:</label>
                            <div class="col-sm-10">
                                <p class="form-control-static">14 Jul 2014, {*}</p>
                            </div>
                        </div>
                        <div class="form-group">
                            <label class="col-sm-2 control-label">Instructions:</label>
                            <div class="col-sm-10">
<<<<<<< HEAD
                                <pre><p class="form-control-static">This going to be a grace period session</p></pre>
=======
                                <p class="form-control-static text-preserve-space">This going to be a grace period session</p>
>>>>>>> 7a17ad72
                            </div>
                        </div> 
                    </div> 
                </div>
            </div>
        </div>
    




    <div id="statusMessage" class="alert alert-warning">
        You can view the questions and any submitted responses for this feedback session but cannot submit new responses as the session is not currently open for submission.
    </div>
    <script type="text/javascript">
        document.getElementById( 'statusMessage' ).scrollIntoView();
    </script>

    <br>

        <input name="questiontype-1" value="NUMSCALE" type="hidden">
        <input name="questionid-1" value="{*}" type="hidden">
        <input name="questionresponsetotal-1" value="1" type="hidden">
        <div class="form-horizontal">
            <div class="panel panel-primary">
                <div class="panel-heading">Question 1:<br>
                    <span class="text-preserve-space">Rate your product</span></div>
                <div class="panel-body">
                    <p class="text-muted">Only the following persons can see your responses: </p>
                    <ul class="text-muted">
                    
                            <li class="unordered">You can see your own feedback in the results page later on.</li>
                    
                    </ul>
        
                <br>
                <div class="form-group margin-0">
                    <div class="col-sm-2 form-inline" style="display:none">
                        <label for="input">To:</label>
                        <select class="participantSelect middlealign newResponse form-control" name="responserecipient-1-0" style="display:none;max-width:125px" disabled="disabled">
                        <option value="" selected="selected"></option>
<option value="SFSubmitUiT.alice.b@gmail.com">Myself</option>

                        </select><span> Myself</span>
                    </div>
                    <div class="col-sm-12">
                    <div class="col-sm-3"><input class="numScaleAnswerBox form-control col-sm-2" disabled="disabled" onchange="validateNumScaleAnswer(1, 0)" min="1" max="5" step="0.5" value="" name="responsetext-1-0" type="number"> 
<input name="numscalemin-1-0" value="1" type="hidden">
<input name="numscalemax-1-0" value="5" type="hidden">
<input name="numscalestep-1-0" value="0.5" type="hidden">
</div>
<div class="text-muted form-control-static">
[Possible values: 1, 1.5, 2, ..., 4, 4.5, 5]
</div>
                    </div>
                </div>
        </div></div>
        </div>
        <br><br>

        <input name="questiontype-2" value="NUMSCALE" type="hidden">
        <input name="questionid-2" value="{*}" type="hidden">
        <input name="questionresponsetotal-2" value="2" type="hidden">
        <div class="form-horizontal">
            <div class="panel panel-primary">
                <div class="panel-heading">Question 2:<br>
                    <span class="text-preserve-space">Rate others' product</span></div>
                <div class="panel-body">
                    <p class="text-muted">Only the following persons can see your responses: </p>
                    <ul class="text-muted">
                    
                            <li class="unordered">The receiving teams can see your response, and your name.</li>
                    
                    </ul>
        
                <br>
                <div class="form-group margin-0">
                    <div class="col-sm-2 form-inline" style="text-align:right">
                        <label for="input">To:</label>
                        <select class="participantSelect middlealign newResponse form-control" name="responserecipient-2-0" style="display:none;max-width:125px" disabled="disabled">
                        <option value="" selected="selected"></option>
<option value="Team 2">Team 2</option>
<option style="display: none;" value="Team 3">Team 3</option>

                        </select><span> Team 2</span>
                    </div>
                    <div class="col-sm-10">
                    <div class="col-sm-3"><input class="numScaleAnswerBox form-control col-sm-2" disabled="disabled" onchange="validateNumScaleAnswer(2, 0)" min="1" max="5" step="0.5" value="" name="responsetext-2-0" type="number"> 
<input name="numscalemin-2-0" value="1" type="hidden">
<input name="numscalemax-2-0" value="5" type="hidden">
<input name="numscalestep-2-0" value="0.5" type="hidden">
</div>
<div class="text-muted form-control-static">
[Possible values: 1, 1.5, 2, ..., 4, 4.5, 5]
</div>
                    </div>
                </div>
        
                <br>
                <div class="form-group margin-0">
                    <div class="col-sm-2 form-inline" style="text-align:right">
                        <label for="input">To:</label>
                        <select class="participantSelect middlealign newResponse form-control" name="responserecipient-2-1" style="display:none;max-width:125px" disabled="disabled">
                        <option value="" selected="selected"></option>
<option style="display: none;" value="Team 2">Team 2</option>
<option value="Team 3">Team 3</option>

                        </select><span> Team 3</span>
                    </div>
                    <div class="col-sm-10">
                    <div class="col-sm-3"><input class="numScaleAnswerBox form-control col-sm-2" disabled="disabled" onchange="validateNumScaleAnswer(2, 1)" min="1" max="5" step="0.5" value="" name="responsetext-2-1" type="number"> 
<input name="numscalemin-2-1" value="1" type="hidden">
<input name="numscalemax-2-1" value="5" type="hidden">
<input name="numscalestep-2-1" value="0.5" type="hidden">
</div>
<div class="text-muted form-control-static">
[Possible values: 1, 1.5, 2, ..., 4, 4.5, 5]
</div>
                    </div>
                </div>
        </div></div>
        </div>
        <br><br>

            
            <div class="bold align-center">
            
                    <input data-original-title="You can save your responses at any time and come back later to continue." disabled="disabled" class="btn btn-primary" id="response_submit_button" data-toggle="tooltip" data-placement="top" title="" value="Submit Feedback" style="background: #66727A;" type="submit">
            
            </div>
            <br><br>    
        </form>
    </div><|MERGE_RESOLUTION|>--- conflicted
+++ resolved
@@ -44,17 +44,13 @@
                         <div class="form-group">
                             <label class="col-sm-2 control-label">Closing time:</label>
                             <div class="col-sm-10">
-                                <p class="form-control-static">14 Jul 2014, {*}</p>
+                                <p class="form-control-static">{*}</p>
                             </div>
                         </div>
                         <div class="form-group">
                             <label class="col-sm-2 control-label">Instructions:</label>
                             <div class="col-sm-10">
-<<<<<<< HEAD
-                                <pre><p class="form-control-static">This going to be a grace period session</p></pre>
-=======
                                 <p class="form-control-static text-preserve-space">This going to be a grace period session</p>
->>>>>>> 7a17ad72
                             </div>
                         </div> 
                     </div> 
