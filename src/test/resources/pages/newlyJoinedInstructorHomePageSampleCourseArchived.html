<div class="container" id="mainContent">
  <div id="topOfPage">
  </div>
  <h1>
    Instructor Home
  </h1>
  <br>
  <div class="well well-plain">
    <div class="row">
      <div class="col-md-12">
        <form action="/page/instructorSearchPage?user=${test.instructor}" method="get" name="search_form">
          <div class="input-group">
            <input class="form-control" data-original-title="Search for student's information, e.g. name, email" data-placement="top" data-toggle="tooltip" id="searchbox" name="searchkey" placeholder="e.g. Charles Shultz, charles@gmail.com" title="" type="text">
            <span class="input-group-btn">
              <button class="btn btn-default" id="buttonSearch" type="submit" value="Search">
                Search
              </button>
            </span>
          </div>
          <input name="searchstudents" type="hidden" value="true">
          <input name="searchcommentforstudents" type="hidden" value="false">
          <input name="searchcommentforresponses" type="hidden" value="false">
          <input name="user" type="hidden" value="${test.instructor}">
        </form>
      </div>
    </div>
  </div>
  <br>
  <div class="overflow-auto alert alert-success" id="statusMessage">
    The course AHPUiT.instr1.gma-demo has been archived. It will not appear in the home page any more. You can access archived courses from the 'Courses' tab.
    <br>
    Go there to undo the archiving and bring the course back to the home page.
    <br>
    New to TEAMMATES? You may wish to have a look at our
    <a href="/instructorHelp.html#gs" target="_blank">
      Getting Started Guide
    </a>
    .
    <br>
    A video tour is also available in our
    <a href="/index.html" target="_blank">
      home page
    </a>
    .
  </div>
  <script src="/js/statusMessage.js" type="text/javascript">
  </script>
  <div aria-hidden="true" aria-labelledby="remindModal" class="modal fade" id="remindModal" role="dialog" tabindex="-1">
    <div class="modal-dialog">
      <div class="modal-content">
        <form action="/page/instructorFeedbackRemindParticularStudents" method="post" name="form_remind_list" role="form">
          <div class="modal-header">
            <button aria-hidden="true" class="close" data-dismiss="modal" type="button">
              ×
            </button>
            <h4 class="modal-title">
              Remind Particular Students
              <small>
                (Select the student(s) you want to remind)
              </small>
            </h4>
          </div>
          <div class="modal-body">
            <div class="form-group" id="studentList">
            </div>
          </div>
          <div class="modal-footer">
            <button class="btn btn-default" data-dismiss="modal" type="button">
              Cancel
            </button>
            <input class="btn btn-primary" type="submit" value="Remind">
            <input name="user" type="hidden" value="${test.instructor}">
          </div>
        </form>
      </div>
    </div>
  </div>
  <div class="row">
    <div class="col-xs-2">
      <a class="btn btn-primary btn-md" href="/page/instructorCoursesPage?user=${test.instructor}" id="addNewCourse">
        Add New Course
      </a>
    </div>
    <div class="col-xs-10">
      <div class="pull-right">
        <h5 class="inline-block">
          <strong>
            Sort By:
          </strong>
        </h5>
        <div class="btn-group" data-toggle="buttons">
          <label class="btn btn-default" data="id" disabled="disabled" id="sortById" name="sortby">
            <input type="radio">
            Course ID
          </label>
          <label class="btn btn-default" data="name" disabled="disabled" id="sortByName" name="sortby">
            <input name="sortby" type="radio" value="name">
            Course Name
          </label>
          <label class="btn btn-default active" data="createdAt" disabled="disabled" id="sortByDate" name="sortby">
            <input type="radio">
            Creation Date
          </label>
        </div>
      </div>
    </div>
  </div>
  <br>
  <div aria-hidden="true" aria-labelledby="fsCopyModal" class="modal fade" id="fsCopyModal" role="dialog" tabindex="-1">
    <div class="modal-dialog">
      <div class="modal-content">
        <form action="/page/instructorFeedbackEditCopy" method="post" name="form_copy_list" role="form">
          <div class="modal-header">
            <button aria-hidden="true" class="close" data-dismiss="modal" type="button">
              ×
            </button>
            <h4 class="modal-title">
              Copy this feedback session to other courses
              <br>
              <small>
                (Select the course(s) you want to copy this feedback session to)
              </small>
            </h4>
          </div>
          <div class="modal-body">
            <div class="form-group" id="courseList">
            </div>
          </div>
          <div class="modal-footer">
            <button class="btn btn-default" data-dismiss="modal" type="button">
              Cancel
            </button>
            <input class="btn btn-primary" id="fscopy_submit" type="submit" value="Copy">
            <input name="user" type="hidden" value="${test.instructor}">
          </div>
        </form>
      </div>
<<<<<<< HEAD
      <div class="row">
         <div class="col-xs-2">
            <a class="btn btn-primary btn-md" href="/page/instructorCoursesPage?user=${test.instructor}" id="addNewCourse">
               Add New Course
            </a>
         </div>
         <div class="col-xs-10">
            <div class="pull-right">
               <h5 class="inline-block">
                  <strong>
                     Sort By:
                  </strong>
               </h5>
               <div class="btn-group" data-toggle="buttons">
                  <label class="btn btn-default" data="id" disabled="disabled" id="sortById" name="sortby">
                     <input type="radio"/>
                     Course ID
                  </label>
                  <label class="btn btn-default" data="name" disabled="disabled" id="sortByName" name="sortby">
                     <input name="sortby" type="radio" value="name"/>
                     Course Name
                  </label>
                  <label class="btn btn-default active" data="createdAt" disabled="disabled" id="sortByDate" name="sortby">
                     <input type="radio"/>
                     Creation Date
                  </label>
               </div>
            </div>
         </div>
      </div>
      <br/>
      <div aria-hidden="true" aria-labelledby="fsCopyModal" class="modal fade" id="fsCopyModal" role="dialog" tabindex="-1">
         <div class="modal-dialog">
            <div class="modal-content">
               <form action="/page/instructorFeedbackEditCopy" id="instructorCopyModalForm" method="post" role="form">
                  <div class="modal-header">
                     <button aria-hidden="true" class="close" data-dismiss="modal" type="button">
                        ×
                     </button>
                     <h4 class="modal-title">
                        Copy this feedback session to other courses
                        <br/>
                        <small>
                           (Select the course(s) you want to copy this feedback session to)
                        </small>
                     </h4>
                  </div>
                  <div class="modal-body">
                     <div class="form-group" id="courseList">
                     </div>
                  </div>
                  <div class="modal-footer">
                     <button class="btn btn-default" data-dismiss="modal" type="button">
                        Cancel
                     </button>
                     <input class="btn btn-primary" id="fscopy_submit" type="submit" value="Copy"/>
                     <input name="user" type="hidden" value="${test.instructor}"/>
                  </div>
               </form>
            </div>
         </div>
      </div>
   </div>
=======
    </div>
  </div>
</div>
>>>>>>> c6e7b879
<|MERGE_RESOLUTION|>--- conflicted
+++ resolved
@@ -109,7 +109,7 @@
   <div aria-hidden="true" aria-labelledby="fsCopyModal" class="modal fade" id="fsCopyModal" role="dialog" tabindex="-1">
     <div class="modal-dialog">
       <div class="modal-content">
-        <form action="/page/instructorFeedbackEditCopy" method="post" name="form_copy_list" role="form">
+        <form action="/page/instructorFeedbackEditCopy" id="instructorCopyModalForm" method="post" role="form">
           <div class="modal-header">
             <button aria-hidden="true" class="close" data-dismiss="modal" type="button">
               ×
@@ -135,72 +135,6 @@
           </div>
         </form>
       </div>
-<<<<<<< HEAD
-      <div class="row">
-         <div class="col-xs-2">
-            <a class="btn btn-primary btn-md" href="/page/instructorCoursesPage?user=${test.instructor}" id="addNewCourse">
-               Add New Course
-            </a>
-         </div>
-         <div class="col-xs-10">
-            <div class="pull-right">
-               <h5 class="inline-block">
-                  <strong>
-                     Sort By:
-                  </strong>
-               </h5>
-               <div class="btn-group" data-toggle="buttons">
-                  <label class="btn btn-default" data="id" disabled="disabled" id="sortById" name="sortby">
-                     <input type="radio"/>
-                     Course ID
-                  </label>
-                  <label class="btn btn-default" data="name" disabled="disabled" id="sortByName" name="sortby">
-                     <input name="sortby" type="radio" value="name"/>
-                     Course Name
-                  </label>
-                  <label class="btn btn-default active" data="createdAt" disabled="disabled" id="sortByDate" name="sortby">
-                     <input type="radio"/>
-                     Creation Date
-                  </label>
-               </div>
-            </div>
-         </div>
-      </div>
-      <br/>
-      <div aria-hidden="true" aria-labelledby="fsCopyModal" class="modal fade" id="fsCopyModal" role="dialog" tabindex="-1">
-         <div class="modal-dialog">
-            <div class="modal-content">
-               <form action="/page/instructorFeedbackEditCopy" id="instructorCopyModalForm" method="post" role="form">
-                  <div class="modal-header">
-                     <button aria-hidden="true" class="close" data-dismiss="modal" type="button">
-                        ×
-                     </button>
-                     <h4 class="modal-title">
-                        Copy this feedback session to other courses
-                        <br/>
-                        <small>
-                           (Select the course(s) you want to copy this feedback session to)
-                        </small>
-                     </h4>
-                  </div>
-                  <div class="modal-body">
-                     <div class="form-group" id="courseList">
-                     </div>
-                  </div>
-                  <div class="modal-footer">
-                     <button class="btn btn-default" data-dismiss="modal" type="button">
-                        Cancel
-                     </button>
-                     <input class="btn btn-primary" id="fscopy_submit" type="submit" value="Copy"/>
-                     <input name="user" type="hidden" value="${test.instructor}"/>
-                  </div>
-               </form>
-            </div>
-         </div>
-      </div>
-   </div>
-=======
     </div>
   </div>
-</div>
->>>>>>> c6e7b879
+</div>