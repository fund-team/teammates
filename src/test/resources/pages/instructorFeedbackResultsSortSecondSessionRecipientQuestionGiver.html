--- conflicted
+++ resolved
@@ -592,13 +592,8 @@
                                       <input class="btn btn-default btn-xs" data-original-title="Edit the responses given by this student" data-toggle="tooltip" title="" type="submit" value="Moderate Response">
                                       <input name="courseid" type="hidden" value="CFResultsUiT.CS2104">
                                       <input name="fsname" type="hidden" value="Second Session">
-<<<<<<< HEAD
-                                      <input name="moderatedquestion" type="hidden" value="12">
+                                      <input name="moderatedquestionid" type="hidden" value="${question.id}">
                                       <input name="moderatedperson" type="hidden" value="Team 1</td></div>'&quot;">
-=======
-                                      <input name="moderatedquestionid" type="hidden" value="${question.id}">
-                                      <input name="moderatedstudent" type="hidden" value="Team 1</td></div>'&quot;">
->>>>>>> ad3f28f4
                                     </form>
                                   </td>
                                 </tr>
@@ -625,13 +620,8 @@
                                       <input class="btn btn-default btn-xs" data-original-title="Edit the responses given by this student" data-toggle="tooltip" title="" type="submit" value="Moderate Response">
                                       <input name="courseid" type="hidden" value="CFResultsUiT.CS2104">
                                       <input name="fsname" type="hidden" value="Second Session">
-<<<<<<< HEAD
-                                      <input name="moderatedquestion" type="hidden" value="12">
+                                      <input name="moderatedquestionid" type="hidden" value="${question.id}">
                                       <input name="moderatedperson" type="hidden" value="Team 2">
-=======
-                                      <input name="moderatedquestionid" type="hidden" value="${question.id}">
-                                      <input name="moderatedstudent" type="hidden" value="Team 2">
->>>>>>> ad3f28f4
                                     </form>
                                   </td>
                                 </tr>
@@ -658,13 +648,8 @@
                                       <input class="btn btn-default btn-xs" data-original-title="Edit the responses given by this student" data-toggle="tooltip" title="" type="submit" value="Moderate Response">
                                       <input name="courseid" type="hidden" value="CFResultsUiT.CS2104">
                                       <input name="fsname" type="hidden" value="Second Session">
-<<<<<<< HEAD
-                                      <input name="moderatedquestion" type="hidden" value="12">
+                                      <input name="moderatedquestionid" type="hidden" value="${question.id}">
                                       <input name="moderatedperson" type="hidden" value="Team 3">
-=======
-                                      <input name="moderatedquestionid" type="hidden" value="${question.id}">
-                                      <input name="moderatedstudent" type="hidden" value="Team 3">
->>>>>>> ad3f28f4
                                     </form>
                                   </td>
                                 </tr>
@@ -816,13 +801,8 @@
                                       <input class="btn btn-default btn-xs" data-original-title="Edit the responses given by this student" data-toggle="tooltip" title="" type="submit" value="Moderate Response">
                                       <input name="courseid" type="hidden" value="CFResultsUiT.CS2104">
                                       <input name="fsname" type="hidden" value="Second Session">
-<<<<<<< HEAD
-                                      <input name="moderatedquestion" type="hidden" value="8">
+                                      <input name="moderatedquestionid" type="hidden" value="${question.id}">
                                       <input name="moderatedperson" type="hidden" value="CFResultsUiT.alice.b@gmail.tmt">
-=======
-                                      <input name="moderatedquestionid" type="hidden" value="${question.id}">
-                                      <input name="moderatedstudent" type="hidden" value="CFResultsUiT.alice.b@gmail.tmt">
->>>>>>> ad3f28f4
                                     </form>
                                   </td>
                                 </tr>
@@ -907,13 +887,8 @@
                                       <input class="btn btn-default btn-xs" data-original-title="Edit the responses given by this student" data-toggle="tooltip" title="" type="submit" value="Moderate Response">
                                       <input name="courseid" type="hidden" value="CFResultsUiT.CS2104">
                                       <input name="fsname" type="hidden" value="Second Session">
-<<<<<<< HEAD
-                                      <input name="moderatedquestion" type="hidden" value="10">
+                                      <input name="moderatedquestionid" type="hidden" value="${question.id}">
                                       <input name="moderatedperson" type="hidden" value="CFResultsUiT.alice.b@gmail.tmt">
-=======
-                                      <input name="moderatedquestionid" type="hidden" value="${question.id}">
-                                      <input name="moderatedstudent" type="hidden" value="CFResultsUiT.alice.b@gmail.tmt">
->>>>>>> ad3f28f4
                                     </form>
                                   </td>
                                 </tr>
@@ -1040,13 +1015,8 @@
                                       <input class="btn btn-default btn-xs" data-original-title="Edit the responses given by this student" data-toggle="tooltip" title="" type="submit" value="Moderate Response">
                                       <input name="courseid" type="hidden" value="CFResultsUiT.CS2104">
                                       <input name="fsname" type="hidden" value="Second Session">
-<<<<<<< HEAD
-                                      <input name="moderatedquestion" type="hidden" value="8">
+                                      <input name="moderatedquestionid" type="hidden" value="${question.id}">
                                       <input name="moderatedperson" type="hidden" value="CFResultsUiT.alice.b@gmail.tmt">
-=======
-                                      <input name="moderatedquestionid" type="hidden" value="${question.id}">
-                                      <input name="moderatedstudent" type="hidden" value="CFResultsUiT.alice.b@gmail.tmt">
->>>>>>> ad3f28f4
                                     </form>
                                   </td>
                                 </tr>
@@ -1131,13 +1101,8 @@
                                       <input class="btn btn-default btn-xs" data-original-title="Edit the responses given by this student" data-toggle="tooltip" title="" type="submit" value="Moderate Response">
                                       <input name="courseid" type="hidden" value="CFResultsUiT.CS2104">
                                       <input name="fsname" type="hidden" value="Second Session">
-<<<<<<< HEAD
-                                      <input name="moderatedquestion" type="hidden" value="10">
+                                      <input name="moderatedquestionid" type="hidden" value="${question.id}">
                                       <input name="moderatedperson" type="hidden" value="CFResultsUiT.alice.b@gmail.tmt">
-=======
-                                      <input name="moderatedquestionid" type="hidden" value="${question.id}">
-                                      <input name="moderatedstudent" type="hidden" value="CFResultsUiT.alice.b@gmail.tmt">
->>>>>>> ad3f28f4
                                     </form>
                                   </td>
                                 </tr>
@@ -1769,13 +1734,8 @@
                                       <input class="btn btn-default btn-xs" data-original-title="Edit the responses given by this student" data-toggle="tooltip" title="" type="submit" value="Moderate Response">
                                       <input name="courseid" type="hidden" value="CFResultsUiT.CS2104">
                                       <input name="fsname" type="hidden" value="Second Session">
-<<<<<<< HEAD
-                                      <input name="moderatedquestion" type="hidden" value="2">
+                                      <input name="moderatedquestionid" type="hidden" value="${question.id}">
                                       <input name="moderatedperson" type="hidden" value="CFResultsUiT.alice.b@gmail.tmt">
-=======
-                                      <input name="moderatedquestionid" type="hidden" value="${question.id}">
-                                      <input name="moderatedstudent" type="hidden" value="CFResultsUiT.alice.b@gmail.tmt">
->>>>>>> ad3f28f4
                                     </form>
                                   </td>
                                 </tr>
@@ -1919,13 +1879,8 @@
                                       <input class="btn btn-default btn-xs" data-original-title="Edit the responses given by this student" data-toggle="tooltip" title="" type="submit" value="Moderate Response">
                                       <input name="courseid" type="hidden" value="CFResultsUiT.CS2104">
                                       <input name="fsname" type="hidden" value="Second Session">
-<<<<<<< HEAD
-                                      <input name="moderatedquestion" type="hidden" value="3">
+                                      <input name="moderatedquestionid" type="hidden" value="${question.id}">
                                       <input name="moderatedperson" type="hidden" value="CFResultsUiT.alice.b@gmail.tmt">
-=======
-                                      <input name="moderatedquestionid" type="hidden" value="${question.id}">
-                                      <input name="moderatedstudent" type="hidden" value="CFResultsUiT.alice.b@gmail.tmt">
->>>>>>> ad3f28f4
                                     </form>
                                   </td>
                                 </tr>
@@ -2079,13 +2034,8 @@
                                       <input class="btn btn-default btn-xs" data-original-title="Edit the responses given by this student" data-toggle="tooltip" title="" type="submit" value="Moderate Response">
                                       <input name="courseid" type="hidden" value="CFResultsUiT.CS2104">
                                       <input name="fsname" type="hidden" value="Second Session">
-<<<<<<< HEAD
-                                      <input name="moderatedquestion" type="hidden" value="4">
+                                      <input name="moderatedquestionid" type="hidden" value="${question.id}">
                                       <input name="moderatedperson" type="hidden" value="CFResultsUiT.alice.b@gmail.tmt">
-=======
-                                      <input name="moderatedquestionid" type="hidden" value="${question.id}">
-                                      <input name="moderatedstudent" type="hidden" value="CFResultsUiT.alice.b@gmail.tmt">
->>>>>>> ad3f28f4
                                     </form>
                                   </td>
                                 </tr>
@@ -2242,13 +2192,8 @@
                                       <input class="btn btn-default btn-xs" data-original-title="Edit the responses given by this student" data-toggle="tooltip" title="" type="submit" value="Moderate Response">
                                       <input name="courseid" type="hidden" value="CFResultsUiT.CS2104">
                                       <input name="fsname" type="hidden" value="Second Session">
-<<<<<<< HEAD
-                                      <input name="moderatedquestion" type="hidden" value="5">
+                                      <input name="moderatedquestionid" type="hidden" value="${question.id}">
                                       <input name="moderatedperson" type="hidden" value="CFResultsUiT.alice.b@gmail.tmt">
-=======
-                                      <input name="moderatedquestionid" type="hidden" value="${question.id}">
-                                      <input name="moderatedstudent" type="hidden" value="CFResultsUiT.alice.b@gmail.tmt">
->>>>>>> ad3f28f4
                                     </form>
                                   </td>
                                 </tr>
@@ -2388,13 +2333,8 @@
                                       <input class="btn btn-default btn-xs" data-original-title="Edit the responses given by this student" data-toggle="tooltip" title="" type="submit" value="Moderate Response">
                                       <input name="courseid" type="hidden" value="CFResultsUiT.CS2104">
                                       <input name="fsname" type="hidden" value="Second Session">
-<<<<<<< HEAD
-                                      <input name="moderatedquestion" type="hidden" value="6">
+                                      <input name="moderatedquestionid" type="hidden" value="${question.id}">
                                       <input name="moderatedperson" type="hidden" value="CFResultsUiT.alice.b@gmail.tmt">
-=======
-                                      <input name="moderatedquestionid" type="hidden" value="${question.id}">
-                                      <input name="moderatedstudent" type="hidden" value="CFResultsUiT.alice.b@gmail.tmt">
->>>>>>> ad3f28f4
                                     </form>
                                   </td>
                                 </tr>
@@ -2423,13 +2363,8 @@
                                       <input class="btn btn-default btn-xs" data-original-title="Edit the responses given by this student" data-toggle="tooltip" title="" type="submit" value="Moderate Response">
                                       <input name="courseid" type="hidden" value="CFResultsUiT.CS2104">
                                       <input name="fsname" type="hidden" value="Second Session">
-<<<<<<< HEAD
-                                      <input name="moderatedquestion" type="hidden" value="6">
+                                      <input name="moderatedquestionid" type="hidden" value="${question.id}">
                                       <input name="moderatedperson" type="hidden" value="CFResultsUiT.benny.c@gmail.tmt">
-=======
-                                      <input name="moderatedquestionid" type="hidden" value="${question.id}">
-                                      <input name="moderatedstudent" type="hidden" value="CFResultsUiT.benny.c@gmail.tmt">
->>>>>>> ad3f28f4
                                     </form>
                                   </td>
                                 </tr>
@@ -2521,13 +2456,8 @@
                                       <input class="btn btn-default btn-xs" data-original-title="Edit the responses given by this student" data-toggle="tooltip" title="" type="submit" value="Moderate Response">
                                       <input name="courseid" type="hidden" value="CFResultsUiT.CS2104">
                                       <input name="fsname" type="hidden" value="Second Session">
-<<<<<<< HEAD
-                                      <input name="moderatedquestion" type="hidden" value="7">
+                                      <input name="moderatedquestionid" type="hidden" value="${question.id}">
                                       <input name="moderatedperson" type="hidden" value="CFResultsUiT.alice.b@gmail.tmt">
-=======
-                                      <input name="moderatedquestionid" type="hidden" value="${question.id}">
-                                      <input name="moderatedstudent" type="hidden" value="CFResultsUiT.alice.b@gmail.tmt">
->>>>>>> ad3f28f4
                                     </form>
                                   </td>
                                 </tr>
@@ -2556,13 +2486,8 @@
                                       <input class="btn btn-default btn-xs" data-original-title="Edit the responses given by this student" data-toggle="tooltip" title="" type="submit" value="Moderate Response">
                                       <input name="courseid" type="hidden" value="CFResultsUiT.CS2104">
                                       <input name="fsname" type="hidden" value="Second Session">
-<<<<<<< HEAD
-                                      <input name="moderatedquestion" type="hidden" value="7">
+                                      <input name="moderatedquestionid" type="hidden" value="${question.id}">
                                       <input name="moderatedperson" type="hidden" value="CFResultsUiT.benny.c@gmail.tmt">
-=======
-                                      <input name="moderatedquestionid" type="hidden" value="${question.id}">
-                                      <input name="moderatedstudent" type="hidden" value="CFResultsUiT.benny.c@gmail.tmt">
->>>>>>> ad3f28f4
                                     </form>
                                   </td>
                                 </tr>
@@ -2727,13 +2652,8 @@
                                       <input class="btn btn-default btn-xs" data-original-title="Edit the responses given by this student" data-toggle="tooltip" title="" type="submit" value="Moderate Response">
                                       <input name="courseid" type="hidden" value="CFResultsUiT.CS2104">
                                       <input name="fsname" type="hidden" value="Second Session">
-<<<<<<< HEAD
-                                      <input name="moderatedquestion" type="hidden" value="6">
+                                      <input name="moderatedquestionid" type="hidden" value="${question.id}">
                                       <input name="moderatedperson" type="hidden" value="CFResultsUiT.alice.b@gmail.tmt">
-=======
-                                      <input name="moderatedquestionid" type="hidden" value="${question.id}">
-                                      <input name="moderatedstudent" type="hidden" value="CFResultsUiT.alice.b@gmail.tmt">
->>>>>>> ad3f28f4
                                     </form>
                                   </td>
                                 </tr>
@@ -2762,13 +2682,8 @@
                                       <input class="btn btn-default btn-xs" data-original-title="Edit the responses given by this student" data-toggle="tooltip" title="" type="submit" value="Moderate Response">
                                       <input name="courseid" type="hidden" value="CFResultsUiT.CS2104">
                                       <input name="fsname" type="hidden" value="Second Session">
-<<<<<<< HEAD
-                                      <input name="moderatedquestion" type="hidden" value="6">
+                                      <input name="moderatedquestionid" type="hidden" value="${question.id}">
                                       <input name="moderatedperson" type="hidden" value="CFResultsUiT.benny.c@gmail.tmt">
-=======
-                                      <input name="moderatedquestionid" type="hidden" value="${question.id}">
-                                      <input name="moderatedstudent" type="hidden" value="CFResultsUiT.benny.c@gmail.tmt">
->>>>>>> ad3f28f4
                                     </form>
                                   </td>
                                 </tr>
@@ -2853,13 +2768,8 @@
                                       <input class="btn btn-default btn-xs" data-original-title="Edit the responses given by this student" data-toggle="tooltip" title="" type="submit" value="Moderate Response">
                                       <input name="courseid" type="hidden" value="CFResultsUiT.CS2104">
                                       <input name="fsname" type="hidden" value="Second Session">
-<<<<<<< HEAD
-                                      <input name="moderatedquestion" type="hidden" value="7">
+                                      <input name="moderatedquestionid" type="hidden" value="${question.id}">
                                       <input name="moderatedperson" type="hidden" value="CFResultsUiT.alice.b@gmail.tmt">
-=======
-                                      <input name="moderatedquestionid" type="hidden" value="${question.id}">
-                                      <input name="moderatedstudent" type="hidden" value="CFResultsUiT.alice.b@gmail.tmt">
->>>>>>> ad3f28f4
                                     </form>
                                   </td>
                                 </tr>
@@ -2895,13 +2805,8 @@
                                       <input class="btn btn-default btn-xs" data-original-title="Edit the responses given by this student" data-toggle="tooltip" title="" type="submit" value="Moderate Response">
                                       <input name="courseid" type="hidden" value="CFResultsUiT.CS2104">
                                       <input name="fsname" type="hidden" value="Second Session">
-<<<<<<< HEAD
-                                      <input name="moderatedquestion" type="hidden" value="7">
+                                      <input name="moderatedquestionid" type="hidden" value="${question.id}">
                                       <input name="moderatedperson" type="hidden" value="CFResultsUiT.benny.c@gmail.tmt">
-=======
-                                      <input name="moderatedquestionid" type="hidden" value="${question.id}">
-                                      <input name="moderatedstudent" type="hidden" value="CFResultsUiT.benny.c@gmail.tmt">
->>>>>>> ad3f28f4
                                     </form>
                                   </td>
                                 </tr>
@@ -2994,13 +2899,8 @@
                                       <input class="btn btn-default btn-xs" data-original-title="Edit the responses given by this student" data-toggle="tooltip" title="" type="submit" value="Moderate Response">
                                       <input name="courseid" type="hidden" value="CFResultsUiT.CS2104">
                                       <input name="fsname" type="hidden" value="Second Session">
-<<<<<<< HEAD
-                                      <input name="moderatedquestion" type="hidden" value="11">
+                                      <input name="moderatedquestionid" type="hidden" value="${question.id}">
                                       <input name="moderatedperson" type="hidden" value="Team 1</td></div>'&quot;">
-=======
-                                      <input name="moderatedquestionid" type="hidden" value="${question.id}">
-                                      <input name="moderatedstudent" type="hidden" value="Team 1</td></div>'&quot;">
->>>>>>> ad3f28f4
                                     </form>
                                   </td>
                                 </tr>
@@ -3299,13 +3199,8 @@
                                       <input class="btn btn-default btn-xs" data-original-title="Edit the responses given by this student" data-toggle="tooltip" title="" type="submit" value="Moderate Response">
                                       <input name="courseid" type="hidden" value="CFResultsUiT.CS2104">
                                       <input name="fsname" type="hidden" value="Second Session">
-<<<<<<< HEAD
-                                      <input name="moderatedquestion" type="hidden" value="6">
+                                      <input name="moderatedquestionid" type="hidden" value="${question.id}">
                                       <input name="moderatedperson" type="hidden" value="CFResultsUiT.alice.b@gmail.tmt">
-=======
-                                      <input name="moderatedquestionid" type="hidden" value="${question.id}">
-                                      <input name="moderatedstudent" type="hidden" value="CFResultsUiT.alice.b@gmail.tmt">
->>>>>>> ad3f28f4
                                     </form>
                                   </td>
                                 </tr>
@@ -3334,13 +3229,8 @@
                                       <input class="btn btn-default btn-xs" data-original-title="Edit the responses given by this student" data-toggle="tooltip" title="" type="submit" value="Moderate Response">
                                       <input name="courseid" type="hidden" value="CFResultsUiT.CS2104">
                                       <input name="fsname" type="hidden" value="Second Session">
-<<<<<<< HEAD
-                                      <input name="moderatedquestion" type="hidden" value="6">
+                                      <input name="moderatedquestionid" type="hidden" value="${question.id}">
                                       <input name="moderatedperson" type="hidden" value="CFResultsUiT.charlie.d@gmail.tmt">
-=======
-                                      <input name="moderatedquestionid" type="hidden" value="${question.id}">
-                                      <input name="moderatedstudent" type="hidden" value="CFResultsUiT.charlie.d@gmail.tmt">
->>>>>>> ad3f28f4
                                     </form>
                                   </td>
                                 </tr>
@@ -3369,13 +3259,8 @@
                                       <input class="btn btn-default btn-xs" data-original-title="Edit the responses given by this student" data-toggle="tooltip" title="" type="submit" value="Moderate Response">
                                       <input name="courseid" type="hidden" value="CFResultsUiT.CS2104">
                                       <input name="fsname" type="hidden" value="Second Session">
-<<<<<<< HEAD
-                                      <input name="moderatedquestion" type="hidden" value="6">
+                                      <input name="moderatedquestionid" type="hidden" value="${question.id}">
                                       <input name="moderatedperson" type="hidden" value="CFResultsUiT.danny.e@gmail.tmt">
-=======
-                                      <input name="moderatedquestionid" type="hidden" value="${question.id}">
-                                      <input name="moderatedstudent" type="hidden" value="CFResultsUiT.danny.e@gmail.tmt">
->>>>>>> ad3f28f4
                                     </form>
                                   </td>
                                 </tr>
@@ -3404,13 +3289,8 @@
                                       <input class="btn btn-default btn-xs" data-original-title="Edit the responses given by this student" data-toggle="tooltip" title="" type="submit" value="Moderate Response">
                                       <input name="courseid" type="hidden" value="CFResultsUiT.CS2104">
                                       <input name="fsname" type="hidden" value="Second Session">
-<<<<<<< HEAD
-                                      <input name="moderatedquestion" type="hidden" value="6">
+                                      <input name="moderatedquestionid" type="hidden" value="${question.id}">
                                       <input name="moderatedperson" type="hidden" value="drop.out@gmail.tmt">
-=======
-                                      <input name="moderatedquestionid" type="hidden" value="${question.id}">
-                                      <input name="moderatedstudent" type="hidden" value="drop.out@gmail.tmt">
->>>>>>> ad3f28f4
                                     </form>
                                   </td>
                                 </tr>
@@ -3439,13 +3319,8 @@
                                       <input class="btn btn-default btn-xs" data-original-title="Edit the responses given by this student" data-toggle="tooltip" title="" type="submit" value="Moderate Response">
                                       <input name="courseid" type="hidden" value="CFResultsUiT.CS2104">
                                       <input name="fsname" type="hidden" value="Second Session">
-<<<<<<< HEAD
-                                      <input name="moderatedquestion" type="hidden" value="6">
+                                      <input name="moderatedquestionid" type="hidden" value="${question.id}">
                                       <input name="moderatedperson" type="hidden" value="extra.guy@gmail.tmt">
-=======
-                                      <input name="moderatedquestionid" type="hidden" value="${question.id}">
-                                      <input name="moderatedstudent" type="hidden" value="extra.guy@gmail.tmt">
->>>>>>> ad3f28f4
                                     </form>
                                   </td>
                                 </tr>
@@ -3610,13 +3485,8 @@
                                       <input class="btn btn-default btn-xs" data-original-title="Edit the responses given by this student" data-toggle="tooltip" title="" type="submit" value="Moderate Response">
                                       <input name="courseid" type="hidden" value="CFResultsUiT.CS2104">
                                       <input name="fsname" type="hidden" value="Second Session">
-<<<<<<< HEAD
-                                      <input name="moderatedquestion" type="hidden" value="6">
+                                      <input name="moderatedquestionid" type="hidden" value="${question.id}">
                                       <input name="moderatedperson" type="hidden" value="CFResultsUiT.alice.b@gmail.tmt">
-=======
-                                      <input name="moderatedquestionid" type="hidden" value="${question.id}">
-                                      <input name="moderatedstudent" type="hidden" value="CFResultsUiT.alice.b@gmail.tmt">
->>>>>>> ad3f28f4
                                     </form>
                                   </td>
                                 </tr>
@@ -3645,13 +3515,8 @@
                                       <input class="btn btn-default btn-xs" data-original-title="Edit the responses given by this student" data-toggle="tooltip" title="" type="submit" value="Moderate Response">
                                       <input name="courseid" type="hidden" value="CFResultsUiT.CS2104">
                                       <input name="fsname" type="hidden" value="Second Session">
-<<<<<<< HEAD
-                                      <input name="moderatedquestion" type="hidden" value="6">
+                                      <input name="moderatedquestionid" type="hidden" value="${question.id}">
                                       <input name="moderatedperson" type="hidden" value="CFResultsUiT.charlie.d@gmail.tmt">
-=======
-                                      <input name="moderatedquestionid" type="hidden" value="${question.id}">
-                                      <input name="moderatedstudent" type="hidden" value="CFResultsUiT.charlie.d@gmail.tmt">
->>>>>>> ad3f28f4
                                     </form>
                                   </td>
                                 </tr>
@@ -3680,13 +3545,8 @@
                                       <input class="btn btn-default btn-xs" data-original-title="Edit the responses given by this student" data-toggle="tooltip" title="" type="submit" value="Moderate Response">
                                       <input name="courseid" type="hidden" value="CFResultsUiT.CS2104">
                                       <input name="fsname" type="hidden" value="Second Session">
-<<<<<<< HEAD
-                                      <input name="moderatedquestion" type="hidden" value="6">
+                                      <input name="moderatedquestionid" type="hidden" value="${question.id}">
                                       <input name="moderatedperson" type="hidden" value="CFResultsUiT.danny.e@gmail.tmt">
-=======
-                                      <input name="moderatedquestionid" type="hidden" value="${question.id}">
-                                      <input name="moderatedstudent" type="hidden" value="CFResultsUiT.danny.e@gmail.tmt">
->>>>>>> ad3f28f4
                                     </form>
                                   </td>
                                 </tr>
@@ -3715,13 +3575,8 @@
                                       <input class="btn btn-default btn-xs" data-original-title="Edit the responses given by this student" data-toggle="tooltip" title="" type="submit" value="Moderate Response">
                                       <input name="courseid" type="hidden" value="CFResultsUiT.CS2104">
                                       <input name="fsname" type="hidden" value="Second Session">
-<<<<<<< HEAD
-                                      <input name="moderatedquestion" type="hidden" value="6">
+                                      <input name="moderatedquestionid" type="hidden" value="${question.id}">
                                       <input name="moderatedperson" type="hidden" value="drop.out@gmail.tmt">
-=======
-                                      <input name="moderatedquestionid" type="hidden" value="${question.id}">
-                                      <input name="moderatedstudent" type="hidden" value="drop.out@gmail.tmt">
->>>>>>> ad3f28f4
                                     </form>
                                   </td>
                                 </tr>
@@ -3750,13 +3605,8 @@
                                       <input class="btn btn-default btn-xs" data-original-title="Edit the responses given by this student" data-toggle="tooltip" title="" type="submit" value="Moderate Response">
                                       <input name="courseid" type="hidden" value="CFResultsUiT.CS2104">
                                       <input name="fsname" type="hidden" value="Second Session">
-<<<<<<< HEAD
-                                      <input name="moderatedquestion" type="hidden" value="6">
+                                      <input name="moderatedquestionid" type="hidden" value="${question.id}">
                                       <input name="moderatedperson" type="hidden" value="extra.guy@gmail.tmt">
-=======
-                                      <input name="moderatedquestionid" type="hidden" value="${question.id}">
-                                      <input name="moderatedstudent" type="hidden" value="extra.guy@gmail.tmt">
->>>>>>> ad3f28f4
                                     </form>
                                   </td>
                                 </tr>
