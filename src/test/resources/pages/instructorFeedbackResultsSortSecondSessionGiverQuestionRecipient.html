--- conflicted
+++ resolved
@@ -1050,6 +1050,104 @@
                                  </div>
                               </div>
                            </div>
+                           <div class="panel panel-info">
+                              <div class="panel-heading">
+                                 <strong>
+                                    Question 12:
+                                 </strong>
+                                 <div class="inline panel-heading-text">
+                                    <span class="text-preserve-space">
+                                       Rate the class as a team 
+                                       <span style=" white-space: normal;">
+                                          <a class="color_gray" data-less="[less]" data-more="[more]" href="javascript:;" id="questionAdditionalInfoButton-12-" onclick="toggleAdditionalQuestionInfo('12-')">
+                                             [more]
+                                          </a>
+                                          <br/>
+                                                                                    <span id="questionAdditionalInfo-12-" style="display:none;">
+                                             Numerical-scale question:
+                                             <br/>
+                                                                                          Minimum value: 0. Increment: 5.0. Maximum value: 1000.
+                                          </span>
+                                       </span>
+                                    </span>
+                                 </div>
+                              </div>
+                              <div>
+                                 <div class="panel-body padding-0">
+                                    <div class="resultStatistics">
+                                       <div class="panel-body">
+                                          <div class="row">
+                                             <div class="col-sm-4 text-color-gray">
+                                                <strong>
+                                                   Response Summary
+                                                </strong>
+                                             </div>
+                                          </div>
+                                          <div class="row">
+                                             <div class="col-sm-12">
+                                                <table class="table table-bordered table-responsive margin-0">
+                                                   <thead>
+                                                      <tr>
+                                                         <td class="button-sort-ascending" id="button_sortreceiverteam" onclick="toggleSort(this,1);">
+                                                            Team
+                                                            <span class="icon-sort unsorted">
+                                                            </span>
+                                                         </td>
+                                                         <td class="button-sort-ascending" id="button_sortreceivername" onclick="toggleSort(this,2);">
+                                                            Recipient
+                                                            <span class="icon-sort unsorted">
+                                                            </span>
+                                                         </td>
+                                                         <td class="button-sort-none" data-container="body" data-original-title="Average of the visible responses" data-placement="top" data-toggle="tooltip" id="button_sortavg" onclick="toggleSort(this,3,sortByPoint)" title="">
+                                                            <abbr title="Average of the visible responses">
+                                                               Average
+                                                            </abbr>
+                                                            <span class="icon-sort unsorted">
+                                                            </span>
+                                                         </td>
+                                                         <td class="button-sort-none" data-container="body" data-original-title="Maximum of the visible responses" data-placement="top" data-toggle="tooltip" id="button_sortmax" onclick="toggleSort(this,4,sortByPoint)" title="">
+                                                            <abbr title="Maximum of the visible responses">
+                                                               Max
+                                                            </abbr>
+                                                            <span class="icon-sort unsorted">
+                                                            </span>
+                                                         </td>
+                                                         <td class="button-sort-none" data-container="body" data-original-title="Minimum of the visible responses" data-placement="top" data-toggle="tooltip" id="button_sortmin" onclick="toggleSort(this,5,sortByPoint)" title="">
+                                                            <abbr title="Minimum of the visible responses">
+                                                               Min
+                                                            </abbr>
+                                                            <span class="icon-sort unsorted">
+                                                            </span>
+                                                         </td>
+                                                      </tr>
+                                                   </thead>
+                                                   <tbody>
+                                                      <tr>
+                                                         <td>
+                                                            -
+                                                         </td>
+                                                         <td>
+                                                            General
+                                                         </td>
+                                                         <td>
+                                                            0
+                                                         </td>
+                                                         <td>
+                                                            0
+                                                         </td>
+                                                         <td>
+                                                            0
+                                                         </td>
+                                                      </tr>
+                                                   </tbody>
+                                                </table>
+                                             </div>
+                                          </div>
+                                       </div>
+                                    </div>
+                                 </div>
+                              </div>
+                           </div>
                            <div class="row">
                               <div class="col-sm-9">
                                  <h3>
@@ -1963,7 +2061,6 @@
                                        </div>
                                     </div>
                                  </div>
-<<<<<<< HEAD
                                  <div class="panel panel-info">
                                     <div class="panel-heading">
                                        Question 8:
@@ -1973,283 +2070,6 @@
                                              <a class="color_gray" data-less="[less]" data-more="[more]" href="javascript:;" id="questionAdditionalInfoButton-8-giver-1-question-7" onclick="toggleAdditionalQuestionInfo('8-giver-1-question-7')">
                                                 [more]
                                              </a>
-=======
-                              </div>
-                           </div>
-                        </div>
-                        <div class="panel panel-info">
-                              <div class="panel-heading">
-                                 <strong>
-                                    Question 12:
-                                 </strong>
-                                 <div class="inline panel-heading-text">
-                                    <span class="text-preserve-space">
-                                       Rate the class as a team 
-                                       <span style=" white-space: normal;">
-                                          <a class="color_gray" data-less="[less]" data-more="[more]" href="javascript:;" id="questionAdditionalInfoButton-12-" onclick="toggleAdditionalQuestionInfo(&#39;12-&#39;)">
-                                             [more]
-                                          </a>
-                                          <br/>
-                                                                                    <span id="questionAdditionalInfo-12-" style="display:none;">
-                                             Numerical-scale question:
-                                             <br/>
-                                                                                          Minimum value: 0. Increment: 5.0. Maximum value: 1000.
-                                          </span>
-                                       </span>
-                                    </span>
-                                 </div>
-                              </div>
-                              <div>
-                                 <div class="panel-body padding-0">
-                                    <div class="resultStatistics">
-                                       <div class="panel-body">
-                                          <div class="row">
-                                             <div class="col-sm-4 text-color-gray">
-                                                <strong>
-                                                   Response Summary
-                                                </strong>
-                                             </div>
-                                          </div>
-                                          <div class="row">
-                                             <div class="col-sm-12">
-                                                <table class="table table-bordered table-responsive margin-0">
-                                                   <thead>
-                                                      <tr>
-                                                         <td class="button-sort-ascending" id="button_sortreceiverteam" onclick="toggleSort(this,1);">
-                                                            Team
-                                                            <span class="icon-sort unsorted">
-                                                            </span>
-                                                         </td>
-                                                         <td class="button-sort-ascending" id="button_sortreceivername" onclick="toggleSort(this,2);">
-                                                            Recipient
-                                                            <span class="icon-sort unsorted">
-                                                            </span>
-                                                         </td>
-                                                         <td class="button-sort-none" data-container="body" data-original-title="Average of the visible responses" data-placement="top" data-toggle="tooltip" id="button_sortavg" onclick="toggleSort(this,3,sortByPoint)" title="">
-                                                            <abbr title="Average of the visible responses">
-                                                               Average
-                                                            </abbr>
-                                                            <span class="icon-sort unsorted">
-                                                            </span>
-                                                         </td>
-                                                         <td class="button-sort-none" data-container="body" data-original-title="Maximum of the visible responses" data-placement="top" data-toggle="tooltip" id="button_sortmax" onclick="toggleSort(this,4,sortByPoint)" title="">
-                                                            <abbr title="Maximum of the visible responses">
-                                                               Max
-                                                            </abbr>
-                                                            <span class="icon-sort unsorted">
-                                                            </span>
-                                                         </td>
-                                                         <td class="button-sort-none" data-container="body" data-original-title="Minimum of the visible responses" data-placement="top" data-toggle="tooltip" id="button_sortmin" onclick="toggleSort(this,5,sortByPoint)" title="">
-                                                            <abbr title="Minimum of the visible responses">
-                                                               Min
-                                                            </abbr>
-                                                            <span class="icon-sort unsorted">
-                                                            </span>
-                                                         </td>
-                                                      </tr>
-                                                   </thead>
-                                                   <tbody>
-                                                      <tr>
-                                                         <td>
-                                                            -
-                                                         </td>
-                                                         <td>
-                                                            General
-                                                         </td>
-                                                         <td>
-                                                            0
-                                                         </td>
-                                                         <td>
-                                                            0
-                                                         </td>
-                                                         <td>
-                                                            0
-                                                         </td>
-                                   
-                                                      </tr>
-                                                   </tbody>
-                                                </table>
-                                             </div>
-                                          </div>
-                                       </div>
-                                    </div>
-                                 </div>
-                              </div>
-                           </div>
-                        <div class="row">
-                           <div class="col-sm-9">
-                              <h3>
-                                 Team 1 Detailed Responses
-                              </h3>
-                           </div>
-                           <div class="col-sm-3 h3">
-                              <a class="btn btn-warning btn-xs pull-right" data-original-title="Collapse or expand all student panels. You can also click on the panel heading to toggle each one individually." data-toggle="tooltip" id="collapse-panels-button-team-1" title="">
-                                 Collapse Students
-                              </a>
-                           </div>
-                        </div>
-                        <hr class="margin-top-0"/>
-                                             </div>
-                     <div class="panel panel-primary">
-                        <div class="panel-heading" data-target="#panelBodyCollapse-5" id="panelHeading-5" style="cursor: pointer;">
-                           From:
-                           <div class="middlealign profile-pic-icon-hover inline panel-heading-text" data-link="&#x2f;page&#x2f;studentProfilePic?studentemail={*}&amp;courseid={*}&amp;user=CFResultsUiT.instr" data-original-title="" title="">
-                              <strong>
-                                 Alice Betsy
-                              </strong>
-                              <img alt="No Image Given" class="hidden profile-pic-icon-hidden" src=""/>
-                                                            <a class="link-in-dark-bg" href="mailto:CFResultsUiT.alice.b@gmail.tmt">
-                                 [CFResultsUiT.alice.b@gmail.tmt]
-                              </a>
-                           </div>
-                           <div class="pull-right">
-                              <form action="&#x2f;page&#x2f;instructorEditStudentFeedbackPage?user=CFResultsUiT.instr" class="inline" method="post" target="_blank">
-                                 <input class="btn btn-primary btn-xs" data-original-title="Edit the responses given by this student" data-toggle="tooltip" title="" type="submit" value="Moderate Responses"/>
-                                                                  <input name="courseid" type="hidden" value="CFResultsUiT.CS2104"/>
-                                                                  <input name="fsname" type="hidden" value="Second Session"/>
-                                                                  <input name="moderatedstudent" type="hidden" value="CFResultsUiT.alice.b@gmail.tmt"/>
-                                                               </form>
-                               
-                              <div class="display-icon" style="display:inline;">
-                                 <span class="glyphicon glyphicon-chevron-up pull-right">
-                                 </span>
-                              </div>
-                           </div>
-                        </div>
-                        <div class="panel-collapse collapse in" id="panelBodyCollapse-5">
-                           <div class="panel-body">
-                              <div class="panel panel-info">
-                                 <div class="panel-heading">
-                                    Question 2:
-                                    <span class="text-preserve-space">
-                                       Who are your teammates? 
-                                       <span style=" white-space: normal;">
-                                          <a class="color_gray" data-less="[less]" data-more="[more]" href="javascript:;" id="questionAdditionalInfoButton-2-giver-1-question-1" onclick="toggleAdditionalQuestionInfo(&#39;2-giver-1-question-1&#39;)">
-                                             [more]
-                                          </a>
-                                          <br/>
-                                                                                    <span id="questionAdditionalInfo-2-giver-1-question-1" style="display:none;">
-                                             Multiple-choice (multiple answers) question options:
-                                             <br/>
-                                                                                          The options for this question is automatically generated from the list of all students in this course.
-                                          </span>
-                                       </span>
-                                    </span>
-                                 </div>
-                                 <div>
-                                    <div class="panel-body padding-0">
-                                       <div class="resultStatistics">
-                                          <div class="panel-body">
-                                             <div class="row">
-                                                <div class="col-sm-4 text-color-gray">
-                                                   <strong>
-                                                      Response Summary
-                                                   </strong>
-                                                </div>
-                                             </div>
-                                             <div class="row">
-                                                <div class="col-sm-4">
-                                                   <table class="table margin-0">
-                                                      <thead>
-                                                         <tr>
-                                                            <td>
-                                                               Choice
-                                                            </td>
-                                                            <td>
-                                                               Response Count
-                                                            </td>
-                                                            <td>
-                                                               Percentage
-                                                            </td>
-                                                         </tr>
-                                                      </thead>
-                                                      <tbody>
-                                                         <tr>
-                                                            <td>
-                                                               Danny
-                                                            </td>
-                                                            <td>
-                                                               1
-                                                            </td>
-                                                            <td>
-                                                               100%
-                                                            </td>
-                                                         </tr>
-                                                      </tbody>
-                                                   </table>
-                                                </div>
-                                             </div>
-                                          </div>
-                                       </div>
-                                       <div class="table-responsive">
-                                          <table class="table table-striped table-bordered dataTable margin-0">
-                                             <thead class="background-color-medium-gray text-color-gray font-weight-normal">
-                                                <tr>
-                                                   <th>
-                                                      Photo
-                                                   </th>
-                                                   <th class="button-sort-none" id="button_sortTo" onclick="toggleSort(this,2)" style="width: 15%;">
-                                                      Recipient
-                                                      <span class="icon-sort unsorted">
-                                                      </span>
-                                                   </th>
-                                                   <th class="button-sort-ascending" id="button_sortFromTeam" onclick="toggleSort(this,3)" style="width: 15%;">
-                                                      Team
-                                                      <span class="icon-sort unsorted">
-                                                      </span>
-                                                   </th>
-                                                   <th class="button-sort-none" id="button_sortFeedback" onclick="toggleSort(this,4)">
-                                                      Feedback
-                                                      <span class="icon-sort unsorted">
-                                                      </span>
-                                                   </th>
-                                                </tr>
-                                             </thead>
-                                             <thead>
-                                             </thead>
-                                             <tbody>
-                                                <tr>
-                                                   <td class="middlealign">
-                                                      <div class="profile-pic-icon-click align-center" data-link="&#x2f;page&#x2f;studentProfilePic?studentemail={*}&amp;courseid={*}&amp;user=CFResultsUiT.instr">
-                                                         <a class="student-profile-pic-view-link btn-link">
-                                                            View Photo
-                                                         </a>
-                                                         <img alt="No Image Given" class="hidden" src=""/>
-                                                                                                               </div>
-                                                   </td>
-                                                   <td class="middlealign">
-                                                      Alice Betsy
-                                                   </td>
-                                                   <td class="middlealign">
-                                                      Team 1
-                                                   </td>
-                                                   <td class="text-preserve-space">
-                                                      <ul class="selectedOptionsList">
-                                                         <li>
-                                                            Danny
-                                                         </li>
-                                                      </ul>
-                                                   </td>
-                                                </tr>
-                                             </tbody>
-                                          </table>
-                                       </div>
-                                    </div>
-                                 </div>
-                              </div>
-                              <div class="panel panel-info">
-                                 <div class="panel-heading">
-                                    Question 3:
-                                    <span class="text-preserve-space">
-                                       Which teams do you like? 
-                                       <span style=" white-space: normal;">
-                                          <a class="color_gray" data-less="[less]" data-more="[more]" href="javascript:;" id="questionAdditionalInfoButton-3-giver-1-question-2" onclick="toggleAdditionalQuestionInfo(&#39;3-giver-1-question-2&#39;)">
-                                             [more]
-                                          </a>
-                                          <br/>
-                                                                                    <span id="questionAdditionalInfo-3-giver-1-question-2" style="display:none;">
-                                             Multiple-choice (multiple answers) question options:
->>>>>>> 100efb69
                                              <br/>
                                                                                           <span id="questionAdditionalInfo-8-giver-1-question-7" style="display:none;">
                                                 Numerical-scale question:
@@ -2428,198 +2248,7 @@
                               </div>
                            </div>
                         </div>
-                        <div class="panel panel-default">
-                           <div class="panel-heading" data-target="#panelBodyCollapse-6" id="panelHeading-6" style="cursor: pointer;">
-                              From:
-                              <div class="middlealign profile-pic-icon-hover inline panel-heading-text" data-link="/page/studentProfilePic?studentemail={*}&courseid={*}&user=CFResultsUiT.instr" data-original-title="" title="">
-                                 <strong>
-                                    Benny Charles
-                                 </strong>
-                                 <img alt="No Image Given" class="hidden profile-pic-icon-hidden" src=""/>
-                                                                  <a href="mailto:CFResultsUiT.benny.c@gmail.tmt">
-                                    [CFResultsUiT.benny.c@gmail.tmt]
-                                 </a>
-                              </div>
-                              <div class="pull-right">
-                                 <form action="/page/instructorEditStudentFeedbackPage?user=CFResultsUiT.instr" class="inline" method="post" target="_blank">
-                                    <input class="btn btn-default btn-xs" data-original-title="Edit the responses given by this student" data-toggle="tooltip" title="" type="submit" value="Moderate Responses"/>
-                                                                        <input name="courseid" type="hidden" value="CFResultsUiT.CS2104"/>
-                                                                        <input name="fsname" type="hidden" value="Second Session"/>
-                                                                        <input name="moderatedstudent" type="hidden" value="CFResultsUiT.benny.c@gmail.tmt"/>
-                                                                     </form>
-                                  
-                                 <div class="display-icon" style="display:inline;">
-                                    <span class="glyphicon glyphicon-chevron-up pull-right">
-                                    </span>
-                                 </div>
-                              </div>
-                           </div>
-<<<<<<< HEAD
-                           <div class="panel-collapse collapse in" id="panelBodyCollapse-6">
-                              <div class="panel-body">
-                                 <i>
-                                    There are no responses given by this user
-                                 </i>
-                              </div>
-                           </div>
-                        </div>
-                     </div>
-                  </div>
-               </div>
-               <div class="panel panel-warning">
-                  <div class="panel-heading" data-target="#panelBodyCollapse-7" id="panelHeading-7" style="cursor: pointer;">
-                     <div class="inline panel-heading-text">
-                        <strong>
-                           Team 2
-                        </strong>
-                     </div>
-                     <div class="pull-right">
-                        <span class="glyphicon glyphicon-chevron-up">
-                        </span>
-                     </div>
-                  </div>
-                  <div class="panel-collapse collapse in" id="panelBodyCollapse-7">
-                     <div class="panel-body background-color-warning">
-                        <div class="resultStatistics">
-                        </div>
-                        <div class="panel panel-default">
-                           <div class="panel-heading" data-target="#panelBodyCollapse-8" id="panelHeading-8" style="cursor: pointer;">
-                              From:
-                              <div class="middlealign profile-pic-icon-hover inline panel-heading-text" data-link="/page/studentProfilePic?studentemail={*}&courseid={*}&user=CFResultsUiT.instr" data-original-title="" title="">
-                                 <strong>
-                                    Charlie Dávis
-                                 </strong>
-                                 <img alt="No Image Given" class="hidden profile-pic-icon-hidden" src=""/>
-                                                                  <a href="mailto:CFResultsUiT.charlie.d@gmail.tmt">
-                                    [CFResultsUiT.charlie.d@gmail.tmt]
-                                 </a>
-                              </div>
-                              <div class="pull-right">
-                                 <form action="/page/instructorEditStudentFeedbackPage?user=CFResultsUiT.instr" class="inline" method="post" target="_blank">
-                                    <input class="btn btn-default btn-xs" data-original-title="Edit the responses given by this student" data-toggle="tooltip" title="" type="submit" value="Moderate Responses"/>
-                                                                        <input name="courseid" type="hidden" value="CFResultsUiT.CS2104"/>
-                                                                        <input name="fsname" type="hidden" value="Second Session"/>
-                                                                        <input name="moderatedstudent" type="hidden" value="CFResultsUiT.charlie.d@gmail.tmt"/>
-                                                                     </form>
-                                  
-                                 <div class="display-icon" style="display:inline;">
-                                    <span class="glyphicon glyphicon-chevron-up pull-right">
-                                    </span>
-                                 </div>
-                              </div>
-                           </div>
-                           <div class="panel-collapse collapse in" id="panelBodyCollapse-8">
-                              <div class="panel-body">
-                                 <i>
-                                    There are no responses given by this user
-                                 </i>
-                              </div>
-                           </div>
-                        </div>
-                        <div class="panel panel-default">
-                           <div class="panel-heading" data-target="#panelBodyCollapse-9" id="panelHeading-9" style="cursor: pointer;">
-                              From:
-                              <div class="middlealign profile-pic-icon-hover inline panel-heading-text" data-link="/page/studentProfilePic?studentemail={*}&courseid={*}&user=CFResultsUiT.instr" data-original-title="" title="">
-                                 <strong>
-                                    Danny Engrid
-                                 </strong>
-                                 <img alt="No Image Given" class="hidden profile-pic-icon-hidden" src=""/>
-                                                                  <a href="mailto:CFResultsUiT.danny.e@gmail.tmt">
-                                    [CFResultsUiT.danny.e@gmail.tmt]
-                                 </a>
-                              </div>
-                              <div class="pull-right">
-                                 <form action="/page/instructorEditStudentFeedbackPage?user=CFResultsUiT.instr" class="inline" method="post" target="_blank">
-                                    <input class="btn btn-default btn-xs" data-original-title="Edit the responses given by this student" data-toggle="tooltip" title="" type="submit" value="Moderate Responses"/>
-                                                                        <input name="courseid" type="hidden" value="CFResultsUiT.CS2104"/>
-                                                                        <input name="fsname" type="hidden" value="Second Session"/>
-                                                                        <input name="moderatedstudent" type="hidden" value="CFResultsUiT.danny.e@gmail.tmt"/>
-                                                                     </form>
-                                  
-                                 <div class="display-icon" style="display:inline;">
-                                    <span class="glyphicon glyphicon-chevron-up pull-right">
-                                    </span>
-                                 </div>
-                              </div>
-                           </div>
-                           <div class="panel-collapse collapse in" id="panelBodyCollapse-9">
-                              <div class="panel-body">
-                                 <i>
-                                    There are no responses given by this user
-                                 </i>
-                              </div>
-                           </div>
-                        </div>
-                        <div class="panel panel-default">
-                           <div class="panel-heading" data-target="#panelBodyCollapse-10" id="panelHeading-10" style="cursor: pointer;">
-                              From:
-                              <div class="middlealign profile-pic-icon-hover inline panel-heading-text" data-link="/page/studentProfilePic?studentemail={*}&courseid={*}&user=CFResultsUiT.instr" data-original-title="" title="">
-                                 <strong>
-                                    Drop out
-                                 </strong>
-                                 <img alt="No Image Given" class="hidden profile-pic-icon-hidden" src=""/>
-                                                                  <a href="mailto:drop.out@gmail.tmt">
-                                    [drop.out@gmail.tmt]
-                                 </a>
-                              </div>
-                              <div class="pull-right">
-                                 <form action="/page/instructorEditStudentFeedbackPage?user=CFResultsUiT.instr" class="inline" method="post" target="_blank">
-                                    <input class="btn btn-default btn-xs" data-original-title="Edit the responses given by this student" data-toggle="tooltip" title="" type="submit" value="Moderate Responses"/>
-                                                                        <input name="courseid" type="hidden" value="CFResultsUiT.CS2104"/>
-                                                                        <input name="fsname" type="hidden" value="Second Session"/>
-                                                                        <input name="moderatedstudent" type="hidden" value="drop.out@gmail.tmt"/>
-                                                                     </form>
-                                  
-                                 <div class="display-icon" style="display:inline;">
-                                    <span class="glyphicon glyphicon-chevron-up pull-right">
-                                    </span>
-                                 </div>
-                              </div>
-                           </div>
-                           <div class="panel-collapse collapse in" id="panelBodyCollapse-10">
-                              <div class="panel-body">
-                                 <i>
-                                    There are no responses given by this user
-                                 </i>
-                              </div>
-                           </div>
-                        </div>
-                        <div class="panel panel-default">
-                           <div class="panel-heading" data-target="#panelBodyCollapse-11" id="panelHeading-11" style="cursor: pointer;">
-                              From:
-                              <div class="middlealign profile-pic-icon-hover inline panel-heading-text" data-link="/page/studentProfilePic?studentemail={*}&courseid={*}&user=CFResultsUiT.instr" data-original-title="" title="">
-                                 <strong>
-                                    Extra guy
-                                 </strong>
-                                 <img alt="No Image Given" class="hidden profile-pic-icon-hidden" src=""/>
-                                                                  <a href="mailto:extra.guy@gmail.tmt">
-                                    [extra.guy@gmail.tmt]
-                                 </a>
-                              </div>
-                              <div class="pull-right">
-                                 <form action="/page/instructorEditStudentFeedbackPage?user=CFResultsUiT.instr" class="inline" method="post" target="_blank">
-                                    <input class="btn btn-default btn-xs" data-original-title="Edit the responses given by this student" data-toggle="tooltip" title="" type="submit" value="Moderate Responses"/>
-                                                                        <input name="courseid" type="hidden" value="CFResultsUiT.CS2104"/>
-                                                                        <input name="fsname" type="hidden" value="Second Session"/>
-                                                                        <input name="moderatedstudent" type="hidden" value="extra.guy@gmail.tmt"/>
-                                                                     </form>
-                                  
-                                 <div class="display-icon" style="display:inline;">
-                                    <span class="glyphicon glyphicon-chevron-up pull-right">
-                                    </span>
-                                 </div>
-                              </div>
-                           </div>
-                           <div class="panel-collapse collapse in" id="panelBodyCollapse-11">
-                              <div class="panel-body">
-                                 <i>
-                                    There are no responses given by this user
-                                 </i>
-                              </div>
-=======
-                        </div>
-                     </div>
-                     <div class="panel panel-primary">
+                        <div class="panel panel-primary">
                            <div class="panel-heading" data-target="#panelBodyCollapse-6" id="panelHeading-6" style="cursor: pointer;">
                               From:
                               <div class="inline panel-heading-text">
@@ -2704,7 +2333,7 @@
                                        <span class="text-preserve-space">
                                           Rate the class as a team 
                                           <span style=" white-space: normal;">
-                                             <a class="color_gray" data-less="[less]" data-more="[more]" href="javascript:;" id="questionAdditionalInfoButton-12-giver-2-question-2" onclick="toggleAdditionalQuestionInfo(&#39;12-giver-2-question-2&#39;)">
+                                             <a class="color_gray" data-less="[less]" data-more="[more]" href="javascript:;" id="{*}" onclick="toggleAdditionalQuestionInfo('12-giver-2-question-2')">
                                                 [more]
                                              </a>
                                              <br/>
@@ -2763,7 +2392,6 @@
                                                                   <span class="icon-sort unsorted">
                                                                   </span>
                                                                </td>
-                                                        
                                                             </tr>
                                                          </thead>
                                                          <tbody>
@@ -2844,193 +2472,193 @@
                               </div>
                            </div>
                         </div>
-                     <div class="panel panel-default">
-                        <div class="panel-heading" data-target="#panelBodyCollapse-7" id="panelHeading-7" style="cursor: pointer;">
-                           From:
-                           <div class="middlealign profile-pic-icon-hover inline panel-heading-text" data-link="&#x2f;page&#x2f;studentProfilePic?studentemail={*}&amp;courseid={*}&amp;user=CFResultsUiT.instr" data-original-title="" title="">
-                              <strong>
-                                 Benny Charles
-                              </strong>
-                              <img alt="No Image Given" class="hidden profile-pic-icon-hidden" src=""/>
-                                                            <a href="mailto:CFResultsUiT.benny.c@gmail.tmt">
-                                 [CFResultsUiT.benny.c@gmail.tmt]
-                              </a>
+                        <div class="panel panel-default">
+                           <div class="panel-heading" data-target="#panelBodyCollapse-7" id="panelHeading-7" style="cursor: pointer;">
+                              From:
+                              <div class="middlealign profile-pic-icon-hover inline panel-heading-text" data-link="/page/studentProfilePic?studentemail={*}&courseid={*}&user=CFResultsUiT.instr" data-original-title="" title="">
+                                 <strong>
+                                    Benny Charles
+                                 </strong>
+                                 <img alt="No Image Given" class="hidden profile-pic-icon-hidden" src=""/>
+                                                                  <a href="mailto:CFResultsUiT.benny.c@gmail.tmt">
+                                    [CFResultsUiT.benny.c@gmail.tmt]
+                                 </a>
+                              </div>
+                              <div class="pull-right">
+                                 <form action="/page/instructorEditStudentFeedbackPage?user=CFResultsUiT.instr" class="inline" method="post" target="_blank">
+                                    <input class="btn btn-default btn-xs" data-original-title="Edit the responses given by this student" data-toggle="tooltip" title="" type="submit" value="Moderate Responses"/>
+                                                                        <input name="courseid" type="hidden" value="CFResultsUiT.CS2104"/>
+                                                                        <input name="fsname" type="hidden" value="Second Session"/>
+                                                                        <input name="moderatedstudent" type="hidden" value="CFResultsUiT.benny.c@gmail.tmt"/>
+                                                                     </form>
+                                  
+                                 <div class="display-icon" style="display:inline;">
+                                    <span class="glyphicon glyphicon-chevron-up pull-right">
+                                    </span>
+                                 </div>
+                              </div>
                            </div>
-                           <div class="pull-right">
-                              <form action="&#x2f;page&#x2f;instructorEditStudentFeedbackPage?user=CFResultsUiT.instr" class="inline" method="post" target="_blank">
-                                 <input class="btn btn-default btn-xs" data-original-title="Edit the responses given by this student" data-toggle="tooltip" title="" type="submit" value="Moderate Responses"/>
-                                                                  <input name="courseid" type="hidden" value="CFResultsUiT.CS2104"/>
-                                                                  <input name="fsname" type="hidden" value="Second Session"/>
-                                                                  <input name="moderatedstudent" type="hidden" value="CFResultsUiT.benny.c@gmail.tmt"/>
-                                                               </form>
-                               
-                              <div class="display-icon" style="display:inline;">
-                                 <span class="glyphicon glyphicon-chevron-up pull-right">
-                                 </span>
-                              </div>
-                           </div>
-                        </div>
-                        <div class="panel-collapse collapse in" id="panelBodyCollapse-7">
-                           <div class="panel-body">
-                              <i>
-                                 There are no responses given by this user
-                              </i>
+                           <div class="panel-collapse collapse in" id="panelBodyCollapse-7">
+                              <div class="panel-body">
+                                 <i>
+                                    There are no responses given by this user
+                                 </i>
+                              </div>
                            </div>
                         </div>
                      </div>
                   </div>
                </div>
-            </div>
-            <div class="panel panel-warning">
-               <div class="panel-heading" data-target="#panelBodyCollapse-8" id="panelHeading-8" style="cursor: pointer;">
-                  <div class="inline panel-heading-text">
-                     <strong>
-                        Team 2
-                     </strong>
+               <div class="panel panel-warning">
+                  <div class="panel-heading" data-target="#panelBodyCollapse-8" id="panelHeading-8" style="cursor: pointer;">
+                     <div class="inline panel-heading-text">
+                        <strong>
+                           Team 2
+                        </strong>
+                     </div>
+                     <div class="pull-right">
+                        <span class="glyphicon glyphicon-chevron-up">
+                        </span>
+                     </div>
                   </div>
-                  <div class="pull-right">
-                     <span class="glyphicon glyphicon-chevron-up">
-                     </span>
-                  </div>
-               </div>
-               <div class="panel-collapse collapse in" id="panelBodyCollapse-8">
-                  <div class="panel-body background-color-warning">
-                     <div class="resultStatistics">
-                     </div>
-                     <div class="panel panel-default">
-                        <div class="panel-heading" data-target="#panelBodyCollapse-9" id="panelHeading-9" style="cursor: pointer;">
-                           From:
-                           <div class="middlealign profile-pic-icon-hover inline panel-heading-text" data-link="&#x2f;page&#x2f;studentProfilePic?studentemail={*}&amp;courseid={*}&amp;user=CFResultsUiT.instr" data-original-title="" title="">
-                              <strong>
-                                 Charlie Dávis
-                              </strong>
-                              <img alt="No Image Given" class="hidden profile-pic-icon-hidden" src=""/>
-                                                            <a href="mailto:CFResultsUiT.charlie.d@gmail.tmt">
-                                 [CFResultsUiT.charlie.d@gmail.tmt]
-                              </a>
+                  <div class="panel-collapse collapse in" id="panelBodyCollapse-8">
+                     <div class="panel-body background-color-warning">
+                        <div class="resultStatistics">
+                        </div>
+                        <div class="panel panel-default">
+                           <div class="panel-heading" data-target="#panelBodyCollapse-9" id="panelHeading-9" style="cursor: pointer;">
+                              From:
+                              <div class="middlealign profile-pic-icon-hover inline panel-heading-text" data-link="/page/studentProfilePic?studentemail={*}&courseid={*}&user=CFResultsUiT.instr" data-original-title="" title="">
+                                 <strong>
+                                    Charlie Dávis
+                                 </strong>
+                                 <img alt="No Image Given" class="hidden profile-pic-icon-hidden" src=""/>
+                                                                  <a href="mailto:CFResultsUiT.charlie.d@gmail.tmt">
+                                    [CFResultsUiT.charlie.d@gmail.tmt]
+                                 </a>
+                              </div>
+                              <div class="pull-right">
+                                 <form action="/page/instructorEditStudentFeedbackPage?user=CFResultsUiT.instr" class="inline" method="post" target="_blank">
+                                    <input class="btn btn-default btn-xs" data-original-title="Edit the responses given by this student" data-toggle="tooltip" title="" type="submit" value="Moderate Responses"/>
+                                                                        <input name="courseid" type="hidden" value="CFResultsUiT.CS2104"/>
+                                                                        <input name="fsname" type="hidden" value="Second Session"/>
+                                                                        <input name="moderatedstudent" type="hidden" value="CFResultsUiT.charlie.d@gmail.tmt"/>
+                                                                     </form>
+                                  
+                                 <div class="display-icon" style="display:inline;">
+                                    <span class="glyphicon glyphicon-chevron-up pull-right">
+                                    </span>
+                                 </div>
+                              </div>
                            </div>
-                           <div class="pull-right">
-                              <form action="&#x2f;page&#x2f;instructorEditStudentFeedbackPage?user=CFResultsUiT.instr" class="inline" method="post" target="_blank">
-                                 <input class="btn btn-default btn-xs" data-original-title="Edit the responses given by this student" data-toggle="tooltip" title="" type="submit" value="Moderate Responses"/>
-                                                                  <input name="courseid" type="hidden" value="CFResultsUiT.CS2104"/>
-                                                                  <input name="fsname" type="hidden" value="Second Session"/>
-                                                                  <input name="moderatedstudent" type="hidden" value="CFResultsUiT.charlie.d@gmail.tmt"/>
-                                                               </form>
-                               
-                              <div class="display-icon" style="display:inline;">
-                                 <span class="glyphicon glyphicon-chevron-up pull-right">
-                                 </span>
+                           <div class="panel-collapse collapse in" id="panelBodyCollapse-9">
+                              <div class="panel-body">
+                                 <i>
+                                    There are no responses given by this user
+                                 </i>
                               </div>
                            </div>
                         </div>
-                        <div class="panel-collapse collapse in" id="panelBodyCollapse-9">
-                           <div class="panel-body">
-                              <i>
-                                 There are no responses given by this user
-                              </i>
+                        <div class="panel panel-default">
+                           <div class="panel-heading" data-target="#panelBodyCollapse-10" id="panelHeading-10" style="cursor: pointer;">
+                              From:
+                              <div class="middlealign profile-pic-icon-hover inline panel-heading-text" data-link="/page/studentProfilePic?studentemail={*}&courseid={*}&user=CFResultsUiT.instr" data-original-title="" title="">
+                                 <strong>
+                                    Danny Engrid
+                                 </strong>
+                                 <img alt="No Image Given" class="hidden profile-pic-icon-hidden" src=""/>
+                                                                  <a href="mailto:CFResultsUiT.danny.e@gmail.tmt">
+                                    [CFResultsUiT.danny.e@gmail.tmt]
+                                 </a>
+                              </div>
+                              <div class="pull-right">
+                                 <form action="/page/instructorEditStudentFeedbackPage?user=CFResultsUiT.instr" class="inline" method="post" target="_blank">
+                                    <input class="btn btn-default btn-xs" data-original-title="Edit the responses given by this student" data-toggle="tooltip" title="" type="submit" value="Moderate Responses"/>
+                                                                        <input name="courseid" type="hidden" value="CFResultsUiT.CS2104"/>
+                                                                        <input name="fsname" type="hidden" value="Second Session"/>
+                                                                        <input name="moderatedstudent" type="hidden" value="CFResultsUiT.danny.e@gmail.tmt"/>
+                                                                     </form>
+                                  
+                                 <div class="display-icon" style="display:inline;">
+                                    <span class="glyphicon glyphicon-chevron-up pull-right">
+                                    </span>
+                                 </div>
+                              </div>
+                           </div>
+                           <div class="panel-collapse collapse in" id="panelBodyCollapse-10">
+                              <div class="panel-body">
+                                 <i>
+                                    There are no responses given by this user
+                                 </i>
+                              </div>
                            </div>
                         </div>
-                     </div>
-                     <div class="panel panel-default">
-                        <div class="panel-heading" data-target="#panelBodyCollapse-10" id="panelHeading-10" style="cursor: pointer;">
-                           From:
-                           <div class="middlealign profile-pic-icon-hover inline panel-heading-text" data-link="&#x2f;page&#x2f;studentProfilePic?studentemail={*}&amp;courseid={*}&amp;user=CFResultsUiT.instr" data-original-title="" title="">
-                              <strong>
-                                 Danny Engrid
-                              </strong>
-                              <img alt="No Image Given" class="hidden profile-pic-icon-hidden" src=""/>
-                                                            <a href="mailto:CFResultsUiT.danny.e@gmail.tmt">
-                                 [CFResultsUiT.danny.e@gmail.tmt]
-                              </a>
+                        <div class="panel panel-default">
+                           <div class="panel-heading" data-target="#panelBodyCollapse-11" id="panelHeading-11" style="cursor: pointer;">
+                              From:
+                              <div class="middlealign profile-pic-icon-hover inline panel-heading-text" data-link="/page/studentProfilePic?studentemail={*}&courseid={*}&user=CFResultsUiT.instr" data-original-title="" title="">
+                                 <strong>
+                                    Drop out
+                                 </strong>
+                                 <img alt="No Image Given" class="hidden profile-pic-icon-hidden" src=""/>
+                                                                  <a href="mailto:drop.out@gmail.tmt">
+                                    [drop.out@gmail.tmt]
+                                 </a>
+                              </div>
+                              <div class="pull-right">
+                                 <form action="/page/instructorEditStudentFeedbackPage?user=CFResultsUiT.instr" class="inline" method="post" target="_blank">
+                                    <input class="btn btn-default btn-xs" data-original-title="Edit the responses given by this student" data-toggle="tooltip" title="" type="submit" value="Moderate Responses"/>
+                                                                        <input name="courseid" type="hidden" value="CFResultsUiT.CS2104"/>
+                                                                        <input name="fsname" type="hidden" value="Second Session"/>
+                                                                        <input name="moderatedstudent" type="hidden" value="drop.out@gmail.tmt"/>
+                                                                     </form>
+                                  
+                                 <div class="display-icon" style="display:inline;">
+                                    <span class="glyphicon glyphicon-chevron-up pull-right">
+                                    </span>
+                                 </div>
+                              </div>
                            </div>
-                           <div class="pull-right">
-                              <form action="&#x2f;page&#x2f;instructorEditStudentFeedbackPage?user=CFResultsUiT.instr" class="inline" method="post" target="_blank">
-                                 <input class="btn btn-default btn-xs" data-original-title="Edit the responses given by this student" data-toggle="tooltip" title="" type="submit" value="Moderate Responses"/>
-                                                                  <input name="courseid" type="hidden" value="CFResultsUiT.CS2104"/>
-                                                                  <input name="fsname" type="hidden" value="Second Session"/>
-                                                                  <input name="moderatedstudent" type="hidden" value="CFResultsUiT.danny.e@gmail.tmt"/>
-                                                               </form>
-                               
-                              <div class="display-icon" style="display:inline;">
-                                 <span class="glyphicon glyphicon-chevron-up pull-right">
-                                 </span>
+                           <div class="panel-collapse collapse in" id="panelBodyCollapse-11">
+                              <div class="panel-body">
+                                 <i>
+                                    There are no responses given by this user
+                                 </i>
                               </div>
                            </div>
                         </div>
-                        <div class="panel-collapse collapse in" id="panelBodyCollapse-10">
-                           <div class="panel-body">
-                              <i>
-                                 There are no responses given by this user
-                              </i>
+                        <div class="panel panel-default">
+                           <div class="panel-heading" data-target="#panelBodyCollapse-12" id="panelHeading-12" style="cursor: pointer;">
+                              From:
+                              <div class="middlealign profile-pic-icon-hover inline panel-heading-text" data-link="/page/studentProfilePic?studentemail={*}&courseid={*}&user=CFResultsUiT.instr" data-original-title="" title="">
+                                 <strong>
+                                    Extra guy
+                                 </strong>
+                                 <img alt="No Image Given" class="hidden profile-pic-icon-hidden" src=""/>
+                                                                  <a href="mailto:extra.guy@gmail.tmt">
+                                    [extra.guy@gmail.tmt]
+                                 </a>
+                              </div>
+                              <div class="pull-right">
+                                 <form action="/page/instructorEditStudentFeedbackPage?user=CFResultsUiT.instr" class="inline" method="post" target="_blank">
+                                    <input class="btn btn-default btn-xs" data-original-title="Edit the responses given by this student" data-toggle="tooltip" title="" type="submit" value="Moderate Responses"/>
+                                                                        <input name="courseid" type="hidden" value="CFResultsUiT.CS2104"/>
+                                                                        <input name="fsname" type="hidden" value="Second Session"/>
+                                                                        <input name="moderatedstudent" type="hidden" value="extra.guy@gmail.tmt"/>
+                                                                     </form>
+                                  
+                                 <div class="display-icon" style="display:inline;">
+                                    <span class="glyphicon glyphicon-chevron-up pull-right">
+                                    </span>
+                                 </div>
+                              </div>
                            </div>
-                        </div>
-                     </div>
-                     <div class="panel panel-default">
-                        <div class="panel-heading" data-target="#panelBodyCollapse-11" id="panelHeading-11" style="cursor: pointer;">
-                           From:
-                           <div class="middlealign profile-pic-icon-hover inline panel-heading-text" data-link="&#x2f;page&#x2f;studentProfilePic?studentemail={*}&amp;courseid={*}&amp;user=CFResultsUiT.instr" data-original-title="" title="">
-                              <strong>
-                                 Drop out
-                              </strong>
-                              <img alt="No Image Given" class="hidden profile-pic-icon-hidden" src=""/>
-                                                            <a href="mailto:drop.out@gmail.tmt">
-                                 [drop.out@gmail.tmt]
-                              </a>
-                           </div>
-                           <div class="pull-right">
-                              <form action="&#x2f;page&#x2f;instructorEditStudentFeedbackPage?user=CFResultsUiT.instr" class="inline" method="post" target="_blank">
-                                 <input class="btn btn-default btn-xs" data-original-title="Edit the responses given by this student" data-toggle="tooltip" title="" type="submit" value="Moderate Responses"/>
-                                                                  <input name="courseid" type="hidden" value="CFResultsUiT.CS2104"/>
-                                                                  <input name="fsname" type="hidden" value="Second Session"/>
-                                                                  <input name="moderatedstudent" type="hidden" value="drop.out@gmail.tmt"/>
-                                                               </form>
-                               
-                              <div class="display-icon" style="display:inline;">
-                                 <span class="glyphicon glyphicon-chevron-up pull-right">
-                                 </span>
-                              </div>
-                           </div>
-                        </div>
-                        <div class="panel-collapse collapse in" id="panelBodyCollapse-11">
-                           <div class="panel-body">
-                              <i>
-                                 There are no responses given by this user
-                              </i>
-                           </div>
-                        </div>
-                     </div>
-                     <div class="panel panel-default">
-                        <div class="panel-heading" data-target="#panelBodyCollapse-12" id="panelHeading-12" style="cursor: pointer;">
-                           From:
-                           <div class="middlealign profile-pic-icon-hover inline panel-heading-text" data-link="&#x2f;page&#x2f;studentProfilePic?studentemail={*}&amp;courseid={*}&amp;user=CFResultsUiT.instr" data-original-title="" title="">
-                              <strong>
-                                 Extra guy
-                              </strong>
-                              <img alt="No Image Given" class="hidden profile-pic-icon-hidden" src=""/>
-                                                            <a href="mailto:extra.guy@gmail.tmt">
-                                 [extra.guy@gmail.tmt]
-                              </a>
-                           </div>
-                           <div class="pull-right">
-                              <form action="&#x2f;page&#x2f;instructorEditStudentFeedbackPage?user=CFResultsUiT.instr" class="inline" method="post" target="_blank">
-                                 <input class="btn btn-default btn-xs" data-original-title="Edit the responses given by this student" data-toggle="tooltip" title="" type="submit" value="Moderate Responses"/>
-                                                                  <input name="courseid" type="hidden" value="CFResultsUiT.CS2104"/>
-                                                                  <input name="fsname" type="hidden" value="Second Session"/>
-                                                                  <input name="moderatedstudent" type="hidden" value="extra.guy@gmail.tmt"/>
-                                                               </form>
-                               
-                              <div class="display-icon" style="display:inline;">
-                                 <span class="glyphicon glyphicon-chevron-up pull-right">
-                                 </span>
-                              </div>
-                           </div>
-                        </div>
-                        <div class="panel-collapse collapse in" id="panelBodyCollapse-12">
-                           <div class="panel-body">
-                              <i>
-                                 There are no responses given by this user
-                              </i>
->>>>>>> 100efb69
+                           <div class="panel-collapse collapse in" id="panelBodyCollapse-12">
+                              <div class="panel-body">
+                                 <i>
+                                    There are no responses given by this user
+                                 </i>
+                              </div>
                            </div>
                         </div>
                      </div>
@@ -3039,9 +2667,8 @@
             </div>
          </div>
       </div>
-<<<<<<< HEAD
       <div class="panel panel-success">
-         <div class="panel-heading" data-target="#panelBodyCollapse-12" id="panelHeading-12" style="cursor: pointer;">
+         <div class="panel-heading" data-target="#panelBodyCollapse-13" id="panelHeading-13" style="cursor: pointer;">
             <div class="row">
                <div class="col-sm-9 panel-heading-text">
                   <strong>
@@ -3049,38 +2676,6 @@
                   </strong>
                </div>
                <div class="col-sm-3">
-=======
-   </div>
-   <div class="panel panel-success">
-      <div class="panel-heading" data-target="#panelBodyCollapse-13" id="panelHeading-13" style="cursor: pointer;">
-         <div class="row">
-            <div class="col-sm-9 panel-heading-text">
-               <strong>
-                  Section B
-               </strong>
-            </div>
-            <div class="col-sm-3">
-               <div class="pull-right">
-                  <a class="btn btn-success btn-xs" data-original-title="Collapse or expand all team panels. You can also click on the panel heading to toggle each one individually." data-toggle="tooltip" id="collapse-panels-button-section-1" title="">
-                     Collapse Teams
-                  </a>
-                   
-                  <span class="glyphicon glyphicon-chevron-up">
-                  </span>
-               </div>
-            </div>
-         </div>
-      </div>
-      <div class="panel-collapse collapse in" id="panelBodyCollapse-13">
-         <div class="panel-body" id="sectionBody-1">
-            <div class="panel panel-warning">
-               <div class="panel-heading" data-target="#panelBodyCollapse-14" id="panelHeading-14" style="cursor: pointer;">
-                  <div class="inline panel-heading-text">
-                     <strong>
-                        Team 3
-                     </strong>
-                  </div>
->>>>>>> 100efb69
                   <div class="pull-right">
                      <a class="btn btn-success btn-xs" data-original-title="Collapse or expand all team panels. You can also click on the panel heading to toggle each one individually." data-toggle="tooltip" id="collapse-panels-button-section-1" title="">
                         Collapse Teams
@@ -3090,13 +2685,12 @@
                      </span>
                   </div>
                </div>
-<<<<<<< HEAD
             </div>
          </div>
-         <div class="panel-collapse collapse in" id="panelBodyCollapse-12">
+         <div class="panel-collapse collapse in" id="panelBodyCollapse-13">
             <div class="panel-body" id="sectionBody-1">
                <div class="panel panel-warning">
-                  <div class="panel-heading" data-target="#panelBodyCollapse-13" id="panelHeading-13" style="cursor: pointer;">
+                  <div class="panel-heading" data-target="#panelBodyCollapse-14" id="panelHeading-14" style="cursor: pointer;">
                      <div class="inline panel-heading-text">
                         <strong>
                            Team 3
@@ -3107,12 +2701,12 @@
                         </span>
                      </div>
                   </div>
-                  <div class="panel-collapse collapse in" id="panelBodyCollapse-13">
+                  <div class="panel-collapse collapse in" id="panelBodyCollapse-14">
                      <div class="panel-body background-color-warning">
                         <div class="resultStatistics">
                         </div>
                         <div class="panel panel-default">
-                           <div class="panel-heading" data-target="#panelBodyCollapse-14" id="panelHeading-14" style="cursor: pointer;">
+                           <div class="panel-heading" data-target="#panelBodyCollapse-15" id="panelHeading-15" style="cursor: pointer;">
                               From:
                               <div class="middlealign profile-pic-icon-hover inline panel-heading-text" data-link="/page/studentProfilePic?studentemail={*}&courseid={*}&user=CFResultsUiT.instr" data-original-title="" title="">
                                  <strong>
@@ -3137,49 +2731,12 @@
                                  </div>
                               </div>
                            </div>
-                           <div class="panel-collapse collapse in" id="panelBodyCollapse-14">
+                           <div class="panel-collapse collapse in" id="panelBodyCollapse-15">
                               <div class="panel-body">
                                  <i>
                                     There are no responses given by this user
                                  </i>
                               </div>
-=======
-               <div class="panel-collapse collapse in" id="panelBodyCollapse-14">
-                  <div class="panel-body background-color-warning">
-                     <div class="resultStatistics">
-                     </div>
-                     <div class="panel panel-default">
-                        <div class="panel-heading" data-target="#panelBodyCollapse-15" id="panelHeading-15" style="cursor: pointer;">
-                           From:
-                           <div class="middlealign profile-pic-icon-hover inline panel-heading-text" data-link="&#x2f;page&#x2f;studentProfilePic?studentemail={*}&amp;courseid={*}&amp;user=CFResultsUiT.instr" data-original-title="" title="">
-                              <strong>
-                                 Emily
-                              </strong>
-                              <img alt="No Image Given" class="hidden profile-pic-icon-hidden" src=""/>
-                                                            <a href="mailto:CFResultsUiT.emily.f@gmail.tmt">
-                                 [CFResultsUiT.emily.f@gmail.tmt]
-                              </a>
-                           </div>
-                           <div class="pull-right">
-                              <form action="&#x2f;page&#x2f;instructorEditStudentFeedbackPage?user=CFResultsUiT.instr" class="inline" method="post" target="_blank">
-                                 <input class="btn btn-default btn-xs" data-original-title="Edit the responses given by this student" data-toggle="tooltip" title="" type="submit" value="Moderate Responses"/>
-                                                                  <input name="courseid" type="hidden" value="CFResultsUiT.CS2104"/>
-                                                                  <input name="fsname" type="hidden" value="Second Session"/>
-                                                                  <input name="moderatedstudent" type="hidden" value="CFResultsUiT.emily.f@gmail.tmt"/>
-                                                               </form>
-                               
-                              <div class="display-icon" style="display:inline;">
-                                 <span class="glyphicon glyphicon-chevron-up pull-right">
-                                 </span>
-                              </div>
-                           </div>
-                        </div>
-                        <div class="panel-collapse collapse in" id="panelBodyCollapse-15">
-                           <div class="panel-body">
-                              <i>
-                                 There are no responses given by this user
-                              </i>
->>>>>>> 100efb69
                            </div>
                         </div>
                      </div>
@@ -3188,9 +2745,8 @@
             </div>
          </div>
       </div>
-<<<<<<< HEAD
       <div class="panel panel-warning">
-         <div class="panel-heading ajax_response_rate_auto" data-target="#panelBodyCollapse-15" id="panelHeading-15" style="cursor: pointer;">
+         <div class="panel-heading ajax_response_rate_auto" data-target="#panelBodyCollapse-16" id="panelHeading-16" style="cursor: pointer;">
             <form action="/page/instructorFeedbackResultsPage" class="responseRateForm" id="responseRate" style="display:none;">
                <input name="courseid" type="hidden" value="CFResultsUiT.CS2104"/>
                               <input name="fsname" type="hidden" value="Second Session"/>
@@ -3203,7 +2759,7 @@
             </div>
             Participants who have not responded to any question
          </div>
-         <div class="panel-collapse collapse in" id="panelBodyCollapse-15" style="height: auto;">
+         <div class="panel-collapse collapse in" id="panelBodyCollapse-16" style="height: auto;">
             <div class="panel-body padding-0">
                <table class="table table-striped table-bordered margin-0">
                   <thead class="background-color-medium-gray text-color-gray font-weight-normal">
@@ -3307,126 +2863,6 @@
                   </tbody>
                </table>
             </div>
-=======
-   </div>
-   <div class="panel panel-warning">
-      <div class="panel-heading ajax_response_rate_auto" data-target="#panelBodyCollapse-16" id="panelHeading-16" style="cursor: pointer;">
-         <form action="&#x2f;page&#x2f;instructorFeedbackResultsPage" class="responseRateForm" id="responseRate" style="display:none;">
-            <input name="courseid" type="hidden" value="CFResultsUiT.CS2104"/>
-                        <input name="fsname" type="hidden" value="Second Session"/>
-                        <input name="user" type="hidden" value="CFResultsUiT.instr"/>
-                        <input name="questionnum" type="hidden" value="-1"/>
-                     </form>
-         <div class="display-icon pull-right">
-            <span class="glyphicon pull-right glyphicon-chevron-up">
-            </span>
-         </div>
-         Participants who have not responded to any question
-      </div>
-      <div class="panel-collapse collapse in" id="panelBodyCollapse-16" style="height: auto;">
-         <div class="panel-body padding-0">
-            <table class="table table-striped table-bordered margin-0">
-               <thead class="background-color-medium-gray text-color-gray font-weight-normal">
-                  <tr>
-                     <th class="button-sort-ascending" id="button_sortFromTeam" onclick="toggleSort(this,1)" style="width: 30%;">
-                        Team
-                        <span class="icon-sort unsorted">
-                        </span>
-                     </th>
-                     <th class="button-sort-none" id="button_sortTo" onclick="toggleSort(this,2)" style="width: 30%;">
-                        Name
-                        <span class="icon-sort unsorted">
-                        </span>
-                     </th>
-                     <th>
-                        Actions
-                     </th>
-                  </tr>
-               </thead>
-               <tbody>
-                  <tr>
-                     <td>
-                        Team 2
-                     </td>
-                     <td>
-                        Charlie Dávis
-                     </td>
-                     <td>
-                        <form action="&#x2f;page&#x2f;instructorEditStudentFeedbackPage?user=CFResultsUiT.instr" class="inline" method="post" target="_blank">
-                           <input class="btn btn-default btn-xs" data-original-title="Edit the responses given by this student" data-toggle="tooltip" title="" type="submit" value="Submit Responses"/>
-                                                      <input name="courseid" type="hidden" value="CFResultsUiT.CS2104"/>
-                                                      <input name="fsname" type="hidden" value="Second Session"/>
-                                                      <input name="moderatedstudent" type="hidden" value="CFResultsUiT.charlie.d@gmail.tmt"/>
-                                                   </form>
-                     </td>
-                  </tr>
-                  <tr>
-                     <td>
-                        Team 2
-                     </td>
-                     <td>
-                        Danny Engrid
-                     </td>
-                     <td>
-                        <form action="&#x2f;page&#x2f;instructorEditStudentFeedbackPage?user=CFResultsUiT.instr" class="inline" method="post" target="_blank">
-                           <input class="btn btn-default btn-xs" data-original-title="Edit the responses given by this student" data-toggle="tooltip" title="" type="submit" value="Submit Responses"/>
-                                                      <input name="courseid" type="hidden" value="CFResultsUiT.CS2104"/>
-                                                      <input name="fsname" type="hidden" value="Second Session"/>
-                                                      <input name="moderatedstudent" type="hidden" value="CFResultsUiT.danny.e@gmail.tmt"/>
-                                                   </form>
-                     </td>
-                  </tr>
-                  <tr>
-                     <td>
-                        Team 2
-                     </td>
-                     <td>
-                        Drop out
-                     </td>
-                     <td>
-                        <form action="&#x2f;page&#x2f;instructorEditStudentFeedbackPage?user=CFResultsUiT.instr" class="inline" method="post" target="_blank">
-                           <input class="btn btn-default btn-xs" data-original-title="Edit the responses given by this student" data-toggle="tooltip" title="" type="submit" value="Submit Responses"/>
-                                                      <input name="courseid" type="hidden" value="CFResultsUiT.CS2104"/>
-                                                      <input name="fsname" type="hidden" value="Second Session"/>
-                                                      <input name="moderatedstudent" type="hidden" value="drop.out@gmail.tmt"/>
-                                                   </form>
-                     </td>
-                  </tr>
-                  <tr>
-                     <td>
-                        Team 2
-                     </td>
-                     <td>
-                        Extra guy
-                     </td>
-                     <td>
-                        <form action="&#x2f;page&#x2f;instructorEditStudentFeedbackPage?user=CFResultsUiT.instr" class="inline" method="post" target="_blank">
-                           <input class="btn btn-default btn-xs" data-original-title="Edit the responses given by this student" data-toggle="tooltip" title="" type="submit" value="Submit Responses"/>
-                                                      <input name="courseid" type="hidden" value="CFResultsUiT.CS2104"/>
-                                                      <input name="fsname" type="hidden" value="Second Session"/>
-                                                      <input name="moderatedstudent" type="hidden" value="extra.guy@gmail.tmt"/>
-                                                   </form>
-                     </td>
-                  </tr>
-                  <tr>
-                     <td>
-                        Team 3
-                     </td>
-                     <td>
-                        Emily
-                     </td>
-                     <td>
-                        <form action="&#x2f;page&#x2f;instructorEditStudentFeedbackPage?user=CFResultsUiT.instr" class="inline" method="post" target="_blank">
-                           <input class="btn btn-default btn-xs" data-original-title="Edit the responses given by this student" data-toggle="tooltip" title="" type="submit" value="Submit Responses"/>
-                                                      <input name="courseid" type="hidden" value="CFResultsUiT.CS2104"/>
-                                                      <input name="fsname" type="hidden" value="Second Session"/>
-                                                      <input name="moderatedstudent" type="hidden" value="CFResultsUiT.emily.f@gmail.tmt"/>
-                                                   </form>
-                     </td>
-                  </tr>
-               </tbody>
-            </table>
->>>>>>> 100efb69
          </div>
       </div>
    </div>
