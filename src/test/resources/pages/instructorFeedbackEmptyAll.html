<!DOCTYPE html>
<html xmlns="http://www.w3.org/1999/xhtml"><head>
        <title>TEAMMATES - Instructor</title>
        <link href="/favicon.png" rel="shortcut icon" />
        <meta content="text/html; charset=UTF-8" http-equiv="Content-Type" />
        <meta content="width=device-width, initial-scale=1.0" name="viewport" />
        
        <link type="text/css" href="/bootstrap/css/bootstrap.min.css" rel="stylesheet" />
        <link type="text/css" href="/bootstrap/css/bootstrap-theme.min.css" rel="stylesheet" />
        
        <link type="text/css" href="/stylesheets/teammatesCommon.css" rel="stylesheet" />

        <script type="text/javascript" async="" src="https://ssl.google-analytics.com/ga.js"></script><script src="/js/googleAnalytics.js" type="text/javascript"></script>
        <script src="/js/jquery-minified.js" type="text/javascript"></script>
        <script src="/js/date.js" type="text/javascript"></script>
        <script src="//ajax.googleapis.com/ajax/libs/jqueryui/1.10.4/jquery-ui.min.js" type="text/javascript"></script>
        <script src="/js/common.js" type="text/javascript"></script>
        <script src="/bootstrap/js/bootstrap.min.js" type="text/javascript"></script>

        <link media="screen" type="text/css" href="/stylesheets/datepicker.css" rel="stylesheet" />
        <script src="/js/datepicker.js" type="text/javascript"></script>
        <script src="/js/instructor.js" type="text/javascript"></script>
        <script src="/js/ajaxResponseRate.js" type="text/javascript"></script>
        <script src="/js/instructorFeedbackAjaxRemindModal.js" type="text/javascript"></script>
        <script src="/js/instructorFeedbacksAjax.js" type="text/javascript"></script>
        <script src="/js/instructorFeedbacks.js" type="text/javascript"></script>
        <noscript>

    &lt;div id="noscript-warning"&gt;
        &lt;h1&gt;
            TEAMMATES works best with JavaScript enabled. &lt;br&gt; You may
            enable it in your browser by following steps below.
        &lt;/h1&gt;

        &lt;div&gt;
            &lt;ul id="nav"&gt;
                &lt;li&gt;&lt;a href="#ie"&gt;Internet Explorer&lt;/a&gt;&lt;/li&gt;
                &lt;li&gt;&lt;a href="#firefox"&gt;Mozilla Firefox&lt;/a&gt;&lt;/li&gt;
                &lt;li&gt;&lt;a href="#safari"&gt;Safari&lt;/a&gt;&lt;/li&gt;
                &lt;li&gt;&lt;a href="#opera"&gt;Opera&lt;/a&gt;&lt;/li&gt;
                &lt;li&gt;&lt;a href="#chrome"&gt;Chrome&lt;/a&gt;&lt;/li&gt;
            &lt;/ul&gt;
        &lt;/div&gt;

        &lt;div id=content&gt;
            &lt;div id=ie&gt;
                &lt;h1&gt;Internet Explorer&lt;/h1&gt;
                Please complete the following instructions to activate and enable
                JavaScript in Internet Explorer.

                &lt;h3&gt;PC&lt;/h3&gt;
                &lt;ol&gt;
                    &lt;li&gt;In the Tools drop-down menu, select Internet Options.&lt;/li&gt;
                    &lt;li&gt;Next, select the Security tab.&lt;/li&gt;
                    &lt;li&gt;Then, select the earth (Internet) icon.&lt;/li&gt;
                    &lt;li&gt;Then select the Custom Level button.&lt;/li&gt;
                    &lt;li&gt;Locate Scripting near the bottom of the list.&lt;/li&gt;
                    &lt;li&gt;Under Active Scripting, select Enable, then hit OK.&lt;/li&gt;
                    &lt;li&gt;Answer yes to the following conformation box.&lt;/li&gt;
                    &lt;li&gt;Hit OK to close the Internet Options window.&lt;/li&gt;
                    &lt;li&gt;Finally, hit refresh on your browser window to enjoy the
                        javascript.&lt;/li&gt;
                &lt;/ol&gt;
            &lt;/div&gt;

            &lt;div id=firefox&gt;
                &lt;h1&gt;Firefox&lt;/h1&gt;
                Please complete the following instructions to activate and enable
                JavaScript in Firefox

                &lt;h3&gt;PC&lt;/h3&gt;
                &lt;ol&gt;
                    &lt;li&gt;In the Tools drop-down menu, select Options.&lt;/li&gt;
                    &lt;li&gt;Next, select the Content icon/tab at the top on the
                        window.&lt;/li&gt;
                    &lt;li&gt;Then, check the Enable JavaScript checkbox under the Web
                        Content category.&lt;/li&gt;
                    &lt;li&gt;Hit OK to close the Options window and save your changes.&lt;/li&gt;
                    &lt;li&gt;Finally, Refresh your browser.&lt;/li&gt;
                &lt;/ol&gt;
                &lt;h3&gt;MAC&lt;/h3&gt;
                &lt;ol&gt;
                    &lt;li&gt;Select the Firefox menu item from the Apple/System bar at
                        the top of the screen.&lt;/li&gt;
                    &lt;li&gt;From the drop-down menu, select Preferences...&lt;/li&gt;
                    &lt;li&gt;Select the Content icon/tab at the top on the window.&lt;/li&gt;
                    &lt;li&gt;Then, check the Enable JavaScript checkbox.&lt;/li&gt;
                    &lt;li&gt;Close the Options window to save your changes.&lt;/li&gt;
                    &lt;li&gt;Finally, refresh your browser.&lt;/li&gt;
                &lt;/ol&gt;
            &lt;/div&gt;

            &lt;div id=safari&gt;
                &lt;h1&gt;Safari&lt;/h1&gt;
                Please complete the following instructions to activate and enable
                JavaScript in Safari.

                &lt;h3&gt;PC&lt;/h3&gt;
                &lt;ol&gt;
                    &lt;li&gt;In the Edit drop-down menu at the top of the window,
                        select Preferences...&lt;/li&gt;
                    &lt;li&gt;Select the Security icon/tab at the top on the window.&lt;/li&gt;
                    &lt;li&gt;Then, check the Enable JavaScript checkbox.&lt;/li&gt;
                    &lt;li&gt;Close the window to save your changes.&lt;/li&gt;
                    &lt;li&gt;Finally, Refresh your browser.&lt;/li&gt;
                &lt;/ol&gt;
                &lt;h3&gt;MAC&lt;/h3&gt;
                &lt;ol&gt;
                    &lt;li&gt;Select the Safari menu item from the Apple/System bar at
                        the top of the screen.&lt;/li&gt;
                    &lt;li&gt;From the drop-down menu, select Preferences.&lt;/li&gt;
                    &lt;li&gt;Select the Content icon/tab at the top of the window.&lt;/li&gt;
                    &lt;li&gt;Then, check the Enable JavaScript checkbox.&lt;/li&gt;
                    &lt;li&gt;Close the window to save your changes.&lt;/li&gt;
                    &lt;li&gt;Finally, refresh your browser.&lt;/li&gt;
               &lt;/ol&gt;
            &lt;/div&gt;

            &lt;div id=opera&gt;
                &lt;h1&gt;Opera&lt;/h1&gt;
                Please complete the following instructions to activate and enable
                JavaScript in Opera.

                &lt;h3&gt;PC&lt;/h3&gt;
                &lt;ol&gt;
                    &lt;li&gt;In the Tools drop-down menu at the top of the window,
                        select Preferences...&lt;/li&gt;
                    &lt;li&gt;Select the Advanced tab at the top on the Preferences
                        window.&lt;/li&gt;
                    &lt;li&gt;Find the Content item in the list on the left-side of the
                        window and select it.&lt;/li&gt;
                    &lt;li&gt;Then, check the Enable JavaScript checkbox.&lt;/li&gt;
                    &lt;li&gt;Click OK to save your changes and close the Preferences
                        window. Finally, Refresh your browser.&lt;/li&gt;
                &lt;/ol&gt;
                &lt;h3&gt;MAC&lt;/h3&gt;
                &lt;ol&gt;
                    &lt;li&gt;Select the Safari menu item from the Apple/System bar at
                        the top of the screen.&lt;/li&gt;
                    &lt;li&gt;From the drop-down menu, select Preferences.&lt;/li&gt;
                    &lt;li&gt;Select the Content icon/tab at the top of the Preferences
                        window.&lt;/li&gt;
                    &lt;li&gt;Then, check the Enable JavaScript checkbox.&lt;/li&gt;
                    &lt;li&gt;Click OK to save your changes and close the Preferences
                        window.&lt;/li&gt;
                    &lt;li&gt;Finally, refresh your browser.&lt;/li&gt;
                &lt;/ol&gt;
            &lt;/div&gt;

            &lt;div id=chrome&gt;
                &lt;h1&gt;Chrome&lt;/h1&gt;
                Please complete the following instructions to activate and enable
                JavaScript in Chrome.

                &lt;h3&gt;PC&lt;/h3&gt;
                &lt;ol&gt;
                    &lt;li&gt;Select Customize and control Google Chrome (wrench Icon)
                        to the right of the address bar.&lt;/li&gt;
                    &lt;li&gt;From the drop-down menu, select Options Select the Under
                        the Hood tab at the top of the window.&lt;/li&gt;
                    &lt;li&gt;Under the Privacy heading, select the Content settings
                        button.&lt;/li&gt;
                    &lt;li&gt;On the left, under the features heading, select
                        JavaScript.&lt;/li&gt;
                    &lt;li&gt;Select the Allow all sites to run JavaScript radio button.&lt;/li&gt;
                    &lt;li&gt;Finally, close both preference windows, and refresh the
                        browser.&lt;/li&gt;
                &lt;/ol&gt;
                &lt;h3&gt;MAC&lt;/h3&gt;
                &lt;ol&gt;
                    &lt;li&gt;Select the Chrome menu item from the Apple/System bar at
                        the top of the screen.&lt;/li&gt;
                    &lt;li&gt;From the drop-down menu, select Preferences...&lt;/li&gt;
                    &lt;li&gt;Select the Under the Hood tab at the top of the window.&lt;/li&gt;
                    &lt;li&gt;Under the Privacy heading, select the Content settings
                        button.&lt;/li&gt;
                    &lt;li&gt;On the left, under the features heading, select
                        JavaScript.&lt;/li&gt;
                    &lt;li&gt;Select the Allow all sites to run JavaScript radio button.&lt;/li&gt;
                    &lt;li&gt;Finally, close both preference windows, and refresh the
                        browser.&lt;/li&gt;
                &lt;/ol&gt;
            &lt;/div&gt;
        &lt;/div&gt;
        &lt;p&gt;
            As taken from:  
        &lt;ol&gt;
            &lt;li&gt;&lt;a href="http://activatejavascript.org/en/instructions/"&gt;http://activatejavascript.org/en/instructions/&lt;/a&gt;&lt;/li&gt;
            &lt;li&gt;&lt;a href="http://support.mozilla.org/en-US/kb/javascript-settings-for-interactive-web-pages"&gt;
                         http://support.mozilla.org/en-US/kb/javascript-settings-for-interactive-web-page&lt;/a&gt;&lt;/li&gt;
        &lt;/ol&gt;
        
        &lt;/p&gt;
    &lt;/div&gt;
</noscript>


        <!--[if lt IE 9]>
            <script src="https://oss.maxcdn.com/libs/html5shiv/3.7.0/html5shiv.js"></script>
            <script src="https://oss.maxcdn.com/libs/respond.js/1.4.2/respond.min.js"></script>
        <![endif]-->
    </head>

<body>
    
 



<div role="navigation" class="navbar navbar-inverse navbar-fixed-top">
    <div class="container">
        <div class="navbar-header">
            <button data-target="#contentLinks" data-toggle="collapse" class="navbar-toggle" type="button">
                 <span class="sr-only">Toggle navigation</span>
                 <span class="icon-bar"></span>
                 <span class="icon-bar"></span>
                 <span class="icon-bar"></span>
            </button>
            <a href="/index.html" class="navbar-brand">TEAMMATES</a>
        </div>
        <div id="contentLinks" class="collapse navbar-collapse">
            <ul class="nav navbar-nav">
                <li>
                    <a href="/page/instructorHomePage?user=CFeedbackUiT.nocourses" data-link="instructorHome" class="nav home">Home</a>
                </li>
                <li>
                    <a href="/page/instructorCoursesPage?user=CFeedbackUiT.nocourses" data-link="instructorCourse" class="nav courses">Courses</a>
                </li>
                <li class="active">
                    <a href="/page/instructorFeedbacksPage?user=CFeedbackUiT.nocourses" data-link="instructorEval" class="nav evaluations">Sessions</a>
                </li>
                <li>
                    <a href="/page/instructorStudentListPage?user=CFeedbackUiT.nocourses" data-link="instructorStudent" class="nav students">Students</a>
                </li>
                <li>
                    <a href="/page/instructorCommentsPage?user=CFeedbackUiT.nocourses" data-link="instructorComments" class="nav comments">Comments</a>
                </li>
                <li>
                    <a href="/page/instructorSearchPage?user=CFeedbackUiT.nocourses" data-link="instructorSearch" class="nav search">
                        Search
                    </a>
                </li>
                <li>
                    <a target="_blank" href="/instructorHelp.html" class="nav help">Help</a>
                </li>
            </ul>
            <ul class="nav navbar-nav pull-right">
                <li><a href="/logout.jsp" class="nav logout">Logout
                        
                        (<span title="" data-placement="bottom" data-toggle="tooltip" class="text-info" data-original-title="CFeedbackUiT.nocourses">
                                CFeedbackUiT.nocourses
                        </span>)
                    </a>
                </li>
            </ul>            
        </div>
    </div>
</div>

    <div class="container" id="frameBodyWrapper">
        <div id="topOfPage"></div>
<<<<<<< HEAD
        <div class="inner-container">
           <div class="row">
              <h1>
                 Add New Feedback Session
              </h1>
           </div>
        </div>
=======
        <h1>Add New Feedback Session</h1>
        <br>
>>>>>>> 9e0da35e
        
        <div class="well well-plain">
            <form name="form_addfeedbacksession" action="/page/instructorFeedbackAdd" method="post" class="form-group">
                <div class="row">
                    <h4 class="label-control col-md-2 text-md">Create new </h4>
                    <div class="col-md-5">
                        <div data-placement="top" data-toggle="tooltip" title="" class="col-md-10" data-original-title="Select a session type here.">
                            <select id="fstype" name="fstype" class="form-control">
                                <option value="STANDARD">
                                    Session with your own questions
                                </option>
                                <option selected="selected" value="TEAMEVALUATION">
                                    Team peer evaluation session
                                </option>
                            </select>
                        </div>
                        <div class="col-md-1">
                            <h5><a target="_blank" href="/instructorHelp.html#fbSetupSession"><span class="glyphicon glyphicon-info-sign"></span></a></h5>
                        </div>
                    </div>
                    <h4 class="label-control col-md-1 text-md">Or: </h4>
                    <div class="col-md-3">
                        <a style="vertical-align:middle;" class="btn btn-info" id="button_copy">Copy from previous feedback sessions</a>
                    </div>
                </div>
                <br />

                <div class="panel panel-primary">
                    <div class="panel-body">
                        <div class="row">
                            <div data-placement="top" data-toggle="tooltip" title="" class="col-md-6" data-original-title="Please select the course for which the feedback session is to be created.">
                                <div class="form-group has-error">
                                    <h5 class="col-sm-4">
                                        <label class="control-label" for="courseid">Course ID</label>
                                    </h5>
                                    <div class="col-sm-8">
                                        <select id="courseid" name="courseid" class="form-control text-color-red">
                                            <option selected="selected" value="">No active courses!</option>

                                        </select>

                                    </div>
                                </div>
                            </div>
                            <div data-placement="top" data-toggle="tooltip" title="" class="col-md-6" data-original-title="You should not need to change this as your timezone is auto-detected. &lt;br /&gt;&lt;br /&gt;However, note that daylight saving is not taken into account i.e. if you are in UTC -8:00 and there is daylight saving, you should choose UTC -7:00 and its corresponding timings.">
                                <div class="form-group">
                                    <h5 class="col-sm-4">
                                        <label class="control-label" for="timezone">Timezone</label>
                                    </h5>
                                    <div class="col-sm-8">
                                        <select id="timezone" name="timezone" class="form-control">
                                            
<option value="-12">(UTC -12:00) Baker Island, Howland Island</option>
<option value="-11">(UTC -11:00) American Samoa, Niue</option>
<option value="-10">(UTC -10:00) Hawaii, Cook Islands, Marquesas Islands</option>
<option value="-9">(UTC -09:00) Gambier Islands, Alaska</option>
<option value="-8">(UTC -08:00) Los Angeles, Vancouver, Tijuana</option>
<option value="-7">(UTC -07:00) Phoenix, Calgary, Ciudad Juárez</option>
<option value="-6">(UTC -06:00) Chicago, Guatemala City, Mexico City, San José, San Salvador, Tegucigalpa, Winnipeg</option>
<option value="-5">(UTC -05:00) New York, Lima, Toronto, Bogotá, Havana, Kingston</option>
<option value="-4.5">(UTC -04:30) Caracas</option>
<option value="-4">(UTC -04:00) Santiago, La Paz, San Juan de Puerto Rico, Manaus, Halifax</option>
<option value="-3.5">(UTC -03:30) St. John's</option>
<option value="-3">(UTC -03:00) Buenos Aires, Montevideo, São Paulo</option>
<option value="-2">(UTC -02:00) Fernando de Noronha, South Georgia and the South Sandwich Islands</option>
<option value="-1">(UTC -01:00) Cape Verde, Greenland, Azores islands</option>
<option value="0">(UTC) Accra, Abidjan, Casablanca, Dakar, Dublin, Lisbon, London</option>
<option value="1">(UTC +01:00) Belgrade, Berlin, Brussels, Lagos, Madrid, Paris, Rome, Tunis, Vienna, Warsaw</option>
<option value="2">(UTC +02:00) Athens, Sofia, Cairo, Kiev, Istanbul, Beirut, Helsinki, Jerusalem, Johannesburg, Bucharest</option>
<option value="3">(UTC +03:00) Nairobi, Baghdad, Doha, Khartoum, Minsk, Riyadh</option>
<option value="3.5">(UTC +03:30) Tehran</option>
<option value="4">(UTC +04:00) Baku, Dubai, Moscow</option>
<option value="4.5">(UTC +04:30) Kabul</option>
<option value="5">(UTC +05:00) Karachi, Tashkent</option>
<option value="5.5">(UTC +05:30) Colombo, Delhi</option>
<option value="5.75">(UTC +05:45) Kathmandu</option>
<option value="6">(UTC +06:00) Almaty, Dhaka, Yekaterinburg</option>
<option value="7">(UTC +07:00) Jakarta, Bangkok, Novosibirsk, Hanoi</option>
<option value="8">(UTC +08:00) Perth, Beijing, Manila, Singapore, Kuala Lumpur, Denpasar, Krasnoyarsk</option>
<option value="9">(UTC +09:00) Seoul, Tokyo, Pyongyang, Ambon, Irkutsk</option>
<option value="10">(UTC +10:00) Canberra, Yakutsk, Port Moresby</option>
<option value="11">(UTC +11:00) Vladivostok, Noumea</option>
<option value="12">(UTC +12:00) Auckland, Suva</option>
<option value="13">(UTC +13:00) Phoenix Islands, Tokelau, Tonga</option>

                                        </select>
                                    </div>
                                </div>
                            </div>
                        </div>
                        <br />
                        <div class="row">
                            <div data-placement="top" data-toggle="tooltip" title="" class="col-md-12" data-original-title="Enter the name of the feedback session e.g. Feedback Session 1.">
                                <div class="form-group">
                                    <h5 class="col-sm-2">
                                        <label class="control-label" for="fsname">Session name</label>
                                    </h5>
                                    <div class="col-sm-10">
                                        <input type="text" placeholder="e.g. Feedback for Project Presentation 1" value="" maxlength="38" id="fsname" name="fsname" class="form-control" />
                                    </div>
                                </div>
                            </div>
                        </div>
                        <br />
                        <div id="instructionsRow" class="row">
                            <div data-placement="top" data-toggle="tooltip" title="" class="col-md-12" data-original-title="Enter instructions for this feedback session. e.g. Avoid comments which are too critical.&lt;br /&gt; It will be displayed at the top of the page when users respond to the session.">
                                <div class="form-group">
                                    <h5 class="col-sm-2">
                                        <label class="control-label" for="instructions">Instructions</label>
                                    </h5>
                                    <div class="col-sm-10">
                                        <textarea placeholder="e.g. Please answer all the given questions." id="instructions" name="instructions" cols="100%" rows="4" class="form-control">Please answer all the given questions.</textarea>
                                    </div>
                                </div>
                            </div>
                        </div>
                    </div>
                </div>
                <div id="timeFramePanel" class="panel panel-primary">
                    <div class="panel-body">
                        <div class="row">
                            <div data-placement="top" data-toggle="tooltip" title="" class="col-md-5" data-original-title="Please select the date and time for which users can start submitting responses for the feedback session.">
                                <div class="row">
                                    <div class="col-md-6">
                                        <label class="label-control" for="startdate">
                                            Submission opening time</label>
                                    </div>
                                </div>
                                <div class="row">
                                    <div class="col-md-6">
                                        <input type="text" placeholder="Date" value="{*}" id="startdate" name="startdate" class="form-control col-sm-2 hasDatepicker" />
                                    </div>
                                    <div class="col-md-6">
                                        <select id="starttime" name="starttime" class="form-control">
                                            <option value="1">0100H</option>
<option value="2">0200H</option>
<option value="3">0300H</option>
<option value="4">0400H</option>
<option value="5">0500H</option>
<option value="6">0600H</option>
<option value="7">0700H</option>
<option value="8">0800H</option>
<option value="9">0900H</option>
<option value="10">1000H</option>
<option value="11">1100H</option>
<option value="12">1200H</option>
<option value="13">1300H</option>
<option value="14">1400H</option>
<option value="15">1500H</option>
<option value="16">1600H</option>
<option value="17">1700H</option>
<option value="18">1800H</option>
<option value="19">1900H</option>
<option value="20">2000H</option>
<option value="21">2100H</option>
<option value="22">2200H</option>
<option value="23">2300H</option>
<option selected="selected" value="24">2359H</option>

                                        </select>
                                    </div>
                                </div>
                            </div>
                            <div data-placement="top" data-toggle="tooltip" title="" class="col-md-5 border-left-gray" data-original-title="Please select the date and time after which the feedback session will no longer accept submissions from users.">
                                <div class="row">
                                    <div class="col-md-6">
                                        <label class="label-control" for="enddate">Submission closing time</label>
                                    </div>
                                </div>
                                <div class="row">
                                    <div class="col-md-6">
                                        <input type="text" placeholder="Date" value="" id="enddate" name="enddate" class="form-control col-sm-2 hasDatepicker" />
                                    </div>
                                    <div class="col-md-6">
                                        <select id="endtime" name="endtime" class="form-control">
                                            <option value="1">0100H</option>
<option value="2">0200H</option>
<option value="3">0300H</option>
<option value="4">0400H</option>
<option value="5">0500H</option>
<option value="6">0600H</option>
<option value="7">0700H</option>
<option value="8">0800H</option>
<option value="9">0900H</option>
<option value="10">1000H</option>
<option value="11">1100H</option>
<option value="12">1200H</option>
<option value="13">1300H</option>
<option value="14">1400H</option>
<option value="15">1500H</option>
<option value="16">1600H</option>
<option value="17">1700H</option>
<option value="18">1800H</option>
<option value="19">1900H</option>
<option value="20">2000H</option>
<option value="21">2100H</option>
<option value="22">2200H</option>
<option value="23">2300H</option>
<option selected="selected" value="24">2359H</option>

                                        </select>
                                    </div>
                                </div>
                            </div>
                            <div data-placement="top" data-toggle="tooltip" title="" class="col-md-2 border-left-gray" data-original-title="Please select the amount of time that the system will continue accepting &lt;br /&gt;submissions after the specified deadline.">
                                <div class="row">
                                    <div class="col-md-12">
                                        <label class="control-label" for="graceperiod">
                                            Grace period</label>
                                    </div>
                                </div>
                                <div class="row">
                                    <div class="col-sm-12">
                                        <select id="graceperiod" name="graceperiod" class="form-control">
                                            <option value="0">0 mins</option>
<option value="5">5 mins</option>
<option value="10">10 mins</option>
<option selected="selected" value="15">15 mins</option>
<option value="20">20 mins</option>
<option value="25">25 mins</option>
<option value="30">30 mins</option>

                                        </select>
                                    </div>
                                </div>
                            </div>
                        </div>
                    </div>

                </div>
                <div id="uncommonSettingsInfo" class="row">
                    <div class="col-md-12 text-muted">
                        <span id="uncommonSettingsInfoText">Session is visible at submission opening time, responses are only visible when you publish the results.<br />Emails are sent when session opens (within 15 mins), 24 hrs before session closes and when results are published.</span>
                        <a data-done="[Done]" data-edit="[Edit]" id="editUncommonSettingsButton">[Edit]</a>
                        <br /><br />
                    </div>
                </div>
                <div id="sessionResponsesVisiblePanel" style="display:none;" class="panel panel-primary">
                    <div class="panel-body">
                        <div class="row">
                            <div class="col-md-6">
                                <div class="row">
                                    <div data-placement="top" data-toggle="tooltip" title="" class="col-md-6" data-original-title="Please select when you want the questions for the feedback session to be visible to users who need to participate. Note that users cannot submit their responses until the submissions opening time set below.">
                                        <label class="label-control">
                                            Session visible from </label>
                                    </div>
                                </div>
                                <div class="row radio">
                                    <div data-placement="top" data-toggle="tooltip" title="" class="col-md-2" data-original-title="Select this option to enter in a custom date and time for which the feedback session will become visible.&lt;br /&gt;Note that you can make a session visible before it is open for submissions so that users can preview the questions.">
                                        <label for="sessionVisibleFromButton_custom">At
                                        </label> <input type="radio" value="custom" id="sessionVisibleFromButton_custom" name="sessionVisibleFromButton" />
                                    </div>
                                    <div class="col-md-5">
                                        <input type="text" disabled="disabled" value="" id="visibledate" name="visibledate" class="form-control col-sm-2 hasDatepicker" />
                                    </div>
                                    <div class="col-md-4">
                                        <select disabled="disabled" id="visibletime" name="visibletime" class="form-control">

                                            <option value="1">0100H</option>
<option value="2">0200H</option>
<option value="3">0300H</option>
<option value="4">0400H</option>
<option value="5">0500H</option>
<option value="6">0600H</option>
<option value="7">0700H</option>
<option value="8">0800H</option>
<option value="9">0900H</option>
<option value="10">1000H</option>
<option value="11">1100H</option>
<option value="12">1200H</option>
<option value="13">1300H</option>
<option value="14">1400H</option>
<option value="15">1500H</option>
<option value="16">1600H</option>
<option value="17">1700H</option>
<option value="18">1800H</option>
<option value="19">1900H</option>
<option value="20">2000H</option>
<option value="21">2100H</option>
<option value="22">2200H</option>
<option value="23">2300H</option>
<option selected="selected" value="24">2359H</option>

                                        </select>
                                    </div>
                                </div>
                                <div class="row radio">
                                    <div data-placement="top" data-toggle="tooltip" title="" class="col-md-6" data-original-title="Select this option to have the feedback session become visible when it is open for submissions (as selected above).">
                                        <label for="sessionVisibleFromButton_atopen">Submission opening time</label>
                                        <input type="radio" checked="checked" value="atopen" id="sessionVisibleFromButton_atopen" name="sessionVisibleFromButton" />
                                    </div>
                                </div>
                                <div class="row radio">
                                    <div data-placement="top" data-toggle="tooltip" title="" class="col-md-6" data-original-title="Select this option if you want the feedback session to never be visible. Use this option if you want to use this as a private feedback session.">
                                        <label for="sessionVisibleFromButton_never">Never (this is a private session)</label>
                                        <input type="radio" value="never" id="sessionVisibleFromButton_never" name="sessionVisibleFromButton" />
                                    </div>
                                </div>
                            </div>

                            <div id="responsesVisibleFromColumn" class="col-md-6 border-left-gray">
                                <div class="row">
                                    <div data-placement="top" data-toggle="tooltip" title="" class="col-md-6" data-original-title="Please select when the responses for the feedback session will be visible to the designated recipients.&lt;br /&gt;You can select the response visibility for each type of user and question later.">
                                        <label class="label-control">Responses visible from</label>
                                    </div>
                                </div>
                                <div class="row radio">
                                    <div data-placement="top" data-toggle="tooltip" title="" class="col-md-2" data-original-title="Select this option to use a custom time for when the responses of the feedback session&lt;br /&gt;will be visible to the designated recipients.">
                                        <label for="resultsVisibleFromButton_custom">At</label>

                                        <input type="radio" value="custom" id="resultsVisibleFromButton_custom" name="resultsVisibleFromButton" />
                                    </div>
                                    <div class="col-md-5">
                                        <input type="text" disabled="disabled" value="" id="publishdate" name="publishdate" class="form-control hasDatepicker" />
                                    </div>
                                    <div class="col-md-4">
                                        <select disabled="disabled" data-placement="top" data-toggle="tooltip" title="" id="publishtime" name="publishtime" class="form-control" data-original-title="Select this option to enter in a custom date and time for which&lt;/br&gt;the responses for this feedback session will become visible.">
                                            <option value="1">0100H</option>
<option value="2">0200H</option>
<option value="3">0300H</option>
<option value="4">0400H</option>
<option value="5">0500H</option>
<option value="6">0600H</option>
<option value="7">0700H</option>
<option value="8">0800H</option>
<option value="9">0900H</option>
<option value="10">1000H</option>
<option value="11">1100H</option>
<option value="12">1200H</option>
<option value="13">1300H</option>
<option value="14">1400H</option>
<option value="15">1500H</option>
<option value="16">1600H</option>
<option value="17">1700H</option>
<option value="18">1800H</option>
<option value="19">1900H</option>
<option value="20">2000H</option>
<option value="21">2100H</option>
<option value="22">2200H</option>
<option value="23">2300H</option>
<option selected="selected" value="24">2359H</option>


                                        </select>
                                    </div>
                                </div>
                                <div class="row radio">
                                    <div data-placement="top" data-toggle="tooltip" title="" class="col-md-3" data-original-title="Select this option to have the feedback responses be immediately visible&lt;br /&gt;when the session becomes visible to users.">
                                        <label for="resultsVisibleFromButton_atvisible">Immediately</label>
                                        <input type="radio" value="atvisible" id="resultsVisibleFromButton_atvisible" name="resultsVisibleFromButton" />
                                    </div>
                                </div>
                                <div class="row radio">
                                    <div data-placement="top" data-toggle="tooltip" title="" class="col-md-4" data-original-title="Select this option if you intend to manually publish the responses for this session later on.">
                                        <label for="resultsVisibleFromButton_later">Publish manually</label>
                                        <input type="radio" checked="checked" value="later" id="resultsVisibleFromButton_later" name="resultsVisibleFromButton" />
                                    </div>
                                </div>
                                <div class="row radio">
                                    <div data-placement="top" data-toggle="tooltip" title="" class="col-md-2" data-original-title="Select this option if you intend never to publish the responses.">
                                        <label for="resultsVisibleFromButton_never">Never</label>
                                        <input type="radio" value="never" id="resultsVisibleFromButton_never" name="resultsVisibleFromButton" />
                                    </div>
                                </div>
                            </div>
                        </div>
                    </div>
                </div>
                <div id="sendEmailsForPanel" style="display:none;" class="panel panel-primary">
                    <div class="panel-body">
                        <div class="row">
                            <div class="col-md-12">
                                <label class="control-label">Send emails for</label>
                            </div>
                        </div>
                        <div class="row">
                            <div data-placement="top" data-toggle="tooltip" title="" class="col-sm-3" data-original-title="Select this option to automatically send an email to students to notify them when the session is open for submission.">
                                <div class="checkbox">
                                    <label>Session opening reminder</label>
                                    <input type="checkbox" disabled="disabled" value="FEEDBACK_OPENING" id="sendreminderemail_open" name="sendreminderemail" checked="checked" />
                                </div>
                            </div>
                            <div data-placement="top" data-toggle="tooltip" title="" class="col-sm-3" data-original-title="Select this option to automatically send an email to students to remind them to submit 24 hours before the end of the session.">
                                <div class="checkbox">
                                    <label for="sendreminderemail_closing">Session closing reminder</label>
                                    <input type="checkbox" value="FEEDBACK_CLOSING" id="sendreminderemail_closing" name="sendreminderemail" checked="checked" />
                                </div>
                            </div>
                            <div data-placement="top" data-toggle="tooltip" title="" class="col-sm-4" data-original-title="Select this option to automatically send an email to students to notify them when the session results is published.">
                                <div class="checkbox">
                                    <label for="sendreminderemail_published">Results published announcement</label>
                                    <input type="checkbox" value="FEEDBACK_PUBLISHED" id="sendreminderemail_published" name="sendreminderemail" checked="checked" />
                                </div>
                            </div>
                        </div>
                    </div>
                </div>

                <div class="form-group">
                    <div class="row">
                        <div class="col-md-offset-5 col-md-3">
                            <button class="btn btn-primary" type="submit" disabled="disabled" id="button_submit">Create Feedback Session</button>
                        </div>
                    </div>
                </div>
                
                    <div class="row">
                        <div class="col-md-12 text-center">
                            <b>You need to have an active(unarchived) course to create a session!</b>
                        </div>
                    </div>
                
                <input type="hidden" value="CFeedbackUiT.nocourses" name="user" />
            </form>
            <form action="/page/instructorFeedbacksPage" class="ajaxForSessionsForm" id="ajaxForSessions" style="display:none;">
                <input type="hidden" value="CFeedbackUiT.nocourses" name="user" />
                <input type="hidden" value="on" name="isusingAjax" />
                
            </form>
        </div>
        

        <br />
        




        <div class="alert alert-warning" id="statusMessage">
            You have not created any courses yet, or you have no active courses. Go <a href="/page/instructorCoursesPage?user=CFeedbackUiT.nocourses">here</a> to create or unarchive a course.
        </div>
        
        <script type="text/javascript">
            document.getElementById('statusMessage').scrollIntoView();
        </script>

        <br />

        <div class="" id="sessionList">
        
        <table id="table-sessions" class="table-responsive table table-striped table-bordered"> 
            <thead>
                <tr class="fill-primary">
                    <th class="button-sort-ascending" onclick="toggleSort(this,1);" id="button_sortid">Course ID <span class="icon-sort unsorted"></span>
                    </th>
                    <th class="button-sort-none" onclick="toggleSort(this,2)" id="button_sortname">Session Name <span class="icon-sort unsorted"></span>
                    </th>
                    <th>Status</th>
                    <th><span data-placement="top" data-toggle="tooltip" title="" data-original-title="Number of students submitted / Class size">
                            Response Rate</span></th>
                    <th class="no-print">Action(s)</th>
                </tr>
            </thead>
            
            <tbody>
            
        <tr>
                <td></td>
                <td></td>
                <td></td>
                <td></td>
                <td></td>
            </tr></tbody></table>
        <p class="col-md-12 text-muted">Note: The table above doesn't contain sessions from archived courses. To view sessions from an archived course, unarchive the course first.</p>
        <br /> <br /> <br />
        
                <div class="align-center">No records found.</div>
                <br /> <br /> <br />
        
        
        </div>
        

        <div aria-hidden="true" aria-labelledby="remindModal" role="dialog" tabindex="-1" id="remindModal" class="modal fade">
          <div class="modal-dialog">
            <div class="modal-content">
              <form action="/page/instructorFeedbackRemindParticularStudents" role="form" name="form_remind_list" method="post">
                <div class="modal-header">
                  <button aria-hidden="true" data-dismiss="modal" class="close" type="button">×</button>
                  <h4 class="modal-title">
                    Remind Particular Students
                    <small>(Select the student(s) you want to remind)</small>
                  </h4>
                </div>
                <div class="modal-body">
                  <div class="form-group" id="studentList"></div>
                </div>
                <div class="modal-footer">
                  <button data-dismiss="modal" class="btn btn-default" type="button">Cancel</button>
                  <input type="submit" value="Remind" class="btn btn-primary" />
                  <input type="hidden" value="CFeedbackUiT.nocourses" name="user" />
                </div>
              </form>
            </div>
          </div>
        </div>
        
        <div aria-hidden="true" aria-labelledby="copyModalTitle" role="dialog" tabindex="-1" id="copyModal" class="modal fade">
          <div class="modal-dialog">
            <div class="modal-content">
              <div class="modal-header">
                <button data-dismiss="modal" class="close" type="button"><span aria-hidden="true">×</span><span class="sr-only">Close</span></button>
                <h4 id="copyModalTitle" class="modal-title">Creating a new session by copying a previous session</h4>
              </div>
              <div id="copySessionsBody" class="modal-body">
                    <form action="/page/instructorFeedbackCopy" method="post" role="form" id="copyModalForm" class="form">
                    <!-- Course -->
                    <div class="form-group">
                        <label class="control-label" for="modalCopiedCourseId">Create in course</label>
                        <select id="modalCopiedCourseId" name="copiedcourseid" class="form-control">
                                 <option selected="selected" value="">
                                    No active courses!
                                 </option>
                        </select>
                    </div>
                    <!-- Session Name -->
                    <div class="form-group">
                        <label class="control-label" for="modalCopiedSessionName">Name for new session</label>
                        <input type="text" placeholder="e.g. Feedback for Project Presentation 1" value="" maxlength="38" id="modalCopiedSessionName" name="copiedfsname" class="form-control" />
                    </div>
                    <!-- Previous Session -->
                    <label>Copy sessions/questions from</label>
                    <table id="copyTableModal" class="table-responsive table table-bordered table-hover margin-0">
                        <thead class="fill-primary">
                            <tr><th style="width:20px;"> </th>
                            <th> Course ID </th>
                            <th> Feedback Session Name </th>
                        </tr></thead>

                        
                    </table>
                            <input type="hidden" id="modalSessionName" value="" name="fsname" />
                            <input type="hidden" id="modalCourseId" value="" name="courseid" />
                            <input type="hidden" value="CFeedbackUiT.nocourses" name="user" />
                    </form>
              </div>
              <div class="modal-footer margin-0">
                <button disabled="disabled" id="button_copy_submit" class="btn btn-primary" type="button">Copy</button>
                <button data-dismiss="modal" class="btn btn-default" type="button">Cancel</button>
              </div>
            </div>
          </div>
        </div>
        <div aria-hidden="true" aria-labelledby="fsCopyModal" role="dialog" tabindex="-1" id="fsCopyModal" class="modal fade">
        <div class="modal-dialog">
            <div class="modal-content">
                <form action="/page/instructorFeedbackEditCopy" role="form" name="form_copy_list" method="post">
                    <div class="modal-header">
                        <button aria-hidden="true" data-dismiss="modal" class="close" type="button">×</button>
                        <h4 class="modal-title">
                            Copy this feedback session to other courses <br />
                            <small>(Select the course(s) you want to copy this feedback session to)</small>
                        </h4>
                    </div>
                    <div class="modal-body">
                        <div class="form-group" id="courseList"></div>
                    </div>
                    <div class="modal-footer">
                        <button data-dismiss="modal" class="btn btn-default" type="button">Cancel</button>
                        <input type="submit" value="Copy" id="fscopy_submit" class="btn btn-primary" />
                        <input type="hidden" value="CFeedbackUiT.nocourses" name="user" />
                   </div>
                </form>
            </div>
        </div>
    </div>
    </div>
    

    



<div class="container-fluid" id="footerComponent">
    <div class="container">
        <div class="row">
            <div class="col-md-2">
                <span>[<a href="/index.html">TEAMMATES</a> V{$version}]</span>
            </div>
            <div class="col-md-8">
                
                        [for <span class="highlight-white">TEAMMATES Test Institute 1</span>]
                
            </div>
            <div class="col-md-2">
                <span>[Send <a target="_blank" href="../contact.html" class="link">Feedback</a>]</span>
            </div>
        </div>
    </div>
</div>

<div class="ui-datepicker ui-widget ui-widget-content ui-helper-clearfix ui-corner-all" id="ui-datepicker-div"></div><div class="tooltip fade top in" style="top: 228px; left: 613px; display: block;"><div class="tooltip-arrow"></div><div class="tooltip-inner">Enter instructions for this feedback session. e.g. Avoid comments which are too critical.<br /> It will be displayed at the top of the page when users respond to the session.</div></div></body></html><|MERGE_RESOLUTION|>--- conflicted
+++ resolved
@@ -1,29 +1,27 @@
 <!DOCTYPE html>
 <html xmlns="http://www.w3.org/1999/xhtml"><head>
-        <title>TEAMMATES - Instructor</title>
         <link href="/favicon.png" rel="shortcut icon" />
         <meta content="text/html; charset=UTF-8" http-equiv="Content-Type" />
         <meta content="width=device-width, initial-scale=1.0" name="viewport" />
-        
+        <title>TEAMMATES - Instructor</title>
         <link type="text/css" href="/bootstrap/css/bootstrap.min.css" rel="stylesheet" />
         <link type="text/css" href="/bootstrap/css/bootstrap-theme.min.css" rel="stylesheet" />
-        
+        <link media="screen" type="text/css" href="/stylesheets/datepicker.css" rel="stylesheet" />
         <link type="text/css" href="/stylesheets/teammatesCommon.css" rel="stylesheet" />
 
         <script type="text/javascript" async="" src="https://ssl.google-analytics.com/ga.js"></script><script src="/js/googleAnalytics.js" type="text/javascript"></script>
         <script src="/js/jquery-minified.js" type="text/javascript"></script>
+        <script src="//ajax.googleapis.com/ajax/libs/jqueryui/1.10.4/jquery-ui.min.js" type="text/javascript"></script>
         <script src="/js/date.js" type="text/javascript"></script>
-        <script src="//ajax.googleapis.com/ajax/libs/jqueryui/1.10.4/jquery-ui.min.js" type="text/javascript"></script>
-        <script src="/js/common.js" type="text/javascript"></script>
+        <script src="/js/datepicker.js" type="text/javascript"></script>
+                <script src="/js/common.js" type="text/javascript"></script>
         <script src="/bootstrap/js/bootstrap.min.js" type="text/javascript"></script>
 
-        <link media="screen" type="text/css" href="/stylesheets/datepicker.css" rel="stylesheet" />
-        <script src="/js/datepicker.js" type="text/javascript"></script>
+        <script src="/js/ajaxResponseRate.js" type="text/javascript"></script>
         <script src="/js/instructor.js" type="text/javascript"></script>
-        <script src="/js/ajaxResponseRate.js" type="text/javascript"></script>
-        <script src="/js/instructorFeedbackAjaxRemindModal.js" type="text/javascript"></script>
         <script src="/js/instructorFeedbacksAjax.js" type="text/javascript"></script>
         <script src="/js/instructorFeedbacks.js" type="text/javascript"></script>
+        <script src="/js/instructorFeedbackAjaxRemindModal.js" type="text/javascript"></script>
         <noscript>
 
     &lt;div id="noscript-warning"&gt;
@@ -201,7 +199,7 @@
         <![endif]-->
     </head>
 
-<body>
+<body onload="readyFeedbackPage();">
     
  
 
@@ -220,22 +218,22 @@
         </div>
         <div id="contentLinks" class="collapse navbar-collapse">
             <ul class="nav navbar-nav">
-                <li>
+                <li class="">
                     <a href="/page/instructorHomePage?user=CFeedbackUiT.nocourses" data-link="instructorHome" class="nav home">Home</a>
                 </li>
-                <li>
+                <li class="">
                     <a href="/page/instructorCoursesPage?user=CFeedbackUiT.nocourses" data-link="instructorCourse" class="nav courses">Courses</a>
                 </li>
                 <li class="active">
                     <a href="/page/instructorFeedbacksPage?user=CFeedbackUiT.nocourses" data-link="instructorEval" class="nav evaluations">Sessions</a>
                 </li>
-                <li>
+                <li class="">
                     <a href="/page/instructorStudentListPage?user=CFeedbackUiT.nocourses" data-link="instructorStudent" class="nav students">Students</a>
                 </li>
-                <li>
+                <li class="">
                     <a href="/page/instructorCommentsPage?user=CFeedbackUiT.nocourses" data-link="instructorComments" class="nav comments">Comments</a>
                 </li>
-                <li>
+                <li class="">
                     <a href="/page/instructorSearchPage?user=CFeedbackUiT.nocourses" data-link="instructorSearch" class="nav search">
                         Search
                     </a>
@@ -259,18 +257,8 @@
 
     <div class="container" id="frameBodyWrapper">
         <div id="topOfPage"></div>
-<<<<<<< HEAD
-        <div class="inner-container">
-           <div class="row">
-              <h1>
-                 Add New Feedback Session
-              </h1>
-           </div>
-        </div>
-=======
         <h1>Add New Feedback Session</h1>
         <br>
->>>>>>> 9e0da35e
         
         <div class="well well-plain">
             <form name="form_addfeedbacksession" action="/page/instructorFeedbackAdd" method="post" class="form-group">
@@ -704,7 +692,7 @@
         </div>
         
         <script type="text/javascript">
-            document.getElementById('statusMessage').scrollIntoView();
+            document.getElementById( 'statusMessage' ).scrollIntoView();
         </script>
 
         <br />
@@ -744,6 +732,7 @@
         </div>
         
 
+        <!-- Modal -->
         <div aria-hidden="true" aria-labelledby="remindModal" role="dialog" tabindex="-1" id="remindModal" class="modal fade">
           <div class="modal-dialog">
             <div class="modal-content">
@@ -781,9 +770,8 @@
                     <div class="form-group">
                         <label class="control-label" for="modalCopiedCourseId">Create in course</label>
                         <select id="modalCopiedCourseId" name="copiedcourseid" class="form-control">
-                                 <option selected="selected" value="">
-                                    No active courses!
-                                 </option>
+                            <option selected="selected" value="">No active courses!</option>
+
                         </select>
                     </div>
                     <!-- Session Name -->
@@ -814,7 +802,8 @@
             </div>
           </div>
         </div>
-        <div aria-hidden="true" aria-labelledby="fsCopyModal" role="dialog" tabindex="-1" id="fsCopyModal" class="modal fade">
+    </div>
+    <div aria-hidden="true" aria-labelledby="fsCopyModal" role="dialog" tabindex="-1" id="fsCopyModal" class="modal fade">
         <div class="modal-dialog">
             <div class="modal-content">
                 <form action="/page/instructorFeedbackEditCopy" role="form" name="form_copy_list" method="post">
@@ -837,8 +826,6 @@
             </div>
         </div>
     </div>
-    </div>
-    
 
     
 
@@ -852,7 +839,7 @@
             </div>
             <div class="col-md-8">
                 
-                        [for <span class="highlight-white">TEAMMATES Test Institute 1</span>]
+                        [for <span class="highlight-white"><span class="color_white">TEAMMATES Test Institute 1</span></span>]
                 
             </div>
             <div class="col-md-2">
