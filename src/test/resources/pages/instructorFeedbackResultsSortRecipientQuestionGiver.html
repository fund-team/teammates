--- conflicted
+++ resolved
@@ -891,13 +891,8 @@
                                       <input class="btn btn-default btn-xs" data-original-title="Edit the responses given by this student" data-toggle="tooltip" title="" type="submit" value="Moderate Response">
                                       <input name="courseid" type="hidden" value="CFResultsUiT.CS2104">
                                       <input name="fsname" type="hidden" value="First Session">
-<<<<<<< HEAD
-                                      <input name="moderatedquestion" type="hidden" value="1">
+                                      <input name="moderatedquestionid" type="hidden" value="${question.id}">
                                       <input name="moderatedperson" type="hidden" value="drop.out@gmail.tmt">
-=======
-                                      <input name="moderatedquestionid" type="hidden" value="${question.id}">
-                                      <input name="moderatedstudent" type="hidden" value="drop.out@gmail.tmt">
->>>>>>> ad3f28f4
                                     </form>
                                   </td>
                                 </tr>
@@ -971,13 +966,8 @@
                                       <input class="btn btn-default btn-xs" data-original-title="Edit the responses given by this student" data-toggle="tooltip" title="" type="submit" value="Moderate Response">
                                       <input name="courseid" type="hidden" value="CFResultsUiT.CS2104">
                                       <input name="fsname" type="hidden" value="First Session">
-<<<<<<< HEAD
-                                      <input name="moderatedquestion" type="hidden" value="2">
+                                      <input name="moderatedquestionid" type="hidden" value="${question.id}">
                                       <input name="moderatedperson" type="hidden" value="CFResultsUiT.alice.b@gmail.tmt">
-=======
-                                      <input name="moderatedquestionid" type="hidden" value="${question.id}">
-                                      <input name="moderatedstudent" type="hidden" value="CFResultsUiT.alice.b@gmail.tmt">
->>>>>>> ad3f28f4
                                     </form>
                                   </td>
                                 </tr>
@@ -1148,13 +1138,8 @@
                                       <input class="btn btn-default btn-xs" data-original-title="Edit the responses given by this student" data-toggle="tooltip" title="" type="submit" value="Moderate Response">
                                       <input name="courseid" type="hidden" value="CFResultsUiT.CS2104">
                                       <input name="fsname" type="hidden" value="First Session">
-<<<<<<< HEAD
-                                      <input name="moderatedquestion" type="hidden" value="7">
+                                      <input name="moderatedquestionid" type="hidden" value="${question.id}">
                                       <input name="moderatedperson" type="hidden" value="CFResultsUiT.alice.b@gmail.tmt">
-=======
-                                      <input name="moderatedquestionid" type="hidden" value="${question.id}">
-                                      <input name="moderatedstudent" type="hidden" value="CFResultsUiT.alice.b@gmail.tmt">
->>>>>>> ad3f28f4
                                     </form>
                                   </td>
                                 </tr>
@@ -1332,13 +1317,8 @@
                                       <input class="btn btn-default btn-xs" data-original-title="Edit the responses given by this student" data-toggle="tooltip" title="" type="submit" value="Moderate Response">
                                       <input name="courseid" type="hidden" value="CFResultsUiT.CS2104">
                                       <input name="fsname" type="hidden" value="First Session">
-<<<<<<< HEAD
-                                      <input name="moderatedquestion" type="hidden" value="8">
+                                      <input name="moderatedquestionid" type="hidden" value="${question.id}">
                                       <input name="moderatedperson" type="hidden" value="CFResultsUiT.alice.b@gmail.tmt">
-=======
-                                      <input name="moderatedquestionid" type="hidden" value="${question.id}">
-                                      <input name="moderatedstudent" type="hidden" value="CFResultsUiT.alice.b@gmail.tmt">
->>>>>>> ad3f28f4
                                     </form>
                                   </td>
                                 </tr>
@@ -1464,13 +1444,8 @@
                                       <input class="btn btn-default btn-xs" data-original-title="Edit the responses given by this student" data-toggle="tooltip" title="" type="submit" value="Moderate Response">
                                       <input name="courseid" type="hidden" value="CFResultsUiT.CS2104">
                                       <input name="fsname" type="hidden" value="First Session">
-<<<<<<< HEAD
-                                      <input name="moderatedquestion" type="hidden" value="9">
+                                      <input name="moderatedquestionid" type="hidden" value="${question.id}">
                                       <input name="moderatedperson" type="hidden" value="CFResultsUiT.alice.b@gmail.tmt">
-=======
-                                      <input name="moderatedquestionid" type="hidden" value="${question.id}">
-                                      <input name="moderatedstudent" type="hidden" value="CFResultsUiT.alice.b@gmail.tmt">
->>>>>>> ad3f28f4
                                     </form>
                                   </td>
                                 </tr>
@@ -1596,13 +1571,8 @@
                                       <input class="btn btn-default btn-xs" data-original-title="Edit the responses given by this student" data-toggle="tooltip" title="" type="submit" value="Moderate Response">
                                       <input name="courseid" type="hidden" value="CFResultsUiT.CS2104">
                                       <input name="fsname" type="hidden" value="First Session">
-<<<<<<< HEAD
-                                      <input name="moderatedquestion" type="hidden" value="10">
+                                      <input name="moderatedquestionid" type="hidden" value="${question.id}">
                                       <input name="moderatedperson" type="hidden" value="CFResultsUiT.alice.b@gmail.tmt">
-=======
-                                      <input name="moderatedquestionid" type="hidden" value="${question.id}">
-                                      <input name="moderatedstudent" type="hidden" value="CFResultsUiT.alice.b@gmail.tmt">
->>>>>>> ad3f28f4
                                     </form>
                                   </td>
                                 </tr>
@@ -1701,13 +1671,8 @@
                                       <input class="btn btn-default btn-xs" data-original-title="Edit the responses given by this student" data-toggle="tooltip" title="" type="submit" value="Moderate Response">
                                       <input name="courseid" type="hidden" value="CFResultsUiT.CS2104">
                                       <input name="fsname" type="hidden" value="First Session">
-<<<<<<< HEAD
-                                      <input name="moderatedquestion" type="hidden" value="1">
+                                      <input name="moderatedquestionid" type="hidden" value="${question.id}">
                                       <input name="moderatedperson" type="hidden" value="CFResultsUiT.alice.b@gmail.tmt">
-=======
-                                      <input name="moderatedquestionid" type="hidden" value="${question.id}">
-                                      <input name="moderatedstudent" type="hidden" value="CFResultsUiT.alice.b@gmail.tmt">
->>>>>>> ad3f28f4
                                     </form>
                                   </td>
                                 </tr>
@@ -1734,13 +1699,8 @@
                                       <input class="btn btn-default btn-xs" data-original-title="Edit the responses given by this student" data-toggle="tooltip" title="" type="submit" value="Moderate Response">
                                       <input name="courseid" type="hidden" value="CFResultsUiT.CS2104">
                                       <input name="fsname" type="hidden" value="First Session">
-<<<<<<< HEAD
-                                      <input name="moderatedquestion" type="hidden" value="1">
+                                      <input name="moderatedquestionid" type="hidden" value="${question.id}">
                                       <input name="moderatedperson" type="hidden" value="drop.out@gmail.tmt">
-=======
-                                      <input name="moderatedquestionid" type="hidden" value="${question.id}">
-                                      <input name="moderatedstudent" type="hidden" value="drop.out@gmail.tmt">
->>>>>>> ad3f28f4
                                     </form>
                                   </td>
                                 </tr>
@@ -1836,13 +1796,8 @@
                                       <input class="btn btn-default btn-xs" data-original-title="Edit the responses given by this student" data-toggle="tooltip" title="" type="submit" value="Moderate Response">
                                       <input name="courseid" type="hidden" value="CFResultsUiT.CS2104">
                                       <input name="fsname" type="hidden" value="First Session">
-<<<<<<< HEAD
-                                      <input name="moderatedquestion" type="hidden" value="8">
+                                      <input name="moderatedquestionid" type="hidden" value="${question.id}">
                                       <input name="moderatedperson" type="hidden" value="CFResultsUiT.benny.c@gmail.tmt">
-=======
-                                      <input name="moderatedquestionid" type="hidden" value="${question.id}">
-                                      <input name="moderatedstudent" type="hidden" value="CFResultsUiT.benny.c@gmail.tmt">
->>>>>>> ad3f28f4
                                     </form>
                                   </td>
                                 </tr>
@@ -2162,13 +2117,8 @@
                                       <input class="btn btn-default btn-xs" data-original-title="Edit the responses given by this student" data-toggle="tooltip" title="" type="submit" value="Moderate Response">
                                       <input name="courseid" type="hidden" value="CFResultsUiT.CS2104">
                                       <input name="fsname" type="hidden" value="First Session">
-<<<<<<< HEAD
-                                      <input name="moderatedquestion" type="hidden" value="1">
+                                      <input name="moderatedquestionid" type="hidden" value="${question.id}">
                                       <input name="moderatedperson" type="hidden" value="CFResultsUiT.benny.c@gmail.tmt">
-=======
-                                      <input name="moderatedquestionid" type="hidden" value="${question.id}">
-                                      <input name="moderatedstudent" type="hidden" value="CFResultsUiT.benny.c@gmail.tmt">
->>>>>>> ad3f28f4
                                     </form>
                                   </td>
                                 </tr>
@@ -2267,13 +2217,8 @@
                                       <input class="btn btn-default btn-xs" data-original-title="Edit the responses given by this student" data-toggle="tooltip" title="" type="submit" value="Moderate Response">
                                       <input name="courseid" type="hidden" value="CFResultsUiT.CS2104">
                                       <input name="fsname" type="hidden" value="First Session">
-<<<<<<< HEAD
-                                      <input name="moderatedquestion" type="hidden" value="1">
+                                      <input name="moderatedquestionid" type="hidden" value="${question.id}">
                                       <input name="moderatedperson" type="hidden" value="CFResultsUiT.benny.c@gmail.tmt">
-=======
-                                      <input name="moderatedquestionid" type="hidden" value="${question.id}">
-                                      <input name="moderatedstudent" type="hidden" value="CFResultsUiT.benny.c@gmail.tmt">
->>>>>>> ad3f28f4
                                     </form>
                                   </td>
                                 </tr>
@@ -2300,13 +2245,8 @@
                                       <input class="btn btn-default btn-xs" data-original-title="Edit the responses given by this student" data-toggle="tooltip" title="" type="submit" value="Moderate Response">
                                       <input name="courseid" type="hidden" value="CFResultsUiT.CS2104">
                                       <input name="fsname" type="hidden" value="First Session">
-<<<<<<< HEAD
-                                      <input name="moderatedquestion" type="hidden" value="1">
+                                      <input name="moderatedquestionid" type="hidden" value="${question.id}">
                                       <input name="moderatedperson" type="hidden" value="drop.out@gmail.tmt">
-=======
-                                      <input name="moderatedquestionid" type="hidden" value="${question.id}">
-                                      <input name="moderatedstudent" type="hidden" value="drop.out@gmail.tmt">
->>>>>>> ad3f28f4
                                     </form>
                                   </td>
                                 </tr>
@@ -2405,13 +2345,8 @@
                                       <input class="btn btn-default btn-xs" data-original-title="Edit the responses given by this student" data-toggle="tooltip" title="" type="submit" value="Moderate Response">
                                       <input name="courseid" type="hidden" value="CFResultsUiT.CS2104">
                                       <input name="fsname" type="hidden" value="First Session">
-<<<<<<< HEAD
-                                      <input name="moderatedquestion" type="hidden" value="1">
+                                      <input name="moderatedquestionid" type="hidden" value="${question.id}">
                                       <input name="moderatedperson" type="hidden" value="CFResultsUiT.alice.b@gmail.tmt">
-=======
-                                      <input name="moderatedquestionid" type="hidden" value="${question.id}">
-                                      <input name="moderatedstudent" type="hidden" value="CFResultsUiT.alice.b@gmail.tmt">
->>>>>>> ad3f28f4
                                     </form>
                                   </td>
                                 </tr>
@@ -2582,13 +2517,8 @@
                                       <input class="btn btn-default btn-xs" data-original-title="Edit the responses given by this student" data-toggle="tooltip" title="" type="submit" value="Moderate Response">
                                       <input name="courseid" type="hidden" value="CFResultsUiT.CS2104">
                                       <input name="fsname" type="hidden" value="First Session">
-<<<<<<< HEAD
-                                      <input name="moderatedquestion" type="hidden" value="7">
+                                      <input name="moderatedquestionid" type="hidden" value="${question.id}">
                                       <input name="moderatedperson" type="hidden" value="drop.out@gmail.tmt">
-=======
-                                      <input name="moderatedquestionid" type="hidden" value="${question.id}">
-                                      <input name="moderatedstudent" type="hidden" value="drop.out@gmail.tmt">
->>>>>>> ad3f28f4
                                     </form>
                                   </td>
                                 </tr>
@@ -2714,13 +2644,8 @@
                                       <input class="btn btn-default btn-xs" data-original-title="Edit the responses given by this student" data-toggle="tooltip" title="" type="submit" value="Moderate Response">
                                       <input name="courseid" type="hidden" value="CFResultsUiT.CS2104">
                                       <input name="fsname" type="hidden" value="First Session">
-<<<<<<< HEAD
-                                      <input name="moderatedquestion" type="hidden" value="10">
+                                      <input name="moderatedquestionid" type="hidden" value="${question.id}">
                                       <input name="moderatedperson" type="hidden" value="drop.out@gmail.tmt">
-=======
-                                      <input name="moderatedquestionid" type="hidden" value="${question.id}">
-                                      <input name="moderatedstudent" type="hidden" value="drop.out@gmail.tmt">
->>>>>>> ad3f28f4
                                     </form>
                                   </td>
                                 </tr>
@@ -2813,13 +2738,8 @@
                                       <input class="btn btn-default btn-xs" data-original-title="Edit the responses given by this student" data-toggle="tooltip" title="" type="submit" value="Moderate Response">
                                       <input name="courseid" type="hidden" value="CFResultsUiT.CS2104">
                                       <input name="fsname" type="hidden" value="First Session">
-<<<<<<< HEAD
-                                      <input name="moderatedquestion" type="hidden" value="4">
+                                      <input name="moderatedquestionid" type="hidden" value="${question.id}">
                                       <input name="moderatedperson" type="hidden" value="Team 1</td></div>'&quot;">
-=======
-                                      <input name="moderatedquestionid" type="hidden" value="${question.id}">
-                                      <input name="moderatedstudent" type="hidden" value="Team 1</td></div>'&quot;">
->>>>>>> ad3f28f4
                                     </form>
                                   </td>
                                 </tr>
@@ -3012,13 +2932,8 @@
                                       <input class="btn btn-default btn-xs" data-original-title="Edit the responses given by this student" data-toggle="tooltip" title="" type="submit" value="Moderate Response">
                                       <input name="courseid" type="hidden" value="CFResultsUiT.CS2104">
                                       <input name="fsname" type="hidden" value="First Session">
-<<<<<<< HEAD
-                                      <input name="moderatedquestion" type="hidden" value="1">
+                                      <input name="moderatedquestionid" type="hidden" value="${question.id}">
                                       <input name="moderatedperson" type="hidden" value="CFResultsUiT.charlie.d@gmail.tmt">
-=======
-                                      <input name="moderatedquestionid" type="hidden" value="${question.id}">
-                                      <input name="moderatedstudent" type="hidden" value="CFResultsUiT.charlie.d@gmail.tmt">
->>>>>>> ad3f28f4
                                     </form>
                                   </td>
                                 </tr>
