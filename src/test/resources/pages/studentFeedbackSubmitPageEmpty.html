<div id="frameBodyWrapper" class="container">
        <div id="topOfPage"></div>
        <h1>Submit Feedback</h1>
        <br>
        
        <form method="post" action="/page/studentFeedbackSubmissionEditSave" name="form_student_submit_response">
            
            









    
    <input name="fsname" value="Third Session" type="hidden">
    <input name="courseid" value="SFSubmitUiT.CS2104" type="hidden">
    <input name="user" value="SFSubmitUiT.alice.b" type="hidden">
    <div class="well well-plain" id="course1">
            <div class="panel-body">
                <div class="form-horizontal">
                    <div class="panel-heading">
                        <div class="form-group">
                            <label class="col-sm-2 control-label">Course:</label>
                            <div class="col-sm-10">
                                <p class="form-control-static">SFSubmitUiT.CS2104</p>
                            </div>
                        </div> 
                        <div class="form-group">
                            <label class="col-sm-2 control-label">Session:</label>
                            <div class="col-sm-10">
                                <p class="form-control-static">Third Session</p>
                            </div>
                        </div>  
                        <div class="form-group">
                            <label class="col-sm-2 control-label">Opening time:</label>
                            <div class="col-sm-10">
                                <p class="form-control-static">02 Apr 2012, 23:59</p>
                            </div>
                        </div>
                        <div class="form-group">
                            <label class="col-sm-2 control-label">Closing time:</label>
                            <div class="col-sm-10">
                                <p class="form-control-static">30 Apr 2016, 23:59</p>
                            </div>
                        </div>
                        <div class="form-group">
                            <label class="col-sm-2 control-label">Instructions:</label>
                            <div class="col-sm-10">
<<<<<<< HEAD
                                <pre><p class="form-control-static">Please please fill in the last feedback session</p></pre>
=======
                                <pre>
                                <p class="form-control-static">Please please fill in the last feedback session</p>
                                </pre>
>>>>>>> d693771d
                            </div>
                        </div> 
                    </div> 
                </div>
            </div>
        </div>
    




    <div id="statusMessage" style="display: none;"></div>

    <br>

            
            <div class="bold align-center">
            
                    There are no questions for you to answer here!
            
            </div>
            <br><br>    
        </form>
    </div><|MERGE_RESOLUTION|>--- conflicted
+++ resolved
@@ -6,7 +6,6 @@
         <form method="post" action="/page/studentFeedbackSubmissionEditSave" name="form_student_submit_response">
             
             
-
 
 
 
@@ -50,13 +49,9 @@
                         <div class="form-group">
                             <label class="col-sm-2 control-label">Instructions:</label>
                             <div class="col-sm-10">
-<<<<<<< HEAD
-                                <pre><p class="form-control-static">Please please fill in the last feedback session</p></pre>
-=======
                                 <pre>
                                 <p class="form-control-static">Please please fill in the last feedback session</p>
                                 </pre>
->>>>>>> d693771d
                             </div>
                         </div> 
                     </div> 
