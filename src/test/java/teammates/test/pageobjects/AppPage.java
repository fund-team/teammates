--- conflicted
+++ resolved
@@ -94,14 +94,10 @@
     @FindBy(xpath = "//*[@id=\"contentLinks\"]/ul[1]/li[4]/a")
     protected WebElement instructorStudentsTab;
     
-<<<<<<< HEAD
-    @FindBy(xpath = "//*[@id=\"contentLinks\"]/ul[1]/li[7]/a")
-=======
     @FindBy(xpath = "//*[@id=\"contentLinks\"]/ul[1]/li[5]/a")
     protected WebElement instructorCommentsTab;
     
     @FindBy(xpath = "//*[@id=\"contentLinks\"]/ul[1]/li[6]/a")
->>>>>>> b35b189e
     protected WebElement instructorHelpTab;
     
     @FindBy(xpath = "//*[@id=\"contentLinks\"]/ul[2]/li[1]/a")
