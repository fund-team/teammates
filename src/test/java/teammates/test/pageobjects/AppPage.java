package teammates.test.pageobjects;

import static org.openqa.selenium.support.ui.ExpectedConditions.presenceOfElementLocated;
import static org.testng.AssertJUnit.assertEquals;

import java.io.BufferedReader;
import java.io.File;
import java.io.FileInputStream;
import java.io.FileReader;
import java.io.FileWriter;
import java.io.IOException;
import java.lang.reflect.Constructor;
import java.net.URL;
import java.text.SimpleDateFormat;
import java.util.Date;
import java.util.logging.Logger;

import org.apache.commons.codec.digest.DigestUtils;
import org.apache.commons.io.FileUtils;
import org.apache.http.HttpResponse;
import org.apache.http.client.methods.HttpGet;
import org.apache.http.client.params.ClientPNames;
import org.apache.http.impl.client.CloseableHttpClient;
import org.apache.http.impl.client.DefaultHttpClient;
import org.apache.http.params.HttpParams;
import org.cyberneko.html.parsers.DOMParser;
import org.openqa.selenium.Alert;
import org.openqa.selenium.By;
import org.openqa.selenium.JavascriptExecutor;
import org.openqa.selenium.Keys;
import org.openqa.selenium.NoAlertPresentException;
import org.openqa.selenium.NoSuchElementException;
import org.openqa.selenium.WebElement;
import org.openqa.selenium.remote.RemoteWebElement;
import org.openqa.selenium.remote.UselessFileDetector;
import org.openqa.selenium.support.FindBy;
import org.openqa.selenium.support.PageFactory;
import org.openqa.selenium.support.ui.ExpectedConditions;
import org.openqa.selenium.support.ui.Select;
import org.openqa.selenium.support.ui.WebDriverWait;
import org.testng.Assert;
import org.xml.sax.InputSource;
import org.xml.sax.SAXException;

import teammates.common.util.Assumption;
import teammates.common.util.Config;
import teammates.common.util.Const;
import teammates.common.util.FileHelper;
import teammates.common.util.ThreadHelper;
import teammates.common.util.TimeHelper;
import teammates.common.util.Url;
import teammates.common.util.Utils;
import teammates.test.driver.AssertHelper;
import teammates.test.driver.HtmlHelper;
import teammates.test.driver.TestProperties;

/**
 * An abstract class that represents a browser-loaded page of the app and
 * provides ways to interact with it. Also contains methods to validate some
 * aspects of the page. .e.g, html page source. <br>
 * 
 * Note: We are using the PageObjects pattern here. 
 * https://code.google.com/p/selenium/wiki/PageObjects
 * 
 */
@SuppressWarnings("deprecation")
public abstract class AppPage {
    protected static Logger log = Utils.getLogger();
    /**Home page of the application, as per test.properties file*/
    protected static final String HOMEPAGE = TestProperties.inst().TEAMMATES_URL;
    
    static final long ONE_MINUTE_IN_MILLIS=60000;
    
    /** Browser instance the page is loaded into */
    protected Browser browser;
    
    /** These are elements common to most pages in our app */
    @SuppressWarnings("unused")
    private void ____Common_page_elements___________________________________() {
    }
    @FindBy(id = "statusMessage")
    protected WebElement statusMessage;
    
    @FindBy(xpath = "//*[@id=\"contentLinks\"]/ul[1]/li[1]/a")
    protected WebElement instructorHomeTab;
    
    @FindBy(xpath = "//*[@id=\"contentLinks\"]/ul[1]/li[2]/a")
    protected WebElement instructorCoursesTab;
    
    @FindBy(xpath = "//*[@id=\"contentLinks\"]/ul[1]/li[3]/a")
    protected WebElement instructorEvaluationsTab;
    
    @FindBy(xpath = "//*[@id=\"contentLinks\"]/ul[1]/li[4]/a")
    protected WebElement instructorStudentsTab;
    
    @FindBy(xpath = "//*[@id=\"contentLinks\"]/ul[1]/li[5]/a")
    protected WebElement instructorCommentsTab;
    
    @FindBy(xpath = "//*[@id=\"contentLinks\"]/ul[1]/li[7]/a")
    protected WebElement instructorHelpTab;
    
    @FindBy(xpath = "//*[@id=\"contentLinks\"]/ul[2]/li[1]/a")
    protected WebElement instructorLogoutLink;
    
    @FindBy(id = "studentHomeNavLink")
    protected WebElement studentHomeTab;
    
    @FindBy(id = "studentProfileNavLink")
    protected WebElement studentProfileTab;
    
    @FindBy(id = "studentCommentsNavLink")
    protected WebElement studentCommentsTab;
    
    @FindBy(id = "studentHelpLink")
    protected WebElement studentHelpTab;
    
    @FindBy(xpath = "//*[@id=\"contentLinks\"]/ul[2]/li[1]/a")
    protected WebElement studentLogoutLink;
    
    @SuppressWarnings("unused")
    private void ____creation_and_navigation_______________________________() {
    }
    
    /**
     * Used by subclasses to create a {@code AppPage} object to wrap around the
     * given {@code browser} object. Fails if the page content does not match
     * the page type, as defined by the sub-class.
     */
    public AppPage(Browser browser) {
        this.browser = browser;
        boolean isCorrectPageType = containsExpectedPageContents();
        
        if (isCorrectPageType) { return; }
        
        // To minimize test failures due to eventual consistency, we try to
        //  reload the page and compare once more.
        System.out.println("#### Incorrect page type: going to try reloading the page.");
        
        ThreadHelper.waitFor(2000);
        
        this.reloadPage();
        isCorrectPageType = containsExpectedPageContents();
        
        if (isCorrectPageType) { return; }
        
        System.out.println("######### Not in the correct page! ##########");
        throw new IllegalStateException("Not in the correct page!");
    }
    

    /**
     * Fails if the new page content does not match content expected in a page of
     * the type indicated by the parameter {@code typeOfPage}.
     */
    public static <T extends AppPage> T getNewPageInstance(Browser currentBrowser, Url url, Class<T> typeOfPage){
        currentBrowser.driver.get(url.toString());
        return createNewPage(currentBrowser, typeOfPage);
    }

    /**
     * Fails if the new page content does not match content expected in a page of
     * the type indicated by the parameter {@code typeOfPage}.
     */
    public static <T extends AppPage> T getNewPageInstance(Browser currentBrowser, Class<T> typeOfPage){
        return createNewPage(currentBrowser, typeOfPage);
    }
    
    /**
     * Gives an AppPage instance based on the given Browser.
     */
    public static AppPage getNewPageInstance(Browser currentBrowser){
        return getNewPageInstance(currentBrowser, GenericAppPage.class);
    }

    /**
     * Fails if the new page content does not match content expected in a page of
     * the type indicated by the parameter {@code typeOfPage}.
     */
    public static <T extends AppPage> T getNewPageInstance(String url, Class<T> typeOfPage){
        Browser b = new Browser();
        b.driver.get(url);
        return createNewPage(b, typeOfPage);
    }

    /**
     * Fails if the new page content does not match content expected in a page of
     * the type indicated by the parameter {@code typeOfDestinationPage}.
     */
    public <T extends AppPage> T navigateTo(Url url, Class<T> typeOfDestinationPage){
        return getNewPageInstance(browser, url, typeOfDestinationPage);
    }
    
    /**
     * Simply loads the given URL. 
     */
    public AppPage navigateTo(Url url){
        browser.driver.get(url.toString());
        return this;
    }

    /**
     * Fails if the new page content does not match content expected in a page of
     * the type indicated by the parameter {@code newPageType}.
     */
    public <T extends AppPage> T changePageType(Class<T> newPageType) {
        return createNewPage(browser, newPageType);
    }

    /**
     * Waits until the page is fully loaded. Times out after 15 seconds.
     */
    protected void waitForPageToLoad() {
        browser.selenium.waitForPageToLoad("15000");
    }
    
    protected void waitForElementToBecomeVisible(String elementId) throws Exception {
        int timeOut = 3000;
        while (!browser.driver.findElement(By.id(elementId)).isDisplayed()
                && timeOut > 0) {
            Thread.sleep(100);
            timeOut -= 100;
        }
        return;
    }
    
    protected void waitForElementToAppear(By by) throws Exception {
        int timeOut = 3000;
        while (timeOut > 0) {
            try {
                if (browser.driver.findElement(by).isDisplayed()) {
                    break;
                }
            } catch (NoSuchElementException e) {
                // ignore exception
            }
            Thread.sleep(100);
            timeOut -= 100;
        }
        return;
    }
    
    public void waitForElementVisible(WebElement element){
        WebDriverWait wait = new WebDriverWait(browser.driver, 10);
        wait.until(ExpectedConditions.visibilityOf(element));
    }
    
    /**
     * Waits for element to be invisible or not present, or timeout.
     */
    public void waitForElementToDisappear(By by){
        WebDriverWait wait = new WebDriverWait(browser.driver, 10);
        wait.until(ExpectedConditions.invisibilityOfElementLocated(by));
    }
    
    /**
     * Waits for the element to appear in the page, up to the timeout specified.
     */
    public void waitForElementPresence(By element, int timeOutInSeconds){
        WebDriverWait wait = new WebDriverWait(browser.driver, timeOutInSeconds);
        wait.until(presenceOfElementLocated(element));
    }
    
    /**
     * Switches to the new browser window just opened.
     */
    protected void switchToNewWindow() {
        String curWin = browser.driver.getWindowHandle();
        for (String handle : browser.driver.getWindowHandles()) {
            if (handle.equals(curWin))
                continue;
            browser.selenium.selectWindow(handle);
            browser.selenium.windowFocus();
        }
    }
    
    public void closeCurrentWindowAndSwitchToParentWindow() {
        browser.selenium.close();
        switchToParentWindow();
    }
    
    public void switchToParentWindow() {
        browser.selenium.selectWindow("null");
        browser.selenium.windowFocus();
    }

    public void reloadPage() {
        browser.driver.get(browser.driver.getCurrentUrl());
        waitForPageToLoad();
    }

    /** Equivalent to pressing the 'back' button of the browser. <br>
     * Fails if the page content does not match content expected in a page of
     * the type indicated by the parameter {@code typeOfPreviousPage}.
     */
    public <T extends AppPage> T goToPreviousPage(Class<T> typeOfPreviousPage) {
        browser.driver.navigate().back();
        waitForPageToLoad();
        return changePageType(typeOfPreviousPage);
    }

    /**
     * Equivalent to clicking the 'Courses' tab on the top menu of the page.
     * @return the loaded page.
     */
    public AppPage loadCoursesTab() {
        instructorCoursesTab.click();
        waitForPageToLoad();
        return this;
    }
    
    /**
     * Equivalent to clicking the 'Students' tab on the top menu of the page.
     * @return the loaded page.
     */
    public AppPage loadStudentsTab() {
        instructorStudentsTab.click();
        waitForPageToLoad();
        return this;
    }
    
    
    /**
     * Equivalent to clicking the 'Home' tab on the top menu of the page.
     * @return the loaded page.
     */
    public AppPage loadInstructorHomeTab() {
        instructorHomeTab.click();
        waitForPageToLoad();
        return this;
    }
    
    /**
     * Equivalent to clicking the 'Help' tab on the top menu of the page.
     * @return the loaded page.
     */
    public AppPage loadInstructorHelpTab() {
        instructorHelpTab.click();
        waitForPageToLoad();
        return this;
    }
    
    /**
     * Equivalent to clicking the 'Comments' tab on the top menu of the page.
     * @return the loaded page.
     */
    public AppPage loadInstructorCommentsTab() {
        instructorCommentsTab.click();
        waitForPageToLoad();
        return this;
    }

    /**
     * Equivalent to clicking the 'Evaluations' tab on the top menu of the page.
     * @return the loaded page.
     */
    public AppPage loadEvaluationsTab() {
        instructorEvaluationsTab.click();
        waitForPageToLoad();
        return this;
    }
    
    /**
     * Equivalent of clicking the 'Profile' tab on the top menu of the page.
     * @return the loaded page
     */
    public StudentProfilePage loadProfileTab() {
        studentProfileTab.click();
        waitForPageToLoad();
        return changePageType(StudentProfilePage.class);
    }
    
    /**
     * Equivalent of student clicking the 'Home' tab on the top menu of the page.
     * @return the loaded page
     */
    public StudentHomePage loadStudentHomeTab() {
        studentHomeTab.click();
        waitForPageToLoad();
        return changePageType(StudentHomePage.class);
    }
    
    /**
     * Equivalent of student clicking the 'Comments' tab on the top menu of the page.
     * @return the loaded page
     */
    public StudentCommentsPage loadStudentCommentsTab() {
        studentCommentsTab.click();
        waitForPageToLoad();
        return changePageType(StudentCommentsPage.class);
    }

    /**
     * Equivalent to clicking the 'logout' link in the top menu of the page.
     * @return 
     */
    public AppPage logout(){
        logout(browser);
        return this;
    }
    
    /**
     * Equivalent to clicking the 'logout' link in the top menu of the page.
     */
    public static void logout(Browser currentBrowser){
        currentBrowser.driver.get(TestProperties.inst().TEAMMATES_URL + Const.ViewURIs.LOGOUT);
        currentBrowser.isAdminLoggedIn = false;
    }
    
    @SuppressWarnings("unused")
    private void ____accessing_elements___________________________________() {
    }
    
    /**
     * @return the HTML source of the currently loaded page.
     */
    public String getPageSource() {
        return browser.driver.getPageSource();
    }

    
    /**
     * This can be used to save pages which can later be used as the 'expected'
     * in UI test cases. After saving the file, remember to edit it manually and
     *  replace the version number in the page footer with the string 
     * "{$version}". so that the test can insert the correct version number 
     * before comparing the 'expected' with the 'actual.
     *  e.g., replace "V4.55" in the page footer by "V{$version}".
     *  @param filePath If the full path is not given, it will be saved in the
     *  {@code Common.TEST_PAGES_FOLDER} folder. In that case, the parameter
     *  value should start with "/". e.g., "/instructorHomePage.html".
     */
    public void saveCurrentPage(String filePath, String content) throws Exception {
        
        try {
            FileWriter output = new FileWriter(new File(filePath));
            output.write(content);
            output.close();
        } catch (Exception e) {
            throw e;
        }
    }

    public void click(By by) {
        WebElement element = browser.driver.findElement(by);
        element.click();
    }
    
    public String getElementAttribute(By locator, String attrName) {
        return browser.driver.findElement(locator).getAttribute(attrName);
    }
    
    protected void fillTextBox(WebElement textBoxElement, String value) {
        textBoxElement.click();
        textBoxElement.clear();
        textBoxElement.sendKeys(value + Keys.TAB + Keys.TAB + Keys.TAB);
    }
    
    protected void fillFileBox(RemoteWebElement fileBoxElement, String fileName) throws Exception {
        if (fileName.isEmpty()) return;
        fileBoxElement.setFileDetector(new UselessFileDetector());
        String newFilePath = new File(fileName).getAbsolutePath();
        fileBoxElement.sendKeys(newFilePath);
    }

    protected String getTextBoxValue(WebElement textBox) {
        return textBox.getAttribute("value");
    }

    /** 'check' the check box, if it is not already 'checked'.
     * No action taken if it is already 'checked'.
     */
    protected void markCheckBoxAsChecked(WebElement checkBox) {
        if(!checkBox.isSelected()){
            checkBox.click();
        }
    }

    /** 'uncheck' the check box, if it is already 'checked'.
     * No action taken if it is not already 'checked'.
     */
    protected void markCheckBoxAsUnchecked(WebElement checkBox) {
        if(checkBox.isSelected()){
            checkBox.click();
        }
    }

    /** 
     * Selection is based on the value shown to the user. 
     * Since selecting an option by clicking on the option doesn't work sometimes
     * in Firefox, we simulate a user typing the value to select the option
     * instead (i.e., we use the {@code sendKeys()} method). <br>
     * <br>
     * The method will fail with an AssertionError if the selected value is
     * not the one we wanted to select.
     */
    public void selectDropdownByVisibleValue(WebElement element, String value) {
        Select select = new Select(element);
        select.selectByVisibleText(value);
        String selectedVisibleValue = select.getFirstSelectedOption().getText();
        assertEquals(value, selectedVisibleValue);
        element.sendKeys(Keys.RETURN);
    }
    
    /** 
     * Selection is based on the actual value. 
     * Since selecting an option by clicking on the option doesn't work sometimes
     * in Firefox, we simulate a user typing the value to select the option
     * instead (i.e., we use the {@code sendKeys()} method). <br>
     * <br>
     * The method will fail with an AssertionError if the selected value is
     * not the one we wanted to select.
     */
    public void selectDropdownByActualValue(WebElement element, String value) {
        Select select = new Select(element);
        select.selectByValue(value);
        String selectedVisibleValue = select.getFirstSelectedOption().getAttribute("value");
        assertEquals(value, selectedVisibleValue);
        element.sendKeys(Keys.RETURN);
    }

    /**
     * @return the status message in the page. Returns "" if there is no 
     * status message in the page.
     */
    public String getStatus() {
        return statusMessage == null? "" : statusMessage.getText();
    }

    /** 
     * @return the value of the cell located at {@code (row,column)} 
     * from the first table (which is of type {@code class=table}) in the page.
     */
    public String getCellValueFromDataTable(int row, int column) {
        return browser.selenium.getTable("css=table[class~='table']." + row + "." + column);
    }
    
    /** 
     * @return the value of the cell located at {@code (row,column)} 
     * from the nth(0-index-based) table (which is of type {@code class=table}) in the page.
     */
    public String getCellValueFromDataTable(int tableNum, int row, int column) {
        WebElement tableElement = browser.driver.findElements(By.className("table")).get(tableNum);
        WebElement trElement = tableElement.findElements(By.tagName("tr")).get(row);
        WebElement tdElement = trElement.findElements(By.tagName("td")).get(column);
        return tdElement.getText();
    }
    
    /** 
     * @return the number of rows from the nth(0-index-based) table 
     * (which is of type {@code class=table}) in the page.
     */
    public int getNumberOfRowsFromDataTable(int tableNum) {
        WebElement tableElement = browser.driver.findElements(By.className("table")).get(tableNum);
       return tableElement.findElements(By.tagName("tr")).size();
    }

    /**
     * Clicks the element and clicks 'Yes' in the follow up dialog box. 
     * Fails if there is no dialog box.
     * @return the resulting page.
     */
    public AppPage clickAndConfirm(WebElement elementToClick) {
        respondToAlertWithRetry(elementToClick, true);
        waitForPageToLoad();
        return this;
    }
    
    /**
     * Clicks the hidden element and clicks 'Yes' in the follow up dialog box. 
     * Fails if there is no dialog box.
     * @return the resulting page.
     */
    public AppPage clickHiddenElementAndConfirm(String elementId) {
        respondToAlertWithRetryForHiddenElement(elementId, true);
        waitForPageToLoad();
        return this;
    }
    
    /**
     * Clicks the element and clicks 'No' in the follow up dialog box. 
     * Fails if there is no dialog box.
     * @return the resulting page.
     */
    public void clickAndCancel(WebElement elementToClick){
        respondToAlertWithRetry(elementToClick, false);
        waitForPageToLoad();
    }
    
    /**
     * Clicks the hidden element and clicks 'No' in the follow up dialog box. 
     * Fails if there is no dialog box.
     * @return the resulting page.
     */
    public void clickHiddenElementAndCancel(String elementId){
        respondToAlertWithRetryForHiddenElement(elementId, false);
        waitForPageToLoad();
    }
    
    @SuppressWarnings("unused")
    private void ____verification_methods___________________________________() {
    }

    /** @return True if the page contains some basic elements expected in a page of the
     * specific type. e.g., the top heading. 
     */
    protected abstract boolean containsExpectedPageContents() ;

    /**
     * @return True if there is a corresponding element for the given locator.
     */
    public boolean isElementPresent(By by) {
        return browser.driver.findElements(by).size() != 0;
    }
    
    /**
     * @return True if there is a corresponding element for the given id or name.
     */
    public boolean isElementPresent(String elementId) {
        try{
            browser.driver.findElement(By.id(elementId));
            return true;
        } catch (NoSuchElementException e) {
            return false;
        }
    }
    
    public boolean isElementVisible(String elementId) {
        try{
            return browser.driver.findElement(By.id(elementId)).isDisplayed();
        } catch (NoSuchElementException e) {
            return false;
        }
    }
    
    public boolean isNamedElementVisible(String elementName) {
        try{
            return browser.driver.findElement(By.name(elementName)).isDisplayed();
        } catch (NoSuchElementException e) {
            return false;
        }
    }
    
    public boolean isElementEnabled(String elementId) {
        try{
            return browser.driver.findElement(By.id(elementId)).isEnabled();
        } catch (NoSuchElementException e) {
            return false;
        }
    }
    
    public boolean isNamedElementEnabled(String elementName) {
        try{
            return browser.driver.findElement(By.name(elementName)).isEnabled();
        } catch (NoSuchElementException e) {
            return false;
        }
    }
    
    public boolean isElementSelected(String elementId) {
        try{
            return browser.driver.findElement(By.id(elementId)).isSelected();
        } catch (NoSuchElementException e) {
            return false;
        }
    }

    public void verifyUnclickable(WebElement element){
        try {
            respondToAlertWithRetry(element, false);
            Assert.fail("This should not give an alert when clicked");
        } catch (NoAlertPresentException e) {
            return;
        }
    }

    /**
     * Compares selected column's rows with patternString to check the order of rows.
     * This can be useful in checking if the table is sorted in a particular order.
     * Separate rows using {*}
     * e.g., {@code "value 1{*}value 2{*}value 3" }
     * The header row will be ignored
     */
    public void verifyTablePattern(int column, String patternString){
        verifyTablePattern(0, column, patternString);
    }
    
    /**
     * Compares selected column's rows with patternString to check the order of rows.
     * This can be useful in checking if the table is sorted in a particular order.
     * Separate rows using {*}
     * e.g., {@code "value 1{*}value 2{*}value 3" }
     * The header row will be ignored
     */
    public void verifyTablePattern(int tableNum, int column, String patternString){
        String[] splitString = patternString.split(java.util.regex.Pattern.quote("{*}"));
        int expectedNumberOfRowsInTable = splitString.length + 1;
        assertEquals(expectedNumberOfRowsInTable, getNumberOfRowsFromDataTable(tableNum));
        for(int row=1;row < splitString.length;row++){
            String tableCellString = this.getCellValueFromDataTable(tableNum, row, column);
            assertEquals(splitString[row - 1], tableCellString);
        }
    }
    
    /**
     * Verifies that the currently loaded page has the same HTML content as 
     * the content given in the file at {@code filePath}. <br>
     * The HTML is checked for logical equivalence, not text equivalence. 
     * @param filePath If this starts with "/" (e.g., "/expected.html"), the 
     * folder is assumed to be {@link Const.TEST_PAGES_FOLDER}. 
     * @return The page (for chaining method calls).
     */
    public AppPage verifyHtml(String filePath) {
        // TODO: improve this method by insert header and footer
        //       to the file specified by filePath
        if(filePath.startsWith("/")){
            filePath = TestProperties.TEST_PAGES_FOLDER + filePath;
        }
        String actual = getPageSource();
        
        try {
            String expected = FileHelper.readFile(filePath);
            HtmlHelper.assertSameHtml(actual, expected);
            
        } catch (Exception e) {
            throw new RuntimeException(e);
        } catch (AssertionError ae) {
            if (!testAndRunGodMode(filePath, actual)) {
                throw ae;
            }
        } 
        
        return this;
    }

    private boolean testAndRunGodMode(String filePath, String content) {        
        
        if (System.getProperty("godmode") != null && System.getProperty("godmode").equals("true")) {
            assert(TestProperties.inst().isDevServer());
            if (areTestAccountsDefaultValues()) {
                Assumption.fail("Please change ALL the default accounts in test.properties in order to use GodMode."
                        + "eg: change test.student1.account from alice.tmms to alice.tmms.example");
            }
            try {
                String processedPageSource = processPageSourceForGodMode(content);                
                saveCurrentPage(filePath, processedPageSource);
            } catch (Exception e) {
                e.printStackTrace();
            }
            return true;
        } else {
            return false;
        }
    }

    private String processPageSourceForGodMode(String content) {
        Date now = new Date();
        assertEquals(new SimpleDateFormat("dd MMM yyyy, HH:mm").format(now), TimeHelper.formatTime(now));
        return content
                .replaceAll("<#comment[ ]*</#comment>", "<!---->")
                .replace(Config.APP_URL, "{$app.url}")
                .replaceAll("V[0-9]\\.[0-9]+", "V{\\$version}")
                // photo from instructor
                .replaceAll("courseid=([a-zA-Z0-9]){1,}\\&amp;studentemail=([a-zA-Z0-9]){1,}", 
                            "courseid={*}\\&amp;studentemail={*}")
                .replaceAll("studentemail=([a-zA-Z0-9]){1,}\\&amp;courseid=([a-zA-Z0-9]){1,}", 
                            "studentemail={*}\\&amp;courseid={*}")
                .replaceAll("key=([a-zA-Z0-9]){1,}\\&amp;", "key={*}\\&amp;")
                .replaceAll("key%3D([a-zA-Z0-9]){1,}\\%", "key%3D{*}\\%")
                //responseid
                .replaceAll("([a-zA-Z0-9-_]){30,}%"
                        + "[\\w+-][\\w+!#$%&'*/=?^_`{}~-]*+(\\.[\\w+!#$%&'*/=?^_`{}~-]+)*+@([A-Za-z0-9-]+\\.)*[A-Za-z]+%"
                        + "[\\w+-][\\w+!#$%&'*/=?^_`{}~-]*+(\\.[\\w+!#$%&'*/=?^_`{}~-]+)*+@([A-Za-z0-9-]+\\.)*[A-Za-z]+", "{*}")
                //questionid
                .replaceAll("([a-zA-Z0-9-_]){62,}","{*}")
                //commentid
                .replaceAll("\\\"([0-9]){16}\\\"", "\\\"{*}\\\"")
                //commentid in url
                .replaceAll("#[0-9]{16}", "#{*}")
                // the test accounts/ email
                .replace(TestProperties.inst().TEST_STUDENT1_ACCOUNT, "{$test.student1}")
                .replace(TestProperties.inst().TEST_STUDENT2_ACCOUNT, "{$test.student2}")
                .replace(TestProperties.inst().TEST_INSTRUCTOR_ACCOUNT, "{$test.instructor}")
                .replace(TestProperties.inst().TEST_ADMIN_ACCOUNT, "{$test.admin}")
                .replace(TestProperties.inst().TEST_UNREG_ACCOUNT, "{$test.unreg}")
                .replace(Config.SUPPORT_EMAIL, "{$support.email}")
                // today's date
                .replace(TimeHelper.formatDate(now), "{*}")
                // now (used in opening time/closing time Grace period)
                .replaceAll(new SimpleDateFormat("dd MMM yyyy, ").format(now) + "[0-9]{2}:[0-9]{2}", "{*}");
    }

    private boolean areTestAccountsDefaultValues() {
        return "alice.tmms".contains(TestProperties.inst().TEST_STUDENT1_ACCOUNT)
                || "charlie.tmms".contains(TestProperties.inst().TEST_STUDENT2_ACCOUNT)  
                || "teammates.unreg".contains(TestProperties.inst().TEST_UNREG_ACCOUNT) 
                || "teammates.coord".contains(TestProperties.inst().TEST_INSTRUCTOR_ACCOUNT)
                || "yourGoogleId".contains(TestProperties.inst().TEST_ADMIN_ACCOUNT);
    }
    
    /**
     * Verifies that element specified in currently loaded page has the same HTML content as 
     * the content given in the file at {@code filePath}. <br>
     * The HTML is checked for logical equivalence, not text equivalence. 
     * @param filePath If this starts with "/" (e.g., "/expected.html"), the 
     * folder is assumed to be {@link Const.TEST_PAGES_FOLDER}. 
     * @return The page (for chaining method calls).
     */
    public AppPage verifyHtmlPart(By by, String filePath) {
        WebElement element = browser.driver.findElement(by);
        if(filePath.startsWith("/")){
            filePath = TestProperties.TEST_PAGES_FOLDER + filePath;
        }
        String actual = element.getAttribute("outerHTML");
        
        try {
            String expected = extractHtmlPartFromFile(by, filePath);
            HtmlHelper.assertSameHtmlPart(actual, expected);            
        } catch(AssertionError ae) { 
            if(!testAndRunGodMode(filePath, actual)) {
                throw ae;
            }
        } catch (Exception e) {
            if(!testAndRunGodMode(filePath, actual)) {
                throw new RuntimeException(e);
            }
            
        }
        return this;
    }

    private String extractHtmlPartFromFile(By by, String filePath)
            throws SAXException, IOException {
        String byId = by.toString().split(":")[1].trim();
        
        DOMParser parser = new DOMParser();
        parser.parse(new InputSource(new BufferedReader(new FileReader(filePath))));
        org.w3c.dom.Document htmlDoc = parser.getDocument();
        org.w3c.dom.Element expectedElement = htmlDoc.getElementById(byId);
        StringBuilder expectedHtml = new StringBuilder();
        HtmlHelper.convertToStandardHtmlRecursively(expectedElement, "", expectedHtml, true);
        
        return expectedHtml.toString().replace("%20", " ")
                .replace("%27", "'")
                .replace("<#document", "")
                .replace("   <html   </html>", "")
                .replace("</#document>", "");
    }
    
    /**
     * Verifies that main content specified id "frameBodyWrapper" in currently 
     * loaded page has the same HTML content as 
     * the content given in the file at {@code filePath}. <br>
     * The HTML is checked for logical equivalence, not text equivalence. 
     * @param filePath If this starts with "/" (e.g., "/expected.html"), the 
     * folder is assumed to be {@link Const.TEST_PAGES_FOLDER}. 
     * @return The page (for chaining method calls).
     */
    public AppPage verifyHtmlMainContent(String filePath) {
        verifyHtmlPart(By.id("frameBodyWrapper"), filePath);
        
        return this;
    }
    
    /**
     * Verifies that the currently loaded page has the same HTML content as 
     * the content given in the file at {@code filePath}. <br>
     * Since the verification is done after making an Ajax Request, the HTML is checked
     * after "waitDuration", for "maxRetryCount" number of times.
     * @param filePath If this starts with "/" (e.g., "/expected.html"), the 
     * folder is assumed to be {@link Const.TEST_PAGES_FOLDER}. 
     * @return The page (for chaining method calls).
     */
    public AppPage verifyHtmlAjax(String filePath) throws Exception {
        int maxRetryCount = 5;
        int waitDuration = 1000;
        
        //Wait for loader gif loader to disappear.
        waitForElementToDisappear(By.cssSelector("img[src='/images/ajax-loader.gif']"));
        waitForElementToDisappear(By.cssSelector("img[src='/images/ajax-preload.gif']"));
        
        if(filePath.startsWith("/")){
            filePath = TestProperties.TEST_PAGES_FOLDER + filePath;
        }
        
        String expectedString = "";
        
        expectedString = extractHtmlPartFromFile(By.id("frameBodyWrapper"), filePath);
        
        for(int i =0; i < maxRetryCount; i++) {
            try {
                String actual = browser.driver.findElement(By.id("frameBodyWrapper")).getAttribute("outerHTML");
                if(HtmlHelper.areSameHtml(actual, expectedString)) {
                    break;
                }
<<<<<<< HEAD
=======
                ThreadHelper.waitFor(waitDuration);
>>>>>>> 2694a5fb
            } catch (Exception e) {
                throw new RuntimeException(e);
            }
            ThreadHelper.waitFor(waitDuration);   
        }
        
        
        return verifyHtmlMainContent(filePath);
    }
    
    /**
     * Also supports the expression "{*}" which will match any text.
     * e.g. "team 1{*}team 2" will match "team 1 xyz team 2"
     */
    public AppPage verifyContains(String searchString) {
        AssertHelper.assertContainsRegex(searchString, getPageSource());
        return this;
    }
        
    /**
     * Verifies the status message in the page is same as the one specified.
     * @return The page (for chaining method calls).
     */
    public AppPage verifyStatus(String expectedStatus){
        
        try{
            assertEquals(expectedStatus, this.getStatus());
        } catch(Exception e){
            if(!expectedStatus.equals("")){
                this.waitForElementPresence(By.id("statusMessage"), 15);
                if(!statusMessage.isDisplayed()){
                    this.waitForElementVisible(statusMessage);
                }
            }
        }
        assertEquals(expectedStatus, this.getStatus());
        return this;
    }

    /**
     * As of now, this simply verifies that the link is not broken. It does
     * not verify whether the file content is as expected. To be improved.
     */
    public void verifyDownloadLink(Url url) {
        //TODO: implement a better way to download a file and check content 
        // (may be using HtmlUnit as the Webdriver?)
        String beforeReportDownloadUrl = browser.driver.getCurrentUrl();
        browser.driver.get(url.toString());
        String afterReportDownloadUrl = browser.driver.getCurrentUrl();
        assertEquals(beforeReportDownloadUrl, afterReportDownloadUrl);
    }
    
    /**
     * Verify if a file is downloadable based on the given url. If its downloadable,
     * download the file and get the SHA-1 hex of it and verify the hex with the given 
     * expected hash.
     * 
     * Compute the expected hash of a file from http://onlinemd5.com/ (SHA-1)
     */
    public void verifyDownloadableFile(String url, String expectedHash) throws Exception {
        
        if (!url.startsWith("http") ){
            url = HOMEPAGE + url;
        }
        
        URL fileToDownload = new URL(url);
        
        String localDownloadPath = System.getProperty("java.io.tmpdir");
        File downloadedFile = new File(localDownloadPath + fileToDownload.getFile().replaceFirst("/|\\\\", ""));
        
        if (downloadedFile.exists()){ 
            downloadedFile.delete();
        }
        if (downloadedFile.canWrite() == false){ 
            downloadedFile.setWritable(true);
        }
        
        CloseableHttpClient client = new DefaultHttpClient();
        
        HttpGet httpget = new HttpGet(fileToDownload.toURI());
        HttpParams httpRequestParameters = httpget.getParams();
        httpRequestParameters.setParameter(ClientPNames.HANDLE_REDIRECTS, false);
        httpget.setParams(httpRequestParameters);
 
        HttpResponse response = client.execute(httpget);
        FileUtils.copyInputStreamToFile(response.getEntity().getContent(), downloadedFile);
        response.getEntity().getContent().close();
 
        String downloadedFileAbsolutePath = downloadedFile.getAbsolutePath();
        assertEquals(true, new File(downloadedFileAbsolutePath).exists());
        
        String actualHash = DigestUtils.shaHex(new FileInputStream(downloadedFile));
        assertEquals(expectedHash.toLowerCase(), actualHash);
        
        client.close();
    }
    
    public void verifyFieldValue (String fieldId, String expectedValue) {
        assertEquals(expectedValue,
                browser.driver.findElement(By.id(fieldId)).getAttribute("value"));
    }
        
    @SuppressWarnings("unused")
    private void ____private_utility_methods________________________________() {
    }
    
    private static <T extends AppPage> T createNewPage(Browser currentBrowser,    Class<T> typeOfPage) {
        Constructor<T> constructor;
        try {
            constructor = typeOfPage.getConstructor(Browser.class);
            T page = constructor.newInstance(currentBrowser);
            PageFactory.initElements(currentBrowser.driver, page);
            return page;
        } catch (Exception e) {
            throw new RuntimeException(e);
        }
    }


    private void respondToAlertWithRetry(WebElement elementToClick, boolean isConfirm) {
        elementToClick.click();    
        //This method might fail at times due to a Selenium bug
        //  See https://code.google.com/p/selenium/issues/detail?id=3544
        //  The delay below is a temporary workaround to minimize the failure rate.
        ThreadHelper.waitFor(250);
        Alert alert = browser.driver.switchTo().alert();
        if(isConfirm){
            alert.accept();
        }else {
            alert.dismiss();
        }
    }
    
    private void respondToAlertWithRetryForHiddenElement(String hiddenElementIdToClick, boolean isConfirm) {
        JavascriptExecutor jsExecutor = (JavascriptExecutor) browser.driver;
        jsExecutor.executeScript("document.getElementById('"+hiddenElementIdToClick+"').click();");
        //This method might fail at times due to a Selenium bug
        //  See https://code.google.com/p/selenium/issues/detail?id=3544
        //  The delay below is a temporary workaround to minimize the failure rate.
        ThreadHelper.waitFor(250);
        Alert alert = browser.driver.switchTo().alert();
        if(isConfirm){
            alert.accept();
        }else {
            alert.dismiss();
        }
    }

}<|MERGE_RESOLUTION|>--- conflicted
+++ resolved
@@ -6,6 +6,7 @@
 import java.io.BufferedReader;
 import java.io.File;
 import java.io.FileInputStream;
+import java.io.FileNotFoundException;
 import java.io.FileReader;
 import java.io.FileWriter;
 import java.io.IOException;
@@ -892,10 +893,6 @@
                 if(HtmlHelper.areSameHtml(actual, expectedString)) {
                     break;
                 }
-<<<<<<< HEAD
-=======
-                ThreadHelper.waitFor(waitDuration);
->>>>>>> 2694a5fb
             } catch (Exception e) {
                 throw new RuntimeException(e);
             }
