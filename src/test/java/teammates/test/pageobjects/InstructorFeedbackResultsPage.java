package teammates.test.pageobjects;

import static org.testng.AssertJUnit.assertEquals;
import static org.testng.AssertJUnit.assertTrue;
import static org.testng.AssertJUnit.fail;

import org.openqa.selenium.By;
import org.openqa.selenium.NoSuchElementException;
import org.openqa.selenium.WebElement;
import org.openqa.selenium.support.FindBy;
import org.openqa.selenium.support.ui.Select;

import teammates.common.util.Const;
import teammates.common.util.ThreadHelper;

public class InstructorFeedbackResultsPage extends AppPage {

    @FindBy(id = "button_sortFromName")
    public WebElement sortTableGiverButton;
    
    @FindBy(id = "button_sortToName")
    private WebElement sortTableRecipientButton;
    
    @FindBy(id = "button_sortFeedback")
    private WebElement sortTableAnswerButton;
    
    @FindBy(id = "collapse-panels-button")
    public WebElement collapseExpandButton;
    
<<<<<<< HEAD
=======
    @FindBy(id = "show-stats-checkbox")
    public WebElement showStatsCheckbox;
    
>>>>>>> 7b0789be
    @FindBy(id = "button_add_comment")
    private WebElement showResponseCommentAddFormButton;
    
    @FindBy(id = "showResponseCommentAddForm-1-1-1")
    private WebElement addResponseCommentForm;
    
    
    public InstructorFeedbackResultsPage(Browser browser) {
        super(browser);
    }

    @Override
    protected boolean containsExpectedPageContents() {
        return getPageSource().contains("<h1>Feedback Results - Instructor</h1>");
    }
    
    public String getCourseId() {
        return browser.driver.findElement(By.name("courseid")).getAttribute("value");
    }
    
    public String getFeedbackSessionName() {
        return browser.driver.findElement(By.name("fsname")).getAttribute("value");
    }
    
    public boolean isCorrectPage (String courseId, String feedbackSessionName) {
        boolean isCorrectCourseId = this.getCourseId().equals(courseId);
        boolean isCorrectFeedbackSessionName = this.getFeedbackSessionName().equals(feedbackSessionName);
        return isCorrectCourseId && isCorrectFeedbackSessionName && containsExpectedPageContents();
    }
    
    public void displayByGiverRecipientQuestion() {
        Select select = new Select(browser.driver.findElement(By.name(Const.ParamsNames.FEEDBACK_RESULTS_SORTTYPE)));
        select.selectByVisibleText("Group by - Giver > Recipient > Question");
        waitForPageToLoad();
    }
    
    public void displayByRecipientGiverQuestion() {
        Select select = new Select(browser.driver.findElement(By.name(Const.ParamsNames.FEEDBACK_RESULTS_SORTTYPE)));
        select.selectByVisibleText("Group by - Recipient > Giver > Question");
        waitForPageToLoad();
    }
    
    public void displayByGiverQuestionRecipient() {
        Select select = new Select(browser.driver.findElement(By.name(Const.ParamsNames.FEEDBACK_RESULTS_SORTTYPE)));
        select.selectByVisibleText("Group by - Giver > Question > Recipient");
        waitForPageToLoad();
    }
    
    public void displayByRecipientQuestionGiver() {
        Select select = new Select(browser.driver.findElement(By.name(Const.ParamsNames.FEEDBACK_RESULTS_SORTTYPE)));
        select.selectByVisibleText("Group by - Recipient > Question > Giver");
        waitForPageToLoad();
<<<<<<< HEAD
    }
    
    public void displayByQuestion() {
        Select select = new Select(browser.driver.findElement(By.name(Const.ParamsNames.FEEDBACK_RESULTS_SORTTYPE)));
        select.selectByVisibleText("Group by - Question");
        waitForPageToLoad();
    }
    
=======
    }
    
    public void displayByQuestion() {
        Select select = new Select(browser.driver.findElement(By.name(Const.ParamsNames.FEEDBACK_RESULTS_SORTTYPE)));
        select.selectByVisibleText("Group by - Question");
        waitForPageToLoad();
    }
    
>>>>>>> 7b0789be
    public void clickGroupByTeam() {
        WebElement button = browser.driver.findElement(By.name(Const.ParamsNames.FEEDBACK_RESULTS_GROUPBYTEAM));
        button.click();
        waitForPageToLoad();
    }
    
    public void clickCollapseExpand() {
        collapseExpandButton.click();
        waitForPageToLoad();
    }
    
<<<<<<< HEAD
=======
    public void clickShowStats() {
        showStatsCheckbox.click();
    }
    
>>>>>>> 7b0789be
    public void fillSearchBox(String s) {
        this.fillTextBox(browser.driver.findElement(By.id("results-search-box")), s);
    }
    
    public AppPage sortTableByGiver() {
        sortTableGiverButton.click();
        return this;
    }
    
    public AppPage sortTableByRecipient() {
        sortTableRecipientButton.click();
        return this;
    }
    
    public AppPage sortTableByAnswer() {
        sortTableAnswerButton.click();
        return this;
    }
    
    public InstructorFeedbackEditPage clickEditLink() {
        WebElement button = browser.driver.findElement(By.linkText("[Edit]"));
        button.click();
        waitForPageToLoad();
        return changePageType(InstructorFeedbackEditPage.class);
    }
    
    public boolean clickQuestionAdditionalInfoButton(int qnNumber, String additionalInfoId){
        WebElement qnAdditionalInfoButton = browser.driver.findElement(By.id("questionAdditionalInfoButton-" + qnNumber + "-" + additionalInfoId));    
        qnAdditionalInfoButton.click();
        // Check if links toggle properly.
        WebElement qnAdditionalInfo = browser.driver.findElement(By.id("questionAdditionalInfo-" + qnNumber + "-" + additionalInfoId));    
        return qnAdditionalInfo.isDisplayed();
    }
    
    public String getQuestionAdditionalInfoButtonText(int qnNumber, String additionalInfoId){
        WebElement qnAdditionalInfoButton = browser.driver.findElement(By.id("questionAdditionalInfoButton-" + qnNumber + "-" + additionalInfoId));    
        return qnAdditionalInfoButton.getText();
    }
    
    public void addFeedbackResponseComment(String commentText) {
        showResponseCommentAddFormButton.click();
        fillTextBox(addResponseCommentForm.findElement(By.tagName("textarea")), commentText);
        addResponseCommentForm.findElement(By.tagName("a")).click();
        ThreadHelper.waitFor(1000);
    }
    
    public void editFeedbackResponseComment(String commentIdSuffix, String newCommentText) {
        WebElement commentRow = browser.driver.findElement(By.id("responseCommentRow" + commentIdSuffix));
        commentRow.findElements(By.tagName("a")).get(1).click();
        
        WebElement commentEditForm = browser.driver.findElement(By.id("responseCommentEditForm" + commentIdSuffix));
        fillTextBox(commentEditForm.findElement(By.name("responsecommenttext")), newCommentText);
        commentEditForm.findElement(By.tagName("a")).click();
        ThreadHelper.waitFor(1000);
    }
    
    public boolean verifyAllResultsPanelBodyVisibility(boolean visible){
        for(WebElement e : browser.driver.findElements(By.cssSelector(".panel-heading+.panel-body"))){
            if(e.isDisplayed() != visible){
                return false;
            }
        }
        return true;
    }
    
<<<<<<< HEAD
=======
    public boolean verifyAllStatsVisibility(boolean visible){
        for(WebElement e : browser.driver.findElements(By.cssSelector(".resultStatistics"))){
            if(e.isDisplayed() != visible){
                return false;
            }
        }
        return true;
    }
    
>>>>>>> 7b0789be
    public void deleteFeedbackResponseComment(String commentIdSuffix) {
        WebElement commentRow = browser.driver.findElement(By.id("responseCommentRow" + commentIdSuffix));
        commentRow.findElement(By.tagName("form"))
            .findElement(By.tagName("a")).click();
        ThreadHelper.waitFor(1000);
    }
    
    public void verifyCommentRowContent(String commentRowIdSuffix, String commentText, String giverName) {
        WebElement commentRow = browser.driver.findElement(By.id("responseCommentRow" + commentRowIdSuffix));
        assertEquals(commentText, commentRow.findElement(By.id("plainCommentText" + commentRowIdSuffix)).getText());
        assertTrue(commentRow.findElement(By.className("text-muted")).getText().contains(giverName));
    }
    
    public void verifyCommentFormErrorMessage(String commentTableIdSuffix, String errorMessage) {
        WebElement commentRow = browser.driver.findElement(By.id("responseCommentTable" + commentTableIdSuffix));
        assertEquals(errorMessage, commentRow.findElement(By.tagName("span")).getText());
    }
    
    public void verifyRowMissing(String rowIdSuffix) {
        try {
            verifyCommentRowContent(rowIdSuffix, "", "");
            fail("Row expected to be missing found.");
        } catch (NoSuchElementException e) {
            // row expected to be missing
        }
    }
}<|MERGE_RESOLUTION|>--- conflicted
+++ resolved
@@ -27,12 +27,9 @@
     @FindBy(id = "collapse-panels-button")
     public WebElement collapseExpandButton;
     
-<<<<<<< HEAD
-=======
     @FindBy(id = "show-stats-checkbox")
     public WebElement showStatsCheckbox;
     
->>>>>>> 7b0789be
     @FindBy(id = "button_add_comment")
     private WebElement showResponseCommentAddFormButton;
     
@@ -85,7 +82,6 @@
         Select select = new Select(browser.driver.findElement(By.name(Const.ParamsNames.FEEDBACK_RESULTS_SORTTYPE)));
         select.selectByVisibleText("Group by - Recipient > Question > Giver");
         waitForPageToLoad();
-<<<<<<< HEAD
     }
     
     public void displayByQuestion() {
@@ -94,16 +90,6 @@
         waitForPageToLoad();
     }
     
-=======
-    }
-    
-    public void displayByQuestion() {
-        Select select = new Select(browser.driver.findElement(By.name(Const.ParamsNames.FEEDBACK_RESULTS_SORTTYPE)));
-        select.selectByVisibleText("Group by - Question");
-        waitForPageToLoad();
-    }
-    
->>>>>>> 7b0789be
     public void clickGroupByTeam() {
         WebElement button = browser.driver.findElement(By.name(Const.ParamsNames.FEEDBACK_RESULTS_GROUPBYTEAM));
         button.click();
@@ -115,13 +101,10 @@
         waitForPageToLoad();
     }
     
-<<<<<<< HEAD
-=======
     public void clickShowStats() {
         showStatsCheckbox.click();
     }
     
->>>>>>> 7b0789be
     public void fillSearchBox(String s) {
         this.fillTextBox(browser.driver.findElement(By.id("results-search-box")), s);
     }
@@ -187,8 +170,6 @@
         return true;
     }
     
-<<<<<<< HEAD
-=======
     public boolean verifyAllStatsVisibility(boolean visible){
         for(WebElement e : browser.driver.findElements(By.cssSelector(".resultStatistics"))){
             if(e.isDisplayed() != visible){
@@ -198,7 +179,6 @@
         return true;
     }
     
->>>>>>> 7b0789be
     public void deleteFeedbackResponseComment(String commentIdSuffix) {
         WebElement commentRow = browser.driver.findElement(By.id("responseCommentRow" + commentIdSuffix));
         commentRow.findElement(By.tagName("form"))
