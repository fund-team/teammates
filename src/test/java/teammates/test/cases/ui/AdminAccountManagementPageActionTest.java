--- conflicted
+++ resolved
@@ -42,15 +42,10 @@
         assertEquals(false, result.isError);      
                 
     }
-<<<<<<< HEAD
-=======
     
 
     private AdminAccountManagementPageAction getAction(String... params) throws Exception {
         return (AdminAccountManagementPageAction) (gaeSimulation.getActionObject(uri, params));
     }
     
-    
-
->>>>>>> b7a6e1b5
 }