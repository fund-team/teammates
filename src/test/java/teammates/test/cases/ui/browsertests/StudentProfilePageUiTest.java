--- conflicted
+++ resolved
@@ -85,10 +85,6 @@
         profilePage.verifyStatus(Const.StatusMessages.STUDENT_PROFILE_EDITED);
         
         
-<<<<<<< HEAD
-        profilePage.fillProfilePic("src//test//resources//images//profile_pic.png");
-        profilePage.submitEditedProfile();
-=======
         ______TS("invalid data");
         
         StudentProfileAttributes spa = new StudentProfileAttributes("valid.id", "$$short.name", 
@@ -96,7 +92,6 @@
                 "male", "this is enough!$%&*</>", "");
         profilePage.editProfileThroughUi("", spa.shortName, spa.email, spa.institute, 
                 spa.nationality, spa.gender, spa.moreInfo);
->>>>>>> b809f674
         
         profilePage.ensureProfileContains("short.name", "e@email.com", "inst", "Usual Nationality", 
                 "female", "this is enough!$%&*</>");
@@ -108,13 +103,8 @@
         profilePage.fillProfilePic("src/test/resources/images/profile_pic.png");
         profilePage.uploadPicture();
         
-<<<<<<< HEAD
-        profilePage.fillProfilePic("src//test//resources//images//profile_pic_too_large.jpg");
-        profilePage.submitEditedProfile();
-=======
         profilePage.verifyStatus(Const.StatusMessages.STUDENT_PROFILE_PICTURE_SAVED);
         profilePage.isElementVisible("studentPhotoUploader");
->>>>>>> b809f674
         
         profilePage.editProfilePhoto();
         profilePage.ensureProfileContains("short.name", "e@email.com", "inst", "Usual Nationality", 
@@ -126,27 +116,17 @@
         
         ______TS("not a picture");
         
-<<<<<<< HEAD
-        profilePage.fillProfilePic("src//test//resources//images//not_a_picture.txt");
-        profilePage.submitEditedProfile();
-=======
         profilePage.fillProfilePic("src/test/resources/images/not_a_picture.txt");
         profilePage.uploadPicture();
->>>>>>> b809f674
         
         profilePage.verifyStatus(Const.StatusMessages.STUDENT_PROFILE_NOT_A_PICTURE);
         verifyPictureIsPresent(prevPictureKey);
         
         ______TS("success case, update picture");
         
-<<<<<<< HEAD
-        profilePage.fillProfilePic("src//test//resources//images//profile_pic_update.png");
-        profilePage.submitEditedProfile();
-=======
         profilePage.fillProfilePic("src/test/resources/images/profile_pic_updated.png");
         profilePage.uploadPicture();
         profilePage.isElementVisible("studentPhotoUploader");
->>>>>>> b809f674
         
         String currentPictureKey = BackDoor.getStudentProfile(studentGoogleId).pictureKey;
         verifyPictureIsDeleted(prevPictureKey);
