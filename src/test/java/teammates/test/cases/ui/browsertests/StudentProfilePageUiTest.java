package teammates.test.cases.ui.browsertests;

import static org.testng.AssertJUnit.assertEquals;

import org.openqa.selenium.By;
import org.testng.annotations.AfterClass;
import org.testng.annotations.BeforeClass;
import org.testng.annotations.Test;

import teammates.common.datatransfer.DataBundle;
import teammates.common.datatransfer.StudentProfileAttributes;
import teammates.common.util.Const;
import teammates.common.util.StringHelper;
import teammates.common.util.Url;
import teammates.logic.backdoor.BackDoorServlet;
import teammates.test.driver.BackDoor;
import teammates.test.pageobjects.Browser;
import teammates.test.pageobjects.BrowserPool;
import teammates.test.pageobjects.StudentHomePage;
import teammates.test.pageobjects.StudentProfilePage;
import teammates.test.pageobjects.StudentProfilePicturePage;

public class StudentProfilePageUiTest extends BaseUiTestCase {
    private static Browser browser;
    private static DataBundle testData;
    private StudentProfilePage 
    profilePage;
    
    @BeforeClass
    public static void classSetup() throws Exception {
        printTestClassHeader();
        testData = loadDataBundle("/StudentProfilePageUiTest.json");
<<<<<<< HEAD
        restoreTestDataOnServer(testData);
        browser = BrowserPool.getBrowser(true);
=======
        removeAndRestoreTestDataOnServer(testData);
        browser = BrowserPool.getBrowser();
>>>>>>> 7a17ad72
    }
    
    @Test
    public void allTests() throws Exception {
        
        // Do not change the order
        testNavLinkToPage();
        testContent();
        testActions();
        testAjaxPictureUrl();
    }

    private void testNavLinkToPage() {
        Url profileUrl = createUrl(Const.ActionURIs.STUDENT_HOME_PAGE)
                .withUserId(testData.accounts.get("studentWithEmptyProfile").googleId);
         StudentHomePage shp = loginAdminToPage(browser, profileUrl, StudentHomePage.class);
         
         profilePage = shp.loadProfileTab().changePageType(StudentProfilePage.class);
    }

    private void testContent() {
        
        // assumes it is run after NavLinks Test 
        // (ie already logged in as studentWithEmptyProfile
        
        ______TS("typical success case");
        profilePage.verifyHtml("/studentProfilePageDefault.html");
        
        ______TS("existing profile values");
        // this test uses actual user accounts
        profilePage = getProfilePageForStudent("studentWithExistingProfile");
        profilePage.verifyHtmlPart(By.id("editProfileDiv"), "/studentProfileEditDivExistingValues.html");
    }


    private void testActions() throws Exception {
        
        // assumes it is run after NavLinks Test 
        // (ie already logged in as studentWithExistingProfile
        
        String studentGoogleId = testData.accounts.get("studentWithExistingProfile").googleId;
        
        ______TS("typical success case, no picture");
        
        profilePage.editProfileThroughUi("", "short.name", "e@email.com", "inst", "Usual Nationality", 
                "female", "this is enough!$%&*</>");
        profilePage.ensureProfileContains("short.name", "e@email.com", "inst", "Usual Nationality", 
                "female", "this is enough!$%&*</>");
        profilePage.verifyStatus(Const.StatusMessages.STUDENT_PROFILE_EDITED);
        
        
        ______TS("invalid data");
        
        StudentProfileAttributes spa = new StudentProfileAttributes("valid.id", "$$short.name", 
                "e@email.com", " inst  ", StringHelper.generateStringOfLength(54), 
                "male", "this is enough!$%&*</>", "");
        profilePage.editProfileThroughUi("", spa.shortName, spa.email, spa.institute, 
                spa.nationality, spa.gender, spa.moreInfo);
        
        profilePage.ensureProfileContains("short.name", "e@email.com", "inst", "Usual Nationality", 
                "female", "this is enough!$%&*</>");
        
        profilePage.verifyStatus(StringHelper.toString(spa.getInvalidityInfo(), " "));
        
        ______TS("success case picture upload and edit");
        
        profilePage.fillProfilePic("src/test/resources/images/profile_pic.png");
        profilePage.uploadPicture();
        
        profilePage.verifyStatus(Const.StatusMessages.STUDENT_PROFILE_PICTURE_SAVED);
        profilePage.isElementVisible("studentPhotoUploader");
        
        profilePage.editProfilePhoto();
        profilePage.ensureProfileContains("short.name", "e@email.com", "inst", "Usual Nationality", 
                "female", "this is enough!$%&*</>");
        profilePage.verifyPhotoSize(150, 150);
        
        String prevPictureKey = BackDoor.getStudentProfile(studentGoogleId).pictureKey;
        verifyPictureIsPresent(prevPictureKey);
        
        ______TS("not a picture");
        
        profilePage.fillProfilePic("src/test/resources/images/not_a_picture.txt");
        profilePage.uploadPicture();
        
        profilePage.verifyStatus(Const.StatusMessages.STUDENT_PROFILE_NOT_A_PICTURE);
        verifyPictureIsPresent(prevPictureKey);
        
        ______TS("picture too large");
        
        profilePage.fillProfilePic("src/test/resources/images/profile_pic_too_large.jpg");
        profilePage.uploadPicture();
        
        profilePage.verifyStatus(Const.StatusMessages.STUDENT_PROFILE_PIC_TOO_LARGE);
        verifyPictureIsPresent(prevPictureKey);
        
        ______TS("success case, update picture");
        
        profilePage.fillProfilePic("src/test/resources/images/profile_pic_updated.png");
        profilePage.uploadPicture();
        profilePage.isElementVisible("studentPhotoUploader");
        
        String currentPictureKey = BackDoor.getStudentProfile(studentGoogleId).pictureKey;
        verifyPictureIsDeleted(prevPictureKey);
        verifyPictureIsPresent(currentPictureKey);        

    }
    
    private void testAjaxPictureUrl() throws Exception {
        
        String studentId = "studentWithExistingProfile";
        String instructorId = "SHomeUiT.instr";
        
        String studentGoogleId = testData.accounts.get("studentWithExistingProfile").googleId;
        String currentPictureKey = BackDoor.getStudentProfile(studentGoogleId).pictureKey;
        String email = testData.students.get("studentWithExistingProfile").email;        
        String courseId = testData.students.get("studentWithExistingProfile").course;
        
        email = StringHelper.encrypt(email);
        courseId = StringHelper.encrypt(courseId);
        String invalidEmail = StringHelper.encrypt("random-EmAIl");
        String invalidCourse = StringHelper.encrypt("random-CouRsE");
        
        
        ______TS("success case, with blob-key");
        
        getProfilePicturePage(studentId, currentPictureKey)
            .verifyHasPicture();
        
        ______TS("failure case, blob-key");
        
        String expectedFilename = "/studentProfilePictureNotFound.html";
        getProfilePicturePage(studentId, "random-StRing123")
            .verifyIsErrorPage(expectedFilename);
        
        ______TS("success case, with email and course");
        
        getProfilePicturePage(instructorId, email, courseId)
            .verifyHasPicture();
        
        ______TS("failure case: course that the instructor does not belong in");
        
        expectedFilename = "/studentProfilePictureUnauthorized.html";
        getProfilePicturePage(instructorId, email, invalidCourse)
            .verifyIsUnauthorisedErrorPage(expectedFilename);
        
        ______TS("failure case: non-existent student");
        
        expectedFilename = "/studentProfilePictureStudentDoesNotExist.html";
        
        getProfilePicturePage(instructorId, invalidEmail, courseId)
            .verifyIsEntityNotFoundErrorPage(expectedFilename);
        
    }

    private StudentProfilePicturePage getProfilePicturePage(String instructorId,
            String email, String courseId) {
        Url profileUrl = createUrl(Const.ActionURIs.STUDENT_PROFILE_PICTURE)
                .withUserId(testData.accounts.get(instructorId).googleId)
                .withParam(Const.ParamsNames.STUDENT_EMAIL, email)
                .withParam(Const.ParamsNames.COURSE_ID, courseId);
        
        return loginAdminToPage(browser, profileUrl, StudentProfilePicturePage.class);
    }

    private StudentProfilePicturePage getProfilePicturePage(String studentId,
            String pictureKey) {
        Url profileUrl = createUrl(Const.ActionURIs.STUDENT_PROFILE_PICTURE)
                .withUserId(testData.accounts.get(studentId).googleId)
                .withParam(Const.ParamsNames.BLOB_KEY, pictureKey);
        
        return loginAdminToPage(browser, profileUrl, StudentProfilePicturePage.class);
    }

    private void verifyPictureIsDeleted(String pictureKey) {
        assertEquals(BackDoorServlet.RETURN_VALUE_FALSE, BackDoor.getWhetherPictureIsPresentInGcs(pictureKey));
    }

    private void verifyPictureIsPresent(String pictureKey) {
        assertEquals(BackDoorServlet.RETURN_VALUE_TRUE, BackDoor.getWhetherPictureIsPresentInGcs(pictureKey));
    }
    
    private StudentProfilePage getProfilePageForStudent(String studentId) {
        Url profileUrl = createUrl(Const.ActionURIs.STUDENT_PROFILE_PAGE)
            .withUserId(testData.accounts.get(studentId).googleId);
        return loginAdminToPage(browser, profileUrl, StudentProfilePage.class);
    }
    
    @AfterClass
    public void testAfter() {
        //BackDoor.removeDataBundleFromDb(testData);
        BrowserPool.release(browser);
    }
}<|MERGE_RESOLUTION|>--- conflicted
+++ resolved
@@ -30,13 +30,8 @@
     public static void classSetup() throws Exception {
         printTestClassHeader();
         testData = loadDataBundle("/StudentProfilePageUiTest.json");
-<<<<<<< HEAD
-        restoreTestDataOnServer(testData);
-        browser = BrowserPool.getBrowser(true);
-=======
         removeAndRestoreTestDataOnServer(testData);
         browser = BrowserPool.getBrowser();
->>>>>>> 7a17ad72
     }
     
     @Test
