package teammates.test.cases.ui.browsertests;

import static org.testng.AssertJUnit.assertNotNull;
import static org.testng.AssertJUnit.assertEquals;
import static org.testng.AssertJUnit.assertTrue;

import java.lang.reflect.Constructor;

import org.openqa.selenium.support.PageFactory;
import org.testng.annotations.AfterClass;
import org.testng.annotations.BeforeClass;
import org.testng.annotations.Test;

import teammates.common.datatransfer.FeedbackSessionAttributes;
import teammates.common.datatransfer.InstructorAttributes;
import teammates.common.exception.EntityDoesNotExistException;
import teammates.common.exception.InvalidParametersException;
import teammates.common.util.Const;
import teammates.common.util.FieldValidator;
import teammates.common.util.StringHelper;
import teammates.common.util.Url;
import teammates.test.driver.BackDoor;
import teammates.test.driver.TestProperties;
import teammates.test.pageobjects.AdminHomePage;
import teammates.test.pageobjects.AppPage;
import teammates.test.pageobjects.Browser;
import teammates.test.pageobjects.BrowserPool;
import teammates.test.pageobjects.DevServerLoginPage;
import teammates.test.pageobjects.FeedbackSubmitPage;
import teammates.test.pageobjects.GoogleLoginPage;
import teammates.test.pageobjects.HomePage;
import teammates.test.pageobjects.InstructorCourseDetailsPage;
import teammates.test.pageobjects.InstructorCourseEditPage;
import teammates.test.pageobjects.InstructorCourseEnrollPage;
import teammates.test.pageobjects.InstructorCourseJoinConfirmationPage;
import teammates.test.pageobjects.InstructorCoursesPage;
import teammates.test.pageobjects.InstructorFeedbackEditPage;
import teammates.test.pageobjects.InstructorFeedbacksPage;
import teammates.test.pageobjects.InstructorHomePage;
import teammates.test.pageobjects.LoginPage;
import teammates.test.pageobjects.StudentCommentsPage;
import teammates.test.pageobjects.StudentCourseDetailsPage;
import teammates.test.pageobjects.StudentFeedbackResultsPage;
import teammates.test.pageobjects.StudentHomePage;
import teammates.test.pageobjects.StudentProfilePage;
import teammates.test.util.Priority;

import com.google.appengine.api.datastore.Text;

/**
 * Covers the home page for admins.
 * SUT: {@link AdminHomePage}
 */
@Priority(6)
public class AdminHomePageUiTest extends BaseUiTestCase{
    private static Browser browser;
    private static AdminHomePage homePage;
    private static InstructorCourseJoinConfirmationPage confirmationPage;
    
    
    @BeforeClass
    public static void classSetup() throws Exception {
        printTestClassHeader();      
        browser = BrowserPool.getBrowser();
        browser.driver.manage().deleteAllCookies();
    }
    
    @Test
    public void testAll() throws InvalidParametersException, EntityDoesNotExistException, Exception{
        testContent();
        //no links to check
        testCreateInstructorAction();
    }

    private void testContent() {
        
        ______TS("content: typical page");
        
        Url homeUrl = createUrl(Const.ActionURIs.ADMIN_HOME_PAGE);
        homePage = loginAdminToPageForAdminUiTests(browser, homeUrl, AdminHomePage.class);
        
        homePage.verifyHtml("/adminHomePage.html");
    }

    @SuppressWarnings("deprecation")
    private void testCreateInstructorAction() throws Exception {
        
        InstructorAttributes instructor = new InstructorAttributes();
        
        String shortName = "Instrúctör";
        instructor.name =  "AHPUiT Instrúctör";
        instructor.email = "AHPUiT.instr1@gmail.tmt";
        String institute = "TEAMMATES Test Institute 1";
        String demoCourseId = "AHPUiT.instr1.gma-demo";
        
        ______TS("action fail: the number of columns is invalid");
        homePage.createInstructorByInstructorDetailsSingleLineForm(instructor.name + " | " + instructor.email);
        assertEquals(homePage.getStatus(), String.format(Const.StatusMessages.INSTRUCTOR_DETAILS_LENGTH_INVALID, 
                                                         Const.LENGTH_FOR_NAME_EMAIL_INSTITUTION)); 
        ______TS("action success : create instructor account by Instructor Details Single Line Form");
        BackDoor.deleteAccount(TestProperties.inst().TEST_INSTRUCTOR_ACCOUNT);
        BackDoor.deleteCourse(demoCourseId);
        BackDoor.deleteInstructor(demoCourseId, instructor.email);
        
        homePage.createInstructorByInstructorDetailsSingleLineForm(instructor.name + " | " + instructor.email + " | " + institute);
        
        String encryptedKey = StringHelper.encrypt(BackDoor.getKeyForInstructor(demoCourseId, instructor.email));
        String expectedjoinUrl = new Url(Const.ActionURIs.INSTRUCTOR_COURSE_JOIN)
                                        .withRegistrationKey(encryptedKey)
                                        .withInstructorInstitution(institute)
                                        .toAbsoluteString();
       
        assertEquals("Instructor AHPUiT Instrúctör has been successfully created with join link:\n" + expectedjoinUrl,
                     homePage.getStatus());
        
        ______TS("action success : create instructor account and the account is created successfully after user's verification");
        
        BackDoor.deleteAccount(TestProperties.inst().TEST_INSTRUCTOR_ACCOUNT);
        BackDoor.deleteCourse(demoCourseId);
        BackDoor.deleteInstructor(demoCourseId, instructor.email);
        
        homePage.createInstructor(shortName,instructor,institute);
        
        encryptedKey = StringHelper.encrypt(BackDoor.getKeyForInstructor(demoCourseId, instructor.email));
        expectedjoinUrl = new Url(Const.ActionURIs.INSTRUCTOR_COURSE_JOIN)
                                        .withRegistrationKey(encryptedKey)
                                        .withInstructorInstitution(institute)
                                        .toAbsoluteString();
       
<<<<<<< HEAD
        homePage.getStatus().contains("Instructor AHPUiT Instrúctör has been successfully created with join link:\n" 
                                      + expectedjoinUrl);
=======
        assertEquals("Instructor AHPUiT Instrúctör has been successfully created with join link:\n" + expectedjoinUrl,
                     homePage.getStatus());
        homePage.verifyHtml("/adminHomePageCreateInstructorSuccess.html");
>>>>>>> 0e6448c1
        
        homePage.logout();
        //verify the instructor and the demo course have been created
        assertNotNull(BackDoor.getCourse(demoCourseId));
        assertNotNull(BackDoor.getInstructorByEmail(instructor.email, demoCourseId));
        
        //get the joinURL which sent to the requester's email
        String joinActionUrl = TestProperties.inst().TEAMMATES_URL + Const.ActionURIs.INSTRUCTOR_COURSE_JOIN;
      
        String joinLink = Url.addParamToUrl(joinActionUrl, Const.ParamsNames.REGKEY,
                                            StringHelper.encrypt(BackDoor.getKeyForInstructor(demoCourseId, instructor.email)));
       
        joinLink = Url.addParamToUrl(joinLink, Const.ParamsNames.INSTRUCTOR_INSTITUTION, institute);
        
        //simulate the user's verification here because it is added by admin 
        browser.driver.get(joinLink);        
        confirmationPage = createCorrectLoginPageType(browser.driver.getPageSource())
                           .loginAsJoiningInstructor(TestProperties.inst().TEST_INSTRUCTOR_ACCOUNT,
                                                     TestProperties.inst().TEST_INSTRUCTOR_PASSWORD);
        confirmationPage.clickCancelButton();      
        
        browser.driver.get(joinLink);
        confirmationPage = createCorrectLoginPageType(browser.driver.getPageSource())
                           .loginAsJoiningInstructor(TestProperties.inst().TEST_INSTRUCTOR_ACCOUNT,
                                                     TestProperties.inst().TEST_INSTRUCTOR_PASSWORD);  
        confirmationPage.clickConfirmButton();
        
        //check a account has been created for the requester successfully
        assertNotNull(BackDoor.getAccount(TestProperties.inst().TEST_INSTRUCTOR_ACCOUNT));
        
        
        //verify sample course is accessible for newly joined instructor as an instructor
        
        ______TS("new instructor can see sample course in homepage");
        InstructorHomePage instructorHomePage = AppPage.getNewPageInstance(browser, InstructorHomePage.class);
        instructorHomePage.verifyHtmlMainContent("/newlyJoinedInstructorHomePage.html");
        
        ______TS("new instructor can access sample coure enroll page");
        InstructorCourseEnrollPage enrollPage = instructorHomePage.clickCourseErollLink(demoCourseId);
        enrollPage.verifyHtmlMainContent("/newlyJoinedInstructorCourseEnrollPage.html");
        
        ______TS("new instructor can access sample coure details page");
        instructorHomePage = enrollPage.goToPreviousPage(InstructorHomePage.class);
        InstructorCourseDetailsPage detailsPage = instructorHomePage.clickCourseViewLink(demoCourseId);
        detailsPage.verifyHtmlMainContent("/newlyJoinedInstructorCourseDetailsPage.html");
        
        ______TS("new instructor can access sample coure edit page");
        instructorHomePage = detailsPage.goToPreviousPage(InstructorHomePage.class);
        InstructorCourseEditPage editPage = instructorHomePage.clickCourseEditLink(demoCourseId);
        editPage.verifyHtmlMainContent("/newlyJoinedInstructorCourseEditPage.html");
        
        ______TS("new instructor can access sample coure feedback session adding page");
        instructorHomePage = editPage.goToPreviousPage(InstructorHomePage.class);
        InstructorFeedbacksPage feedbacksPage = instructorHomePage.clickCourseAddEvaluationLink(demoCourseId);
        feedbacksPage.verifyHtmlMainContent("/newlyJoinedInstructorFeedbacksPage.html");
        
        ______TS("new instructor can archive sample course");
        instructorHomePage = feedbacksPage.goToPreviousPage(InstructorHomePage.class);
        instructorHomePage.clickArchiveCourseLinkAndConfirm(demoCourseId);
        instructorHomePage.verifyHtmlMainContent("/newlyJoinedInstructorHomePageSampleCourseArchived.html");
        
        ______TS("new instructor can unarchive sample course");
        String url = Url.addParamToUrl(TestProperties.inst().TEAMMATES_URL + Const.ActionURIs.INSTRUCTOR_COURSES_PAGE, 
                                       Const.ParamsNames.USER_ID, 
                                       TestProperties.inst().TEST_INSTRUCTOR_ACCOUNT);
        browser.driver.get(url);
        InstructorCoursesPage coursesPage = AppPage.getNewPageInstance(browser, InstructorCoursesPage.class);
        coursesPage.waitForAjaxLoadCoursesSuccess();
        coursesPage.unarchiveCourse(demoCourseId);
        coursesPage.verifyHtmlMainContent("/newlyJoinedInstructorCoursesPageSampleCourseUnarhived.html");
        
        ______TS("new instructor can access sample course students page");
        coursesPage.loadStudentsTab().verifyHtmlMainContent("/newlyJoinedInstructorStudentListPage.html");
        ______TS("new instructor can access sample course comments page");
        coursesPage.loadInstructorCommentsTab().verifyHtmlMainContent("/newlyJoinedInstructorCommentsPage.html");
        
        ______TS("new instructor can view feedbackSession result of sample course");
        coursesPage.loadInstructorHomeTab();
        instructorHomePage = AppPage.getNewPageInstance(browser, InstructorHomePage.class);
        instructorHomePage.clickFeedbackSessionViewResultsLink("AHPUiT.instr1.gma-demo", "Second team feedback session")
                          .waitForPageToLoad();
        instructorHomePage.verifyHtmlMainContent("/newlyJoinedInstructorFeedbackResultsPage.html");
        
        ______TS("new instructor can edit feedbackSession of sample course");
        instructorHomePage.loadInstructorHomeTab();
        InstructorFeedbackEditPage feedbackEditPage = instructorHomePage.clickFeedbackSessionEditLink("AHPUiT.instr1.gma-demo", 
                                                                                                      "Second team feedback session");
        
        feedbackEditPage.clickEditSessionButton();
        
        FeedbackSessionAttributes feedbackSession = BackDoor.getFeedbackSession("AHPUiT.instr1.gma-demo", 
                                                                                "Second team feedback session");
        feedbackEditPage.editFeedbackSession(feedbackSession.startTime, 
                                             feedbackSession.endTime,
                                             new Text("updated instructions"),
                                             feedbackSession.gracePeriod);
        feedbackEditPage.reloadPage();
        instructorHomePage.verifyHtmlMainContent("/newlyJoinedInstructorFeedbackSessionSuccessEdited.html");
        
        
        
        ______TS("new instructor can click submit button of sample feedbackSession");
        instructorHomePage.loadInstructorHomeTab();
        FeedbackSubmitPage fbsp = instructorHomePage.clickFeedbackSessionSubmitLink("AHPUiT.instr1.gma-demo", 
                                                                                    "Second team feedback session");
        fbsp.verifyHtmlMainContent("/newlyJoinedInstructorFeedbackSubmissionEditPage.html");
        
        ______TS("new instructor can send reminder of sample course");
        instructorHomePage.loadInstructorHomeTab();
        feedbacksPage = instructorHomePage.clickFeedbackSessionRemindLink("AHPUiT.instr1.gma-demo", 
                                                                          "Second team feedback session");
        feedbacksPage.verifyHtmlMainContent("/newlyJoinedInstructorFeedbackSessionRemind.html");
        
        ______TS("new instructor can unpublish feedbackSession of sample course");
        instructorHomePage.loadInstructorHomeTab();
        feedbacksPage = instructorHomePage.clickFeedbackSessionUnpublishLink("AHPUiT.instr1.gma-demo", 
                                                                             "Second team feedback session");
        feedbacksPage.verifyHtmlMainContent("/newlyJoinedInstructorFeedbackSessionUnpublished.html");
        
        ______TS("new instructor can publish feedbackSession of sample course");
        instructorHomePage.loadInstructorHomeTab();
        feedbacksPage = instructorHomePage.clickFeedbackSessionPublishLink("AHPUiT.instr1.gma-demo", 
                                                                           "Second team feedback session");
        feedbacksPage.verifyHtmlMainContent("/newlyJoinedInstructorFeedbackSessionPublished.html");
        
        feedbacksPage.logout();
        
        ______TS("action failure : invalid parameter");
        
        Url homeUrl = createUrl(Const.ActionURIs.ADMIN_HOME_PAGE);
        homePage = loginAdminToPage(browser, homeUrl, AdminHomePage.class);
        
        instructor.email = "AHPUiT.email.tmt";        
        homePage.createInstructor(shortName,instructor,institute).verifyStatus(String.format(FieldValidator.EMAIL_ERROR_MESSAGE, instructor.email, FieldValidator.REASON_INCORRECT_FORMAT));
      
        
        ______TS("action success: course is accessible for newly joined instructor as student");
        //in staging server, the student account uses the hardcoded email above, so this can only be test on dev server
        if(!TestProperties.inst().TEAMMATES_URL.contains("local")){
            
            BackDoor.deleteCourse(demoCourseId);
            BackDoor.deleteAccount(TestProperties.inst().TEST_INSTRUCTOR_ACCOUNT);
            BackDoor.deleteInstructor(demoCourseId, instructor.email);
            return;
        }
        
        //verify sample course is accessible for newly joined instructor as an student
        
        StudentHomePage studentHomePage = HomePage.getNewInstance(browser).clickStudentLogin()
                                                                          .loginAsStudent(TestProperties.inst().TEST_INSTRUCTOR_ACCOUNT, 
                                                                                          TestProperties.inst().TEST_INSTRUCTOR_PASSWORD);
        
        studentHomePage.verifyContains(demoCourseId);
        studentHomePage.clickViewTeam();
        
        StudentCourseDetailsPage courseDetailsPage = AppPage.getNewPageInstance(browser, StudentCourseDetailsPage.class);
        courseDetailsPage.verifyHtmlMainContent("/newlyJoinedInstructorStudentCourseDetailsPage.html");
        
        studentHomePage = courseDetailsPage.goToPreviousPage(StudentHomePage.class);
        studentHomePage.getViewFeedbackButton("First team feedback session").click();
        StudentFeedbackResultsPage sfrp = AppPage.getNewPageInstance(browser, StudentFeedbackResultsPage.class);
        sfrp.verifyHtmlMainContent("/newlyJoinedInstructorStudentFeedbackResultsPage.html");
        
        studentHomePage = sfrp.goToPreviousPage(StudentHomePage.class);
        studentHomePage.getEditFeedbackButton("First team feedback session").click();
        FeedbackSubmitPage fsp = AppPage.getNewPageInstance(browser, FeedbackSubmitPage.class);
        fsp.verifyHtmlMainContent("/newlyJoinedInstructorStudentFeedbackSubmissionEdit.html");
        
        studentHomePage = fsp.loadStudentHomeTab();
        StudentCommentsPage scp = studentHomePage.loadStudentCommentsTab();    
        scp.verifyHtmlMainContent("/newlyJoinedInstructorStudentCommentsPage.html");
        
        studentHomePage = scp.loadStudentHomeTab();
        
        StudentProfilePage spp = studentHomePage.loadProfileTab();
        spp.verifyContains("Student Profile");
        spp.verifyContains("AHPUiT Instrúctör");
        
        studentHomePage.logout();
        
        //login in as instructor again to test sample course deletion
        instructorHomePage = HomePage.getNewInstance(browser).clickInstructorLogin()
                                                             .loginAsInstructor(TestProperties.inst().TEST_INSTRUCTOR_ACCOUNT, 
                                                                                TestProperties.inst().TEST_INSTRUCTOR_PASSWORD);
        
  
        instructorHomePage.clickAndConfirm(instructorHomePage.getDeleteCourseLink(demoCourseId));
        assertTrue(instructorHomePage.getStatus().contains("The course " + demoCourseId + " has been deleted."));
     
        instructorHomePage.logout();
        
        BackDoor.deleteAccount(TestProperties.inst().TEST_INSTRUCTOR_ACCOUNT);
        BackDoor.deleteCourse(demoCourseId);
        BackDoor.deleteInstructor(demoCourseId, instructor.email);
        
   
    }

    @AfterClass
    public static void classTearDown() throws Exception {
        BrowserPool.release(browser);
    }
    
    private LoginPage createCorrectLoginPageType(String pageSource) {
        if (DevServerLoginPage.containsExpectedPageContents(pageSource)) {
            return (LoginPage) createNewPage(browser, DevServerLoginPage.class);
        } else if (GoogleLoginPage.containsExpectedPageContents(pageSource)) {
            return (LoginPage) createNewPage(browser, GoogleLoginPage.class);
        } else {
            throw new IllegalStateException("Not a valid login page :" + pageSource);
        }
    }
    
    private <T extends AppPage> T createNewPage(Browser browser, Class<T> typeOfPage) {
        Constructor<T> constructor;
        try {
            constructor = typeOfPage.getConstructor(Browser.class);
            T page = constructor.newInstance(browser);
            PageFactory.initElements(browser.driver, page);
            return page;
        } catch (Exception e) {
            throw new RuntimeException(e);
        }
    }
}<|MERGE_RESOLUTION|>--- conflicted
+++ resolved
@@ -127,14 +127,8 @@
                                         .withInstructorInstitution(institute)
                                         .toAbsoluteString();
        
-<<<<<<< HEAD
-        homePage.getStatus().contains("Instructor AHPUiT Instrúctör has been successfully created with join link:\n" 
-                                      + expectedjoinUrl);
-=======
         assertEquals("Instructor AHPUiT Instrúctör has been successfully created with join link:\n" + expectedjoinUrl,
                      homePage.getStatus());
-        homePage.verifyHtml("/adminHomePageCreateInstructorSuccess.html");
->>>>>>> 0e6448c1
         
         homePage.logout();
         //verify the instructor and the demo course have been created
