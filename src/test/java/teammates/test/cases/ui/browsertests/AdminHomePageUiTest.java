--- conflicted
+++ resolved
@@ -243,22 +243,12 @@
         
         ______TS("new instructor can unpublish feedbackSession of sample course");
         instructorHomePage.loadInstructorHomeTab();
-<<<<<<< HEAD
-        instructorHomePage.clickFeedbackSessionUnpublishLink("AHPUiT.instr1.gma-demo", 
-                                                                             "Second team feedback session");
-=======
         instructorHomePage.clickFeedbackSessionUnpublishLink("AHPUiT.instr1.gma-demo", "Second team feedback session");
->>>>>>> 6f0dc28c
         instructorHomePage.verifyHtmlMainContent("/newlyJoinedInstructorFeedbackSessionUnpublished.html");
         
         ______TS("new instructor can publish feedbackSession of sample course");
         instructorHomePage.loadInstructorHomeTab();
-<<<<<<< HEAD
-        instructorHomePage.clickFeedbackSessionPublishLink("AHPUiT.instr1.gma-demo", 
-                                                                           "Second team feedback session");
-=======
         instructorHomePage.clickFeedbackSessionPublishLink("AHPUiT.instr1.gma-demo", "Second team feedback session");
->>>>>>> 6f0dc28c
         instructorHomePage.verifyHtmlMainContent("/newlyJoinedInstructorFeedbackSessionPublished.html");
         
         feedbacksPage.logout();
