package teammates.test.cases.ui.browsertests;

import static org.testng.AssertJUnit.assertEquals;
import static org.testng.AssertJUnit.assertNotNull;
import static org.testng.AssertJUnit.assertNull;
import static org.testng.AssertJUnit.assertTrue;

import java.text.ParseException;
import java.text.SimpleDateFormat;
import java.util.ArrayList;
import java.util.Calendar;
import java.util.List;
import java.util.TimeZone;

import org.openqa.selenium.By;
import org.testng.annotations.AfterClass;
import org.testng.annotations.BeforeClass;
import org.testng.annotations.Test;

import teammates.common.datatransfer.DataBundle;
import teammates.common.datatransfer.FeedbackSessionAttributes;
import teammates.common.datatransfer.FeedbackSessionType;
import teammates.common.util.Const;
import teammates.common.util.FieldValidator;
import teammates.common.util.StringHelper;
import teammates.common.util.TimeHelper;
import teammates.common.util.Url;
import teammates.test.driver.AssertHelper;
import teammates.test.driver.BackDoor;
import teammates.test.pageobjects.Browser;
import teammates.test.pageobjects.BrowserPool;
import teammates.test.pageobjects.FeedbackSubmitPage;
import teammates.test.pageobjects.InstructorFeedbackEditPage;
import teammates.test.pageobjects.InstructorFeedbackResultsPage;
import teammates.test.pageobjects.InstructorFeedbacksPage;
import teammates.test.util.Priority;

import com.google.appengine.api.datastore.Text;

/**
 * Covers the 'Feedback Session' page for instructors. 
 * SUT is {@link InstructorFeedbacksPage}.
 */
<<<<<<< HEAD
@Priority(-1)
=======
@Priority(1)
>>>>>>> 7a17ad72
public class InstructorFeedbackPageUiTest extends BaseUiTestCase {
    private static Browser browser;
    private static InstructorFeedbacksPage feedbackPage;
    private static DataBundle testData;
    private static String idOfInstructorWithSessions;
    /** This contains data for the new feedback session to be created during testing */
    private static FeedbackSessionAttributes newSession;
    
    @BeforeClass
    public static void classSetup() throws Exception {
        printTestClassHeader();
        testData = loadDataBundle("/InstructorFeedbackPageUiTest.json");
        removeAndRestoreTestDataOnServer(testData);
        idOfInstructorWithSessions = testData.accounts.get("instructorWithSessions").googleId;
        
        newSession = new FeedbackSessionAttributes();
        newSession.courseId = "CFeedbackUiT.CS1101";
        newSession.feedbackSessionName = "New Session";
        // start time is in future, hence the year.
        newSession.startTime = TimeHelper.convertToDate("2035-04-01 11:59 PM UTC");
        newSession.endTime = TimeHelper.convertToDate("2035-04-30 10:00 PM UTC");
        newSession.creatorEmail = "teammates.test1@gmail.com";
        newSession.createdTime = Const.TIME_REPRESENTS_NEVER;
        newSession.sessionVisibleFromTime = Const.TIME_REPRESENTS_FOLLOW_OPENING;
        newSession.resultsVisibleFromTime = Const.TIME_REPRESENTS_LATER;
        newSession.gracePeriod = 0;
        newSession.instructions = new Text("Please fill in the new feedback session.");
        newSession.sentOpenEmail = false;
        newSession.sentPublishedEmail = false;
        newSession.timeZone = 8.0;
        newSession.feedbackSessionType = FeedbackSessionType.STANDARD;
        newSession.isOpeningEmailEnabled = true;
        newSession.isClosingEmailEnabled = true;
        newSession.isPublishedEmailEnabled = true;
            
        browser = BrowserPool.getBrowser();
    }
    
    @Test
    public void allTests() throws Exception{
        testCopyAction();
        testContent();
        testAddAction();
        testDeleteAction();
        testPublishAction();
        testUnpublishAction();
        
        testResponseRateLink();
        testViewResultsLink();
        testEditLink();
        testSubmitLink();
        
        testJScripts();
    }
    
    public void testContent() throws Exception{
        
        ______TS("no courses");
        
        feedbackPage = getFeedbackPageForInstructor(testData.accounts.get("instructorWithoutCourses").googleId);
        feedbackPage.verifyHtml("/instructorFeedbackEmptyAll.html");
        
        ______TS("no sessions");
        
        feedbackPage = getFeedbackPageForInstructor(testData.accounts.get("instructorWithoutSessions").googleId);
        feedbackPage.verifyHtmlMainContent("/instructorFeedbackEmptySession.html");

        ______TS("typical case with helper view");
        
        String helperId = testData.accounts.get("helperWithSessions").googleId;
        
        feedbackPage = getFeedbackPageForInstructor(helperId);
        feedbackPage.verifyHtmlAjax("/instructorFeedbacksAllSessionTypesWithHelperView.html");
        
        ______TS("typical case, sort by name");
        
        feedbackPage = getFeedbackPageForInstructor(idOfInstructorWithSessions);
        
        feedbackPage.verifyHtmlAjax("/instructorFeedbackAllSessionTypes.html");

        feedbackPage.sortByName()
            .verifyTablePattern(1,"Awaiting Session{*}Copied Session{*}First Eval{*}First Session{*}Manual Session{*}Open Session{*}Private Session");
        feedbackPage.sortByName()
            .verifyTablePattern(1,"Private Session{*}Open Session{*}Manual Session{*}First Session{*}First Eval{*}Copied Session{*}Awaiting Session");
        
        ______TS("sort by course id");
        
        feedbackPage.sortById()
            .verifyTablePattern(0,"CFeedbackUiT.CS1101{*}CFeedbackUiT.CS1101{*}CFeedbackUiT.CS1101{*}CFeedbackUiT.CS1101"
                    + "{*}CFeedbackUiT.CS2104{*}CFeedbackUiT.CS2104{*}CFeedbackUiT.CS2104");
        feedbackPage.sortById()
            .verifyTablePattern(0,"CFeedbackUiT.CS2104{*}CFeedbackUiT.CS2104{*}CFeedbackUiT.CS2104"
                    + "{*}CFeedbackUiT.CS1101{*}CFeedbackUiT.CS1101{*}CFeedbackUiT.CS1101{*}CFeedbackUiT.CS1101");
    
    }
    
    public void testAddAction() throws Exception{
        
        // TODO: possibly remove some of the test cases below in the future
        
        ______TS("success case: defaults: visible when open, manual publish");
        
        feedbackPage = getFeedbackPageForInstructor(idOfInstructorWithSessions);

        feedbackPage.clickManualPublishTimeButton();
        
        feedbackPage.addFeedbackSession(
                newSession.feedbackSessionName, newSession.courseId, 
                newSession.startTime, newSession.endTime,
                null, null,
                newSession.instructions, newSession.gracePeriod );
        feedbackPage.verifyStatus(Const.StatusMessages.FEEDBACK_SESSION_ADDED);
        FeedbackSessionAttributes savedSession = BackDoor.getFeedbackSession(newSession.courseId, newSession.feedbackSessionName);
        //Note: This can fail at times because Firefox fails to choose the correct value from the dropdown.
        //  in that case, rerun in Chrome.
        assertEquals(newSession.toString(), savedSession.toString());
        // Check that we are redirected to the edit page.
        feedbackPage.verifyHtmlMainContent("/instructorFeedbackAddSuccess.html");
        
        
        ______TS("success case: Add a Team Peer Evaluation Session(template session)");
        
        feedbackPage = getFeedbackPageForInstructor(idOfInstructorWithSessions);

        feedbackPage.clickManualPublishTimeButton();
        
        feedbackPage.selectSessionType("Team peer evaluation session");
        
        String templateSessionName = "Team Peer Evaluation Session";
        feedbackPage.addFeedbackSession(
                templateSessionName , newSession.courseId, 
                newSession.startTime, newSession.endTime,
                null, null,
                newSession.instructions, newSession.gracePeriod );
        feedbackPage.verifyStatus(Const.StatusMessages.FEEDBACK_SESSION_ADDED);
        feedbackPage.verifyHtmlMainContent("/instructorFeedbackTeamPeerEvalTemplateAddSuccess.html");
        //TODO: check that the questions created match. Maybe do that in action test.

        //Remove added session to prevent state leaks.
        assertEquals("[BACKDOOR_STATUS_SUCCESS]",BackDoor.deleteFeedbackSession(templateSessionName, newSession.courseId));
        
        ______TS("failure case: session exists already");
        
        feedbackPage = getFeedbackPageForInstructor(idOfInstructorWithSessions);
        
        feedbackPage.addFeedbackSession(
                newSession.feedbackSessionName, newSession.courseId,
                newSession.startTime, newSession.endTime,
                null, null,
                newSession.instructions, 
                newSession.gracePeriod );
        assertEquals(Const.StatusMessages.FEEDBACK_SESSION_EXISTS, feedbackPage.getStatus());
        
        ______TS("success case: private session, boundary length name, timezone = 5.75, only results email");

        feedbackPage = getFeedbackPageForInstructor(idOfInstructorWithSessions);
        feedbackPage.clickNeverVisibleTimeButton();
        
        //verify that timeFrameTable, instructions and ResponseVisTable are all hidden
        feedbackPage.verifyHidden(By.id("timeFramePanel"));
        feedbackPage.verifyHidden(By.id("responsesVisibleFromColumn"));
        feedbackPage.verifyHidden(By.id("instructionsRow"));
        
        
        newSession.feedbackSessionName = "private session of characters123456789";
        newSession.courseId = "CFeedbackUiT.CS2104";
        newSession.timeZone = 5.75;
        newSession.endTime = null;
        newSession.sessionVisibleFromTime = Const.TIME_REPRESENTS_NEVER;
        newSession.resultsVisibleFromTime = Const.TIME_REPRESENTS_NEVER;
        
        newSession.isOpeningEmailEnabled = false;
        newSession.isClosingEmailEnabled = false;
        newSession.isPublishedEmailEnabled = true;
        
        // disable emails for opening and closing
        feedbackPage.toggleSendOpenEmailCheckbox();
        feedbackPage.toggleSendClosingEmailCheckbox();
        
        // fill in defaults
        newSession.instructions = new Text("Please answer all the given questions.");
        newSession.gracePeriod = 15;
        
        newSession.feedbackSessionType = FeedbackSessionType.PRIVATE;
        
        feedbackPage.addFeedbackSessionWithTimeZone(
                newSession.feedbackSessionName, newSession.courseId,
                null, null,
                null, null,
                null,
                -1, newSession.timeZone );
        
        savedSession = BackDoor.getFeedbackSession( newSession.courseId, newSession.feedbackSessionName);
        newSession.startTime = savedSession.startTime;
        
        assertEquals(newSession.toString(), savedSession.toString());
        
        ______TS("success case: closed session, custom session visible time, publish follows visible, timezone -4.5, only open email, empty instructions");

        feedbackPage = getFeedbackPageForInstructor(idOfInstructorWithSessions);
        
        feedbackPage.clickCustomVisibleTimeButton();
        feedbackPage.clickDefaultPublishTimeButton();
        
        newSession.feedbackSessionName = "Allow Early Viewing Session";
        newSession.courseId = "CFeedbackUiT.CS1101";
        newSession.timeZone = -4.5;
        
        newSession.startTime = TimeHelper.convertToDate("2004-05-01 8:00 AM UTC");
        newSession.endTime = newSession.startTime;
        newSession.gracePeriod = 30;
        
        newSession.sessionVisibleFromTime = TimeHelper.convertToDate("2004-03-01 5:00 PM UTC");
        newSession.resultsVisibleFromTime = Const.TIME_REPRESENTS_FOLLOW_VISIBLE;
        newSession.feedbackSessionType = FeedbackSessionType.STANDARD;
        
        newSession.instructions = new Text("");
        newSession.isOpeningEmailEnabled = true;
        newSession.isClosingEmailEnabled = false;
        newSession.isPublishedEmailEnabled = false;
        
        // toggle emails for closing and results
        feedbackPage.toggleSendClosingEmailCheckbox();
        feedbackPage.toggleSendPublishedEmailCheckbox();
        
        feedbackPage.addFeedbackSessionWithTimeZone(
                newSession.feedbackSessionName, newSession.courseId,
                newSession.startTime, newSession.endTime,
                newSession.sessionVisibleFromTime, null,
                newSession.instructions,
                newSession.gracePeriod, newSession.timeZone );
        
        savedSession = BackDoor.getFeedbackSession(newSession.courseId, newSession.feedbackSessionName);
        assertEquals(newSession.toString(), savedSession.toString());
        
        ______TS("success case: open session, session visible atopen, responses hidden, timezone -2, open and close emails, special char instructions");
        
        feedbackPage = getFeedbackPageForInstructor(idOfInstructorWithSessions);
        
        feedbackPage.clickDefaultVisibleTimeButton();
        feedbackPage.clickNeverPublishTimeButton();
        
        newSession.feedbackSessionName = "responses cant be seen my students 1";
        // start time in past
        newSession.startTime = TimeHelper.convertToDate("2012-05-01 4:00 AM UTC");
        newSession.endTime = TimeHelper.convertToDate("2017-31-12 11:59 PM UTC");
        newSession.sessionVisibleFromTime = Const.TIME_REPRESENTS_FOLLOW_OPENING;
        newSession.resultsVisibleFromTime = Const.TIME_REPRESENTS_NEVER;
        newSession.gracePeriod = 25;
        newSession.instructions = new Text("cannot \r\n see responses<script>test</script> $^/\\=?");
        newSession.timeZone = -2;
        newSession.isPublishedEmailEnabled = false;
        newSession.isOpeningEmailEnabled = true;
        newSession.isClosingEmailEnabled = true;
        
        // enable emails for closing
        feedbackPage.toggleSendPublishedEmailCheckbox();
        
        feedbackPage.addFeedbackSessionWithTimeZone(
                newSession.feedbackSessionName, newSession.courseId,
                newSession.startTime, newSession.endTime,
                null, null,
                newSession.instructions,
                newSession.gracePeriod, newSession.timeZone);
        
        savedSession = BackDoor.getFeedbackSession(newSession.courseId, newSession.feedbackSessionName);
        newSession.sanitizeForSaving();
        assertEquals(newSession.toString(), savedSession.toString());
        
        ______TS("success case: timezone 0, custom publish time, very looong instructions (~ 500 words)");
        
        feedbackPage = getFeedbackPageForInstructor(idOfInstructorWithSessions);
        
        feedbackPage.clickDefaultVisibleTimeButton();
        feedbackPage.clickCustomPublishTimeButton();
        newSession.feedbackSessionName = "Long Instruction Test";
        newSession.timeZone = 0;
        newSession.startTime = TimeHelper.convertToDate("2012-05-01 8:00 AM UTC");
        newSession.endTime = TimeHelper.convertToDate("2012-09-01 11:00 PM UTC");
        newSession.sessionVisibleFromTime = Const.TIME_REPRESENTS_FOLLOW_OPENING;
        // visible from time is in future, hence the year.
        newSession.resultsVisibleFromTime = TimeHelper.convertToDate("2035-09-01 11:00 PM UTC");
        newSession.gracePeriod = 5;
        
        newSession.instructions = new Text(StringHelper.generateStringOfLength(3000));
        newSession.isPublishedEmailEnabled = true;
        newSession.isOpeningEmailEnabled = true;
        newSession.isClosingEmailEnabled = true;
        
        feedbackPage.addFeedbackSessionWithTimeZone(
                newSession.feedbackSessionName, newSession.courseId,
                newSession.startTime, newSession.endTime,
                null, newSession.resultsVisibleFromTime,
                newSession.instructions,
                newSession.gracePeriod, newSession.timeZone );
        
        savedSession = BackDoor.getFeedbackSession(newSession.courseId, newSession.feedbackSessionName);
        newSession.sanitizeForSaving();
        assertEquals(newSession.toString(), savedSession.toString());
        
        ______TS("failure case: invalid input: (end < start < visible) and (publish < visible)");
        
        feedbackPage = getFeedbackPageForInstructor(idOfInstructorWithSessions);
        
        feedbackPage.clickCustomVisibleTimeButton();
        feedbackPage.clickCustomPublishTimeButton();
        
        newSession.feedbackSessionName = "invalid publish time";
        newSession.startTime = TimeHelper.convertToDate("2012-05-01 8:00 PM UTC");
        newSession.endTime = TimeHelper.convertToDate("2012-05-01 4:00 PM UTC");
        
        newSession.sessionVisibleFromTime = TimeHelper.convertToDate("2012-05-01 10:00 PM UTC");
        newSession.resultsVisibleFromTime = TimeHelper.convertToDate("2012-05-01 7:00 AM UTC");
        newSession.gracePeriod = 30;
        newSession.instructions = new Text("Test instructions");
        
        feedbackPage.addFeedbackSession(
                newSession.feedbackSessionName, newSession.courseId,
                newSession.startTime, newSession.endTime,
                newSession.sessionVisibleFromTime, newSession.resultsVisibleFromTime,
                newSession.instructions,
                newSession.gracePeriod );
        
        List<String> expectedStatusStrings = new ArrayList<String>();
        expectedStatusStrings.add(String.format(
                FieldValidator.TIME_FRAME_ERROR_MESSAGE,
                FieldValidator.RESULTS_VISIBLE_TIME_FIELD_NAME,
                FieldValidator.FEEDBACK_SESSION_NAME,
                FieldValidator.SESSION_VISIBLE_TIME_FIELD_NAME));
        
        expectedStatusStrings.add(String.format(
                FieldValidator.TIME_FRAME_ERROR_MESSAGE,
                FieldValidator.START_TIME_FIELD_NAME,
                FieldValidator.FEEDBACK_SESSION_NAME,
                FieldValidator.SESSION_VISIBLE_TIME_FIELD_NAME));

        expectedStatusStrings.add(String.format(
                FieldValidator.TIME_FRAME_ERROR_MESSAGE,
                FieldValidator.END_TIME_FIELD_NAME,
                FieldValidator.FEEDBACK_SESSION_NAME,
                FieldValidator.START_TIME_FIELD_NAME));
        
        AssertHelper.assertContains(expectedStatusStrings, 
                    feedbackPage.getStatus());

        ______TS("failure case: invalid input (session name)");
        
        //feedbackPage = getFeedbackPageForInstructor(idOfInstructorWithSessions);
        
        newSession.feedbackSessionName = "bad name %%";
        newSession.endTime = Const.TIME_REPRESENTS_LATER;
        feedbackPage.addFeedbackSession(
                newSession.feedbackSessionName, newSession.courseId,
                newSession.startTime, newSession.endTime,
                null, null,
                newSession.instructions,
                newSession.gracePeriod );
        assertEquals(String.format(
                        FieldValidator.INVALID_NAME_ERROR_MESSAGE,
                        "bad name %%",
                        FieldValidator.FEEDBACK_SESSION_NAME_FIELD_NAME,
                        FieldValidator.REASON_CONTAINS_INVALID_CHAR,
                        FieldValidator.FEEDBACK_SESSION_NAME_FIELD_NAME),
                    feedbackPage.getStatus());

    }
    
    public void testCopyAction() throws Exception{
        
        ______TS("Success case: copy successfully a previous session");
        feedbackPage = getFeedbackPageForInstructor(idOfInstructorWithSessions);
        
        feedbackPage.copyFeedbackSession("Copied Session", newSession.courseId);
        feedbackPage.verifyStatus(Const.StatusMessages.FEEDBACK_SESSION_COPIED);
        // Check that we are redirected to the edit page.
        feedbackPage.verifyHtmlMainContent("/instructorFeedbackCopySuccess.html");
        
        ______TS("Failure case: copy fail since the feedback session name is the same with existing one");
        feedbackPage = getFeedbackPageForInstructor(idOfInstructorWithSessions);
        
        feedbackPage.copyFeedbackSession("Copied Session", newSession.courseId);
        feedbackPage.verifyStatus("A feedback session by this name already exists under this course");
       
        ______TS("Failure case: copy fail since the feedback session name is invalid");
        feedbackPage = getFeedbackPageForInstructor(idOfInstructorWithSessions);
        
        feedbackPage.copyFeedbackSession("", newSession.courseId);
        feedbackPage.verifyStatus("Feedback session name must not be empty.");
        
    }

    public void testDeleteAction() throws Exception{
        
        String courseId = newSession.courseId;
        String sessionName = "Long Instruction Test";
        
        // refresh page
        feedbackPage = getFeedbackPageForInstructor(idOfInstructorWithSessions);
        feedbackPage.clickAndCancel (feedbackPage.getDeleteLink(courseId, sessionName));
        assertNotNull ("session should not have been deleted", BackDoor.getFeedbackSession(courseId, sessionName));
    
        feedbackPage.clickAndConfirm (feedbackPage.getDeleteLink(courseId, sessionName));
        feedbackPage.verifyHtmlAjax ("/instructorFeedbackDeleteSuccessful.html");
        
    }
    
    public void testPublishAction(){        
        // refresh page
        feedbackPage = getFeedbackPageForInstructor(idOfInstructorWithSessions);
        
        String courseId = testData.feedbackSessions.get("publishedSession").courseId;
        String sessionName = testData.feedbackSessions.get("publishedSession").feedbackSessionName;

        ______TS("PRIVATE: publish link unclickable");
        
        courseId = testData.feedbackSessions.get("privateSession").courseId;
        sessionName = testData.feedbackSessions.get("privateSession").feedbackSessionName;

        feedbackPage.verifyPublishLinkHidden(courseId, sessionName);
        feedbackPage.verifyUnpublishLinkHidden(courseId, sessionName);
        
        ______TS("MANUAL: publish link clickable");
        
        courseId = testData.feedbackSessions.get("manualSession").courseId;
        sessionName = testData.feedbackSessions.get("manualSession").feedbackSessionName;
        
        feedbackPage.clickAndCancel(feedbackPage.getPublishLink(courseId, sessionName));
        assertEquals(false, BackDoor.getFeedbackSession(courseId, sessionName).isPublished());
        
        feedbackPage.clickAndConfirm(feedbackPage.getPublishLink(courseId, sessionName));
        feedbackPage.verifyStatus(Const.StatusMessages.FEEDBACK_SESSION_PUBLISHED);
        assertEquals(true, BackDoor.getFeedbackSession(courseId, sessionName).isPublished());
        feedbackPage.verifyHtmlAjax ("/instructorFeedbackPublishSuccessful.html");
        
        ______TS("PUBLISHED: publish link hidden");
        
        feedbackPage.verifyPublishLinkHidden(courseId, sessionName);
    }
    
    public void testUnpublishAction(){
        // refresh page
        
        String courseId = testData.feedbackSessions.get("publishedSession").courseId;
        String sessionName = testData.feedbackSessions.get("publishedSession").feedbackSessionName;
        feedbackPage.verifyPublishLinkHidden(courseId, sessionName);
        
        ______TS("PRIVATE: unpublish link unclickable");
        
        feedbackPage = getFeedbackPageForInstructor(testData.accounts.get("instructorWithSessions2").googleId);
        
        courseId = testData.feedbackSessions.get("privateSession").courseId;
        sessionName = testData.feedbackSessions.get("privateSession").feedbackSessionName;
        feedbackPage.verifyPublishLinkHidden(courseId, sessionName);
        feedbackPage.verifyUnpublishLinkHidden(courseId, sessionName);
        
        ______TS("MANUAL: unpublish link clickable");
        
        feedbackPage = getFeedbackPageForInstructor(idOfInstructorWithSessions);
        
        courseId = testData.feedbackSessions.get("manualSession").courseId;
        sessionName = testData.feedbackSessions.get("manualSession").feedbackSessionName;
        
        feedbackPage.clickAndCancel(feedbackPage.getUnpublishLink(courseId, sessionName));
        assertEquals(true, BackDoor.getFeedbackSession(courseId, sessionName).isPublished());
        
        feedbackPage.clickAndConfirm(feedbackPage.getUnpublishLink(courseId, sessionName));
        feedbackPage.verifyStatus(Const.StatusMessages.FEEDBACK_SESSION_UNPUBLISHED);
        assertEquals(false, BackDoor.getFeedbackSession(courseId, sessionName).isPublished());
        feedbackPage.verifyHtmlAjax("/instructorFeedbackUnpublishSuccessful.html");
        
        ______TS("PUBLISHED: unpublish link hidden");
        
        feedbackPage.verifyUnpublishLinkHidden(courseId, sessionName);
        
    }
    
    public void testJScripts() throws ParseException{
        feedbackPage = getFeedbackPageForInstructor(testData.accounts.get("instructorWithoutCourses").googleId);
        testSessionViewableTable();
        
        // TODO: check this method. it gives random failure!!!
        testDatePickerScripts();
    }
    
    public void testSessionViewableTable() {
        
        ______TS("all 4 datetime elements enabled when custom is selected");
        
        feedbackPage.clickCustomPublishTimeButton();
        feedbackPage.clickCustomVisibleTimeButton();
        
        feedbackPage.verifyEnabled(By.id("visibledate"));
        feedbackPage.verifyEnabled(By.id("visibletime"));
        feedbackPage.verifyEnabled(By.id("publishdate"));
        feedbackPage.verifyEnabled(By.id("publishtime"));
        
        ______TS("all 4 datetime elements disabled when custom is deselected");
        
        feedbackPage.clickDefaultPublishTimeButton();
        feedbackPage.clickDefaultVisibleTimeButton();
        
        feedbackPage.verifyDisabled(By.id("visibledate"));
        feedbackPage.verifyDisabled(By.id("visibletime"));
        feedbackPage.verifyDisabled(By.id("publishdate"));
        feedbackPage.verifyDisabled(By.id("publishtime"));
    }
    
    public void testDatePickerScripts() throws ParseException {
        
        feedbackPage.clickCustomVisibleTimeButton();
        feedbackPage.clickCustomPublishTimeButton();
        
        // setup various dates 
        Calendar cal = Calendar.getInstance(TimeZone.getTimeZone("UTC"));
        SimpleDateFormat sdf = new SimpleDateFormat("EEE MMM dd yyyy");
        sdf.setTimeZone(TimeZone.getTimeZone("UTC"));
        cal.set(2014, 3, 16, 0, 0, 0);
        
        // fill in defaut values
        feedbackPage.fillTimeValueForDatePickerTest(Const.ParamsNames.FEEDBACK_SESSION_VISIBLEDATE, cal);
        feedbackPage.fillTimeValueForDatePickerTest(Const.ParamsNames.FEEDBACK_SESSION_STARTDATE, cal);
        feedbackPage.fillTimeValueForDatePickerTest(Const.ParamsNames.FEEDBACK_SESSION_ENDDATE, cal);
        feedbackPage.fillTimeValueForDatePickerTest(Const.ParamsNames.FEEDBACK_SESSION_PUBLISHDATE, cal);
        

        ______TS("increasing start date affects end date value");
        cal.add(Calendar.DATE, 30);
        feedbackPage.fillTimeValueForDatePickerTest(Const.ParamsNames.FEEDBACK_SESSION_STARTDATE, cal);
        
        assertEquals(sdf.format(cal.getTime()), feedbackPage.getValueOfDate(Const.ParamsNames.FEEDBACK_SESSION_ENDDATE));
        
        ______TS("decreasing start date affects  visible time, end date range and publish date range");
        
        cal.add(Calendar.DATE, -35);
        feedbackPage.fillTimeValueForDatePickerTest(Const.ParamsNames.FEEDBACK_SESSION_STARTDATE, cal);
        
        assertEquals(sdf.format(cal.getTime()), feedbackPage.getValueOfDate(Const.ParamsNames.FEEDBACK_SESSION_VISIBLEDATE));
        assertEquals(sdf.format(cal.getTime()), feedbackPage.getMaxDateOf(Const.ParamsNames.FEEDBACK_SESSION_VISIBLEDATE));
        assertEquals(sdf.format(cal.getTime()), feedbackPage.getMinDateOf(Const.ParamsNames.FEEDBACK_SESSION_PUBLISHDATE));
        
        
        
        ______TS("decreasing end date affects start time, visible time");
        cal.add(Calendar.DATE, -50);
        feedbackPage.fillTimeValueForDatePickerTest(Const.ParamsNames.FEEDBACK_SESSION_ENDDATE, cal);
        
        assertEquals(sdf.format(cal.getTime()), feedbackPage.getValueOfDate(Const.ParamsNames.FEEDBACK_SESSION_STARTDATE));
        
        assertEquals(sdf.format(cal.getTime()), feedbackPage.getValueOfDate(Const.ParamsNames.FEEDBACK_SESSION_VISIBLEDATE));
        assertEquals(sdf.format(cal.getTime()), feedbackPage.getMaxDateOf(Const.ParamsNames.FEEDBACK_SESSION_VISIBLEDATE));
        
        assertEquals(sdf.format(cal.getTime()), feedbackPage.getMinDateOf(Const.ParamsNames.FEEDBACK_SESSION_PUBLISHDATE));
        
        
        
        ______TS("changing visible date affects publish date range");
        cal.add(Calendar.DATE, -10);
        feedbackPage.fillTimeValueForDatePickerTest(Const.ParamsNames.FEEDBACK_SESSION_VISIBLEDATE, cal);
        
        assertEquals(sdf.format(cal.getTime()), feedbackPage.getMinDateOf(Const.ParamsNames.FEEDBACK_SESSION_PUBLISHDATE));
        
        
        
        ______TS("changing publish date affects visible date range publishTime < startTime");
        
        cal.add(Calendar.DATE, 9);
        feedbackPage.fillTimeValueForDatePickerTest(Const.ParamsNames.FEEDBACK_SESSION_PUBLISHDATE, cal);
        
        assertEquals(sdf.format(cal.getTime()), feedbackPage.getMaxDateOf(Const.ParamsNames.FEEDBACK_SESSION_VISIBLEDATE));
        
        ______TS("changing publish date does not affect visible date range publishTime > startTime");
        
        cal.add(Calendar.DATE, 30);
        feedbackPage.fillTimeValueForDatePickerTest(Const.ParamsNames.FEEDBACK_SESSION_PUBLISHDATE, cal);
        
        //set the value back to start time
        cal.add(Calendar.DATE, -29);
        //check if maxDate is start time and not publish time
        assertEquals(sdf.format(cal.getTime()), feedbackPage.getMaxDateOf(Const.ParamsNames.FEEDBACK_SESSION_VISIBLEDATE));
        
        
    }
    
    public void testResponseRateLink(){
        ______TS("test response rate link clickable");
        
        feedbackPage.clickViewResponseLink("CFeedbackUiT.CS2104", "Private Session");
        feedbackPage.verifyResponseValue("0 / 0", "CFeedbackUiT.CS2104","Private Session");
        
        ______TS("test response rate");
        //Already displayed
        assertEquals("0 / 2", feedbackPage.getResponseValue("CFeedbackUiT.CS1101","First Eval"));
        
        // Failure case tested in HomePageUiTest
        
    }

    public void testViewResultsLink() {
        InstructorFeedbackResultsPage feedbackResultsPage;
        FeedbackSessionAttributes fsa;
        
        ______TS("view results clickable not creator, open session");
        
        fsa = testData.feedbackSessions.get("openSession");
        assertNull(feedbackPage.getViewResultsLink(fsa.courseId, fsa.feedbackSessionName).getAttribute("onclick"));
        
        feedbackResultsPage = feedbackPage.loadViewResultsLink(fsa.courseId, fsa.feedbackSessionName);
        assertTrue(feedbackResultsPage.isCorrectPage(fsa.courseId, fsa.feedbackSessionName));
        feedbackPage = getFeedbackPageForInstructor(idOfInstructorWithSessions);
        
        ______TS("view results clickable creator, closed session");
        
        fsa = testData.feedbackSessions.get("manualSession");
        assertNull(feedbackPage.getViewResultsLink(fsa.courseId, fsa.feedbackSessionName).getAttribute("onclick"));
        
        feedbackResultsPage = feedbackPage.loadViewResultsLink(fsa.courseId, fsa.feedbackSessionName);
        assertTrue(feedbackResultsPage.isCorrectPage(fsa.courseId, fsa.feedbackSessionName));
        feedbackPage = getFeedbackPageForInstructor(idOfInstructorWithSessions);
    }
    
    public void testEditLink() {
        InstructorFeedbackEditPage feedbackResultsPage;
        FeedbackSessionAttributes fsa;
        
        ______TS("edit link clickable when creator");
        
        fsa = testData.feedbackSessions.get("privateSession");
        assertNull(feedbackPage.getEditLink(fsa.courseId, fsa.feedbackSessionName).getAttribute("onclick"));
        
        feedbackResultsPage = feedbackPage.loadEditLink(fsa.courseId, fsa.feedbackSessionName);
        assertTrue(feedbackResultsPage.isCorrectPage(fsa.courseId, fsa.feedbackSessionName));
        feedbackPage = getFeedbackPageForInstructor(idOfInstructorWithSessions);
    }
    
    public void testSubmitLink () {
        
        FeedbackSubmitPage feedbackResultsPage;
        FeedbackSessionAttributes fsa;
        
        ______TS("submit link clickable when visible");
        
        fsa = testData.feedbackSessions.get("awaitingSession");
        assertNull(feedbackPage.getSubmitLink(fsa.courseId, fsa.feedbackSessionName).getAttribute("onclick"));
        
        feedbackResultsPage = feedbackPage.loadSubmitLink(fsa.courseId, fsa.feedbackSessionName);
        assertTrue(feedbackResultsPage.isCorrectPage(fsa.courseId, fsa.feedbackSessionName));
        feedbackPage = getFeedbackPageForInstructor(idOfInstructorWithSessions);
        
        ______TS("submit link clickable when private (never visible)");
        
        fsa = testData.feedbackSessions.get("privateSession");
        assertNull(feedbackPage.getSubmitLink(fsa.courseId, fsa.feedbackSessionName).getAttribute("onclick"));
        
        feedbackResultsPage = feedbackPage.loadSubmitLink(fsa.courseId, fsa.feedbackSessionName);
        assertTrue(feedbackResultsPage.isCorrectPage(fsa.courseId, fsa.feedbackSessionName));
        feedbackPage = getFeedbackPageForInstructor(idOfInstructorWithSessions);
    }

    @AfterClass
    public static void classTearDown() throws Exception {
        BrowserPool.release(browser);
    }

    private InstructorFeedbacksPage getFeedbackPageForInstructor(String instructorId) {
        Url feedbackPageLink = createUrl(Const.ActionURIs.INSTRUCTOR_FEEDBACKS_PAGE).withUserId(instructorId);
        return loginAdminToPage(browser, feedbackPageLink, InstructorFeedbacksPage.class);
    }

}<|MERGE_RESOLUTION|>--- conflicted
+++ resolved
@@ -41,11 +41,7 @@
  * Covers the 'Feedback Session' page for instructors. 
  * SUT is {@link InstructorFeedbacksPage}.
  */
-<<<<<<< HEAD
-@Priority(-1)
-=======
 @Priority(1)
->>>>>>> 7a17ad72
 public class InstructorFeedbackPageUiTest extends BaseUiTestCase {
     private static Browser browser;
     private static InstructorFeedbacksPage feedbackPage;
