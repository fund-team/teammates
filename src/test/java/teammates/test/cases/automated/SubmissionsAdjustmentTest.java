--- conflicted
+++ resolved
@@ -151,11 +151,7 @@
 
             //Verify no tasks sent to the task queue
             if (SubmissionsAdjustmentTaskQueueCallback.verifyTaskCount(
-<<<<<<< HEAD
-                    fsLogic.getFeedbackSessionsForCourse(course1.getId()).size())){
-=======
-                    fsLogic.getFeedbackSessionsForCourse(course1.id).size())) {
->>>>>>> a2614eb8
+                    fsLogic.getFeedbackSessionsForCourse(course1.getId()).size())) {
                 break;
             }
             counter++;
