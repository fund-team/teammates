--- conflicted
+++ resolved
@@ -222,13 +222,8 @@
         invalidEnrollLine += invalidStudentId + Const.EOL;
         try {
             studentsInfo = studentsLogic
-<<<<<<< HEAD
                     .enrollStudentsWithoutDocument(invalidEnrollLine, course1.getId());
-            assertTrue(false);
-=======
-                    .enrollStudentsWithoutDocument(invalidEnrollLine, course1.id);
             signalFailureToDetectException("Expected EnrollException");
->>>>>>> 1d5d22d4
         } catch (EnrollException e) {
             String actualErrorMessage = e.getLocalizedMessage();
 
