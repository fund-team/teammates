--- conflicted
+++ resolved
@@ -44,7 +44,6 @@
                 file.createNewFile();
             }
 
-<<<<<<< HEAD
             FileWriter fw = new FileWriter(file.getAbsoluteFile(), true);
             BufferedWriter bw = new BufferedWriter(fw);
             bw.write(fileContent);
@@ -59,9 +58,8 @@
        File file = new File(fileName);
        file.delete();
     }
-=======
-    static String readFile(String path, Charset encoding)
-    {
+
+    static String readFile(String path, Charset encoding) {
         byte[] encoded = null;
         try {
             encoded = Files.readAllBytes(Paths.get(path));
@@ -71,6 +69,4 @@
         }
         return new String(encoded, encoding);
     }
-
->>>>>>> cae47d7c
 }