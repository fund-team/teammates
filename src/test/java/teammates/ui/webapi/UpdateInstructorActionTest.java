--- conflicted
+++ resolved
@@ -48,13 +48,8 @@
         String newInstructorRole = Const.InstructorPermissionRoleNames.INSTRUCTOR_PERMISSION_ROLE_TUTOR;
 
         InstructorCreateRequest reqBody = new InstructorCreateRequest(instructorId, newInstructorName,
-<<<<<<< HEAD
-                newInstructorEmail, instructorToEdit.getRole(),
+                newInstructorEmail, newInstructorRole,
                 instructorDisplayName, instructorToEdit.isDisplayedToStudents());
-=======
-                newInstructorEmail, newInstructorRole,
-                instructorDisplayName, instructorToEdit.isDisplayedToStudents);
->>>>>>> be2edf0d
 
         UpdateInstructorAction updateInstructorAction = getAction(reqBody, submissionParams);
         JsonResult actionOutput = getJsonResult(updateInstructorAction);
