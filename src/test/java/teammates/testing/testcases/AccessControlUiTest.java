--- conflicted
+++ resolved
@@ -1,1032 +1,1026 @@
-package teammates.testing.testcases;
-
-import static org.junit.Assert.*;
-
-import org.junit.AfterClass;
-import org.junit.BeforeClass;
-import org.junit.Test;
-import org.openqa.selenium.By;
-
-import teammates.api.Common;
-import teammates.datatransfer.CoordData;
-import teammates.datatransfer.CourseData;
-import teammates.datatransfer.DataBundle;
-import teammates.datatransfer.EvaluationData;
-import teammates.datatransfer.StudentData;
-import teammates.datatransfer.EvaluationData.EvalStatus;
-import teammates.jsp.Helper;
-import teammates.testing.config.Config;
-import teammates.testing.lib.BackDoor;
-import teammates.testing.lib.BrowserInstance;
-import teammates.testing.lib.BrowserInstancePool;
-import teammates.testing.testcases.BaseTestCase;
-
-public class AccessControlUiTest extends BaseTestCase {
-	
-	private static String appUrl = Config.inst().TEAMMATES_URL;
-
-	private static String unregUsername = Config.inst().TEST_UNREG_ACCOUNT;
-	private static String unregPassword = Config.inst().TEST_UNREG_PASSWORD;
-
-	private static String studentUsername = Config.inst().TEST_STUDENT_ACCOUNT;
-	private static String studentPassword = Config.inst().TEST_STUDENT_PASSWORD;
-	
-	private static String coordUsername = Config.inst().TEST_COORD_ACCOUNT;
-	private static String coordPassword = Config.inst().TEST_COORD_PASSWORD;
-
-	static String adminUsername = Config.inst().TEST_ADMIN_ACCOUNT;
-
-	private static BrowserInstance bi;
-	private static DataBundle dataBundle;
-	private static String backDoorOperationStatus;
-	private static String link;
-
-	private static CoordData otherCoord;
-
-	// both TEST_COORD and TEST_STUDENT are from this course
-	private static CourseData ownCourse;
-
-	private static CourseData otherCourse;
-
-	private static StudentData ownStudent;
-	private static StudentData otherStudent;
-
-	private static EvaluationData ownEvaluation;
-	private static EvaluationData otherEvaluation;
-	
-	@BeforeClass
-	public static void classSetup() {
-
-		printTestClassHeader();
-
-		restoreTestData();
-
-		otherCoord = dataBundle.coords.get("typicalCoord2");
-
-		ownCourse = dataBundle.courses.get("course1OfCoord1");
-		otherCourse = dataBundle.courses.get("course1OfCoord2");
-
-		ownStudent = dataBundle.students.get("student1InCourse1");
-		otherStudent = dataBundle.students.get("student1InCourse2");
-
-		ownEvaluation = dataBundle.evaluations
-				.get("evaluation1InCourse1OfCoord1");
-		otherEvaluation = dataBundle.evaluations
-				.get("evaluation1InCourse1OfCoord2");
-
-		bi = BrowserInstancePool.getBrowserInstance();
-		bi.logout(); // in case already logged in
-	}
-
-	@AfterClass
-	public static void classTearDown() throws Exception {
-		BrowserInstancePool.release(bi);
-		printTestClassFooter();
-	}
-
-	@Test
-	public void testUserNotLoggedIn() throws Exception {
-
-		bi.logout();
-		bi.verifyCurrentPageHTML(Common.TEST_PAGES_FOLDER + "/login.html");
-
-		______TS("student pages");
-
-		verifyRedirectToLogin(Common.PAGE_STUDENT_HOME);
-		verifyRedirectToLogin(Common.PAGE_STUDENT_JOIN_COURSE);
-		verifyRedirectToLogin(Common.PAGE_STUDENT_COURSE_DETAILS);
-		verifyRedirectToLogin(Common.PAGE_STUDENT_EVAL_SUBMISSION_EDIT);
-		verifyRedirectToLogin(Common.PAGE_STUDENT_EVAL_RESULTS);
-
-		______TS("coord pages");
-
-		verifyRedirectToLogin(Common.PAGE_COORD_HOME);
-		verifyRedirectToLogin(Common.PAGE_COORD_COURSE);
-		verifyRedirectToLogin(Common.PAGE_COORD_COURSE_DELETE);
-		verifyRedirectToLogin(Common.PAGE_COORD_COURSE_DETAILS);
-		verifyRedirectToLogin(Common.PAGE_COORD_COURSE_ENROLL);
-		verifyRedirectToLogin(Common.PAGE_COORD_COURSE_REMIND);
-		verifyRedirectToLogin(Common.PAGE_COORD_COURSE_STUDENT_DELETE);
-		verifyRedirectToLogin(Common.PAGE_COORD_COURSE_STUDENT_DETAILS);
-		verifyRedirectToLogin(Common.PAGE_COORD_COURSE_STUDENT_EDIT);
-		verifyRedirectToLogin(Common.PAGE_COORD_EVAL);
-		verifyRedirectToLogin(Common.PAGE_COORD_EVAL_EDIT);
-		verifyRedirectToLogin(Common.PAGE_COORD_EVAL_DELETE);
-		verifyRedirectToLogin(Common.PAGE_COORD_EVAL_REMIND);
-		verifyRedirectToLogin(Common.PAGE_COORD_EVAL_RESULTS);
-		verifyRedirectToLogin(Common.PAGE_COORD_EVAL_PUBLISH);
-		verifyRedirectToLogin(Common.PAGE_COORD_EVAL_UNPUBLISH);
-		verifyRedirectToLogin(Common.PAGE_COORD_EVAL_SUBMISSION_VIEW);
-		verifyRedirectToLogin(Common.PAGE_COORD_EVAL_SUBMISSION_EDIT);
-
-		______TS("admin pages");
-
-		link = Common.PAGE_ADMINISTRATOR_HOME;
-		verifyRedirectToLogin(link);
-		link = Helper.addParam(link, Common.PARAM_USER_ID, adminUsername);
-		verifyRedirectToLogin(link);
-	}
-
-	@Test
-	public void testUserNotRegistered() throws Exception {
-
-		______TS("student pages");
-
-		bi.logout();
-		bi.loginStudent(unregUsername, unregPassword);
-
-		verifyRedirectToWelcomeStrangerPage(Common.PAGE_STUDENT_HOME,
-				unregUsername);
-		verifyRedirectToWelcomeStrangerPage(Common.PAGE_STUDENT_JOIN_COURSE,
-				unregUsername);
-
-		verifyRedirectToWelcomeStrangerPage(Common.PAGE_STUDENT_COURSE_DETAILS,
-				unregUsername);
-
-		verifyRedirectToWelcomeStrangerPage(
-				Common.PAGE_STUDENT_EVAL_SUBMISSION_EDIT, unregUsername);
-		verifyRedirectToWelcomeStrangerPage(Common.PAGE_STUDENT_EVAL_RESULTS,
-				unregUsername);
-
-		______TS("coord pages");
-
-		bi.logout();
-		bi.loginCoord(unregUsername, unregPassword);
-
-		link = Common.PAGE_COORD_HOME;
-		verifyRedirectToNotFound(link);
-		verifyCannotMasquerade(link, otherCoord.id);
-
-		link = Common.PAGE_COORD_COURSE;
-		verifyRedirectToNotFound(link);
-		verifyCannotMasquerade(link, otherCoord.id);
-
-		link = Common.PAGE_COORD_COURSE_DELETE;
-		link = Helper.addParam(link, Common.PARAM_COURSE_ID, otherCourse.id);
-		verifyRedirectToNotAuthorized(link);
-		verifyCannotMasquerade(link, otherCoord.id);
-
-		link = Common.PAGE_COORD_COURSE_DETAILS;
-		link = Helper.addParam(link, Common.PARAM_COURSE_ID, otherCourse.id);
-		verifyRedirectToNotAuthorized(link);
-		verifyCannotMasquerade(link, otherCoord.id);
-
-		link = Common.PAGE_COORD_COURSE_ENROLL;
-		link = Helper.addParam(link, Common.PARAM_COURSE_ID, otherCourse.id);
-		bi.goToUrl(link);
-		bi.fillString(By.id("enrollstudents"), "t|n|e@g.com|c");
-		bi.click(By.id("button_enroll"));
-		verifyRedirectToNotAuthorized();
-		link = Helper.addParam(link, Common.PARAM_USER_ID, otherCoord.id);
-		bi.goToUrl(link);
-		bi.fillString(By.id("enrollstudents"), "t|n|e@g.com|c");
-		bi.click(By.id("button_enroll"));
-		verifyRedirectToNotAuthorized();
-
-		// remind whole course
-		link = Common.PAGE_COORD_COURSE_REMIND;
-		link = Helper.addParam(link, Common.PARAM_COURSE_ID, otherCourse.id);
-		verifyRedirectToNotAuthorized(link);
-		verifyCannotMasquerade(link, otherCoord.id);
-
-		// remind one student
-		link = Common.PAGE_COORD_COURSE_REMIND;
-		link = Helper.addParam(link, Common.PARAM_COURSE_ID, otherCourse.id);
-		link = Helper.addParam(link, Common.PARAM_STUDENT_EMAIL,
-				otherStudent.email);
-		verifyRedirectToNotAuthorized(link);
-		verifyCannotMasquerade(link, otherCoord.id);
-
-		link = Common.PAGE_COORD_COURSE_STUDENT_DELETE;
-		link = Helper.addParam(link, Common.PARAM_COURSE_ID, otherCourse.id);
-		link = Helper.addParam(link, Common.PARAM_STUDENT_EMAIL,
-				otherStudent.email);
-		verifyRedirectToNotAuthorized(link);
-		verifyCannotMasquerade(link, otherCoord.id);
-
-		link = Common.PAGE_COORD_COURSE_STUDENT_DETAILS;
-		link = Helper.addParam(link, Common.PARAM_COURSE_ID, otherCourse.id);
-		link = Helper.addParam(link, Common.PARAM_STUDENT_EMAIL,
-				otherStudent.email);
-		verifyRedirectToNotAuthorized(link);
-		verifyCannotMasquerade(link, otherCoord.id);
-
-		link = Common.PAGE_COORD_COURSE_STUDENT_EDIT;
-		link = Helper.addParam(link, Common.PARAM_COURSE_ID, otherCourse.id);
-		link = Helper.addParam(link, Common.PARAM_STUDENT_EMAIL,
-				otherStudent.email);
-		verifyRedirectToNotAuthorized(link);
-		verifyCannotMasquerade(link, otherCoord.id);
-
-		link = Common.PAGE_COORD_EVAL;
-		verifyRedirectToNotFound(link);
-		verifyCannotMasquerade(link, otherCoord.id);
-
-		link = Common.PAGE_COORD_EVAL_EDIT;
-		link = Helper.addParam(link, Common.PARAM_COURSE_ID, otherCourse.id);
-		link = Helper.addParam(link, Common.PARAM_EVALUATION_NAME,
-				otherEvaluation.name);
-		verifyRedirectToNotAuthorized();
-		verifyCannotMasquerade(link, otherCoord.id);
-
-		link = Common.PAGE_COORD_EVAL_DELETE;
-		link = Helper.addParam(link, Common.PARAM_COURSE_ID, otherCourse.id);
-		link = Helper.addParam(link, Common.PARAM_EVALUATION_NAME,
-				otherEvaluation.name);
-		verifyRedirectToNotAuthorized(link);
-		verifyCannotMasquerade(link, otherCoord.id);
-
-		link = Common.PAGE_COORD_EVAL_REMIND;
-		link = Helper.addParam(link, Common.PARAM_COURSE_ID, otherCourse.id);
-		link = Helper.addParam(link, Common.PARAM_EVALUATION_NAME,
-				otherEvaluation.name);
-		verifyRedirectToNotAuthorized(link);
-		verifyCannotMasquerade(link, otherCoord.id);
-
-		link = Common.PAGE_COORD_EVAL_RESULTS;
-		link = Helper.addParam(link, Common.PARAM_COURSE_ID, otherCourse.id);
-		link = Helper.addParam(link, Common.PARAM_EVALUATION_NAME,
-				otherEvaluation.name);
-		verifyRedirectToNotAuthorized(link);
-		verifyCannotMasquerade(link, otherCoord.id);
-
-		link = Common.PAGE_COORD_EVAL_PUBLISH;
-		link = Helper.addParam(link, Common.PARAM_COURSE_ID, otherCourse.id);
-		link = Helper.addParam(link, Common.PARAM_EVALUATION_NAME,
-				otherEvaluation.name);
-		verifyRedirectToNotAuthorized(link);
-		verifyCannotMasquerade(link, otherCoord.id);
-
-		link = Common.PAGE_COORD_EVAL_UNPUBLISH;
-		link = Helper.addParam(link, Common.PARAM_COURSE_ID, otherCourse.id);
-		link = Helper.addParam(link, Common.PARAM_EVALUATION_NAME,
-				otherEvaluation.name);
-		verifyRedirectToNotAuthorized(link);
-		verifyCannotMasquerade(link, otherCoord.id);
-
-		link = Common.PAGE_COORD_EVAL_SUBMISSION_VIEW;
-		link = Helper.addParam(link, Common.PARAM_COURSE_ID, otherCourse.id);
-		link = Helper.addParam(link, Common.PARAM_EVALUATION_NAME,
-				otherEvaluation.name);
-		link = Helper.addParam(link, Common.PARAM_STUDENT_EMAIL,
-				otherStudent.email);
-		verifyRedirectToNotAuthorized(link);
-		verifyCannotMasquerade(link, otherCoord.id);
-
-		link = Common.PAGE_COORD_EVAL_SUBMISSION_EDIT;
-		link = Helper.addParam(link, Common.PARAM_COURSE_ID, otherCourse.id);
-		link = Helper.addParam(link, Common.PARAM_EVALUATION_NAME,
-				otherEvaluation.name);
-		link = Helper.addParam(link, Common.PARAM_STUDENT_EMAIL,
-				otherStudent.email);
-		verifyRedirectToNotAuthorized(link);
-		verifyCannotMasquerade(link, otherCoord.id);
-
-		______TS("admin pages");
-		
-		//cannot access admin while logged in as student
-		verifyCannotAccessAdminPages();
-		
-		//cannot access admin while logged in as student
-		bi.logout();
-		bi.loginStudent(unregUsername, unregPassword);
-		verifyCannotAccessAdminPages();
-	}
-
-	@Test
-	public void testStudentAccessControlInOrder() throws Exception {
-		
-		testStudentHome();
-		testStudentJoinCourse();
-		testStudentCourseDetails();
-		testStudentEvalSubmission();
-		testStudentEvalResult();
-
-		verifyCannotAccessAdminPages();
-	}
-
-	@Test
-	public void testCoordAccessControlInOrder() throws Exception {
-
-		// these test need to run in order because of the delete tests
-		// at the end. However, you can run each test individually by adding
-		// @Test annotation to it.
-		testCoordHome();
-		testCoordCourseAdd();
-		testCoordCourseDetails();
-		testCoordEnroll();
-		testCoordStudentEdit();
-		testCoordCourseRemind();
-		testCourseCoordStudentDetails();
-		testCoordEval();
-		testCoordEvalEdit();
-
-		testCoordEvalRemind();
-		testCoordEvalResults();
-		testCoordEvalPublish();
-		testCoordEvalUnpublish();
-		testCoordEvalSubmissionView();
-		testCoordEvalSubmissionEdit();
-
-		testCoordEvalDelete();
-		testCoordCourseStudentDelete();
-		testCoordCourseDelete();
-
-		restoreTestData(); // to reverse the deletions above
-
-		verifyCannotAccessAdminPages();
-	}
-
-	public void testStudentJoinCourse() {
-		bi.loginStudent(studentUsername, studentPassword);
-		verifyPageContains(Common.PAGE_STUDENT_JOIN_COURSE, studentUsername
-				+ "{*}Student Home{*}View Team");
-	}
-
-	public void testStudentHome() {
-		bi.loginStudent(studentUsername, studentPassword);
-		verifyPageContains(Common.PAGE_STUDENT_HOME, studentUsername
-				+ "{*}Student Home{*}View Team");
-	}
-
-	public void testStudentEvalResult() {
-		bi.loginStudent(studentUsername, studentPassword);
-		______TS("student cannot view own evaluation result before publishing");
-
-		link = Common.PAGE_STUDENT_EVAL_RESULTS;
-		link = Helper.addParam(link, Common.PARAM_COURSE_ID, ownCourse.id);
-		link = Helper.addParam(link, Common.PARAM_EVALUATION_NAME,
-				ownEvaluation.name);
-		verifyRedirectToNotAuthorized(link);
-
-		______TS("student can view own evaluation result after publishing");
-
-		ownEvaluation.published = true;
-		backDoorOperationStatus = BackDoor.editEvaluation(ownEvaluation);
-		assertEquals(Common.BACKEND_STATUS_SUCCESS, backDoorOperationStatus);
-		verifyPageContains(link, studentUsername + "{*}Evaluation Results{*}"
-				+ ownEvaluation.name + "{*}" + ownCourse.id);
-	}
-
-	public void testStudentEvalSubmission() {
-		bi.loginStudent(studentUsername, studentPassword);
-		______TS("student can view own evaluation submission page");
-
-		link = Common.PAGE_STUDENT_EVAL_SUBMISSION_EDIT;
-		link = Helper.addParam(link, Common.PARAM_COURSE_ID, ownCourse.id);
-		EvaluationData ownEvaluation = dataBundle.evaluations
-				.get("evaluation1InCourse1OfCoord1");
-		link = Helper.addParam(link, Common.PARAM_EVALUATION_NAME,
-				ownEvaluation.name);
-		verifyPageContains(link, studentUsername
-				+ "{*}Evaluation Submission{*}" + ownCourse.id + "{*}"
-				+ ownEvaluation.name);
-
-		______TS("student cannot submit evaluation after closing");
-
-		ownEvaluation.endTime = Common.getDateOffsetToCurrentTime(-1);
-		backDoorOperationStatus = BackDoor.editEvaluation(ownEvaluation);
-		assertEquals(Common.BACKEND_STATUS_SUCCESS, backDoorOperationStatus);
-		bi.goToUrl(link);
-		bi.click(By.id("button_submit"));
-		verifyRedirectToNotAuthorized();
-	}
-
-	public void testStudentCourseDetails() {
-		
-		bi.loginStudent(studentUsername, studentPassword);
-		
-		______TS("student can view details of a student's own course");
-
-		link = Common.PAGE_STUDENT_COURSE_DETAILS;
-		link = Helper.addParam(link, Common.PARAM_COURSE_ID, ownCourse.id);
-		verifyPageContains(link, studentUsername + "{*}Team Details for "
-				+ ownCourse.id);
-
-		______TS("student cannot view details of a course she is not registered for");
-
-		link = Common.PAGE_STUDENT_COURSE_DETAILS;
-		CourseData otherCourse = dataBundle.courses.get("course1OfCoord2");
-		link = Helper.addParam(link, Common.PARAM_COURSE_ID, otherCourse.id);
-		verifyRedirectToNotAuthorized(link);
-
-		______TS("student cannot view course details while masquerading as a student in that course");
-
-		StudentData otherStudent = dataBundle.students.get("student1InCourse2");
-		// ensure other student belong to other course
-		assertEquals(otherStudent.course, otherCourse.id);
-		link = Helper.addParam(link, Common.PARAM_USER_ID, otherStudent.id);
-		verifyRedirectToNotAuthorized(link);
-	}
-
-	public void testCoordCourseDelete() {
-
-		bi.loginCoord(coordUsername, coordPassword);
-
-		______TS("can delete own course");
-
-		link = Common.PAGE_COORD_COURSE_DELETE;
-		link = Helper.addParam(link, Common.PARAM_COURSE_ID, ownCourse.id);
-		verifyPageContains(link, coordUsername + "{*}Add New Course{*}"
-				+ Common.MESSAGE_COURSE_DELETED);
-
-		______TS("cannot delete not-own course");
-
-		link = Common.PAGE_COORD_COURSE_DELETE;
-		link = Helper.addParam(link, Common.PARAM_COURSE_ID, otherCourse.id);
-		verifyRedirectToNotAuthorized(link);
-
-		______TS("cannot delete not-own course by masquerading");
-
-		verifyCannotMasquerade(link, otherCoord.id);
-
-	}
-
-	public void testCoordCourseStudentDelete() {
-
-		bi.loginCoord(coordUsername, coordPassword);
-
-		______TS("can delete own student");
-
-		link = Common.PAGE_COORD_COURSE_STUDENT_DELETE;
-		link = Helper.addParam(link, Common.PARAM_COURSE_ID, ownCourse.id);
-		link = Helper.addParam(link, Common.PARAM_STUDENT_EMAIL,
-				ownStudent.email);
-		verifyPageContains(link, coordUsername + "{*}Course Details{*}"
-				+ Common.MESSAGE_STUDENT_DELETED);
-
-		______TS("cannot delete of not-own student");
-
-		link = Common.PAGE_COORD_COURSE_STUDENT_DELETE;
-		link = Helper.addParam(link, Common.PARAM_COURSE_ID, otherCourse.id);
-		link = Helper.addParam(link, Common.PARAM_STUDENT_EMAIL,
-				otherStudent.email);
-		verifyRedirectToNotAuthorized(link);
-
-		______TS("cannot delete not-own student by masquerading");
-
-		verifyCannotMasquerade(link, otherCoord.id);
-	}
-
-	public void testCoordEvalDelete() {
-
-		bi.loginCoord(coordUsername, coordPassword);
-
-		______TS("can delete own evaluation");
-
-		link = Common.PAGE_COORD_EVAL_DELETE;
-		link = Helper.addParam(link, Common.PARAM_COURSE_ID, ownCourse.id);
-		link = Helper.addParam(link, Common.PARAM_EVALUATION_NAME,
-				ownEvaluation.name);
-		verifyPageContains(link, coordUsername + "{*}Add New Evaluation{*}"
-				+ Common.MESSAGE_EVALUATION_DELETED);
-
-		______TS("cannot delete not-own evaluation");
-
-		link = Common.PAGE_COORD_EVAL_DELETE;
-		link = Helper.addParam(link, Common.PARAM_COURSE_ID, otherCourse.id);
-		link = Helper.addParam(link, Common.PARAM_EVALUATION_NAME,
-				otherEvaluation.name);
-		verifyRedirectToNotAuthorized(link);
-
-		______TS("cannot delete not-own evaluation by masquerading");
-
-		verifyCannotMasquerade(link, otherCoord.id);
-	}
-
-	public void testCoordEvalSubmissionView() {
-
-		bi.loginCoord(coordUsername, coordPassword);
-
-		______TS("can view submission of own student");
-
-		link = Common.PAGE_COORD_EVAL_SUBMISSION_VIEW;
-		link = Helper.addParam(link, Common.PARAM_COURSE_ID, ownCourse.id);
-		link = Helper.addParam(link, Common.PARAM_EVALUATION_NAME,
-				ownEvaluation.name);
-		link = Helper.addParam(link, Common.PARAM_STUDENT_EMAIL,
-				ownStudent.email);
-		verifyPageContains(link, coordUsername
-				+ "{*}View Student's Evaluation{*}" + ownStudent.name);
-
-		______TS("cannot view submission of  not-own evaluation");
-
-		link = Common.PAGE_COORD_EVAL_SUBMISSION_VIEW;
-		link = Helper.addParam(link, Common.PARAM_COURSE_ID, otherCourse.id);
-		link = Helper.addParam(link, Common.PARAM_EVALUATION_NAME,
-				otherEvaluation.name);
-		link = Helper.addParam(link, Common.PARAM_STUDENT_EMAIL,
-				otherStudent.email);
-		verifyRedirectToNotAuthorized(link);
-
-		______TS("cannot view submission of not-own course by masquerading");
-
-		verifyCannotMasquerade(link, otherCoord.id);
-	}
-
-	public void testCoordEvalUnpublish() {
-
-		bi.loginCoord(coordUsername, coordPassword);
-
-		______TS("can unpublish result of own evaluation");
-		
-		ownEvaluation.endTime = Common.getDateOffsetToCurrentTime(-1);
-		ownEvaluation.published = true;
-		assertEquals(EvalStatus.PUBLISHED, ownEvaluation.getStatus());
-		backDoorOperationStatus = BackDoor.editEvaluation(ownEvaluation);
-		assertEquals(Common.BACKEND_STATUS_SUCCESS, backDoorOperationStatus);
-		
-		link = Common.PAGE_COORD_EVAL_UNPUBLISH;
-		link = Helper.addParam(link, Common.PARAM_COURSE_ID, ownCourse.id);
-		link = Helper.addParam(link, Common.PARAM_EVALUATION_NAME,
-				ownEvaluation.name);
-		link = Helper.addParam(link, Common.PARAM_NEXT_URL,
-				Common.PAGE_COORD_HOME);
-		verifyPageContains(link, coordUsername + "{*}Coordinator Home{*}"
-				+ Common.MESSAGE_EVALUATION_UNPUBLISHED);
-
-		______TS("cannot unpublish result of not-own evaluation");
-
-		link = Common.PAGE_COORD_EVAL_UNPUBLISH;
-		link = Helper.addParam(link, Common.PARAM_COURSE_ID, otherCourse.id);
-		link = Helper.addParam(link, Common.PARAM_EVALUATION_NAME,
-				otherEvaluation.name);
-		link = Helper.addParam(link, Common.PARAM_NEXT_URL,
-				Common.PAGE_COORD_HOME);
-		verifyRedirectToNotAuthorized(link);
-
-		______TS("cannot unpublish result of not-own course by masquerading");
-
-		verifyCannotMasquerade(link, otherCoord.id);
-	}
-
-	public void testCoordEvalPublish() {
-
-		bi.loginCoord(coordUsername, coordPassword);
-		
-		______TS("can publish result of own evaluation");
-		
-		ownEvaluation.endTime = Common.getDateOffsetToCurrentTime(-1);
-		ownEvaluation.published = false;
-		assertEquals(EvalStatus.CLOSED, ownEvaluation.getStatus());
-		backDoorOperationStatus = BackDoor.editEvaluation(ownEvaluation);
-		assertEquals(Common.BACKEND_STATUS_SUCCESS, backDoorOperationStatus);
-
-		link = Common.PAGE_COORD_EVAL_PUBLISH;
-		link = Helper.addParam(link, Common.PARAM_COURSE_ID, ownCourse.id);
-		link = Helper.addParam(link, Common.PARAM_EVALUATION_NAME,
-				ownEvaluation.name);
-		link = Helper.addParam(link, Common.PARAM_NEXT_URL,
-				Common.PAGE_COORD_HOME);
-		verifyPageContains(link, coordUsername + "{*}Coordinator Home{*}"
-				+ Common.MESSAGE_EVALUATION_PUBLISHED);
-
-		______TS("cannot publish result of not-own evaluation");
-
-		link = Common.PAGE_COORD_EVAL_PUBLISH;
-		link = Helper.addParam(link, Common.PARAM_COURSE_ID, otherCourse.id);
-		link = Helper.addParam(link, Common.PARAM_EVALUATION_NAME,
-				otherEvaluation.name);
-		link = Helper.addParam(link, Common.PARAM_NEXT_URL,
-				Common.PAGE_COORD_HOME);
-		verifyRedirectToNotAuthorized(link);
-
-		______TS("cannot publish result of not-own course by masquerading");
-
-		verifyCannotMasquerade(link, otherCoord.id);
-	}
-
-	public void testCoordEvalResults() {
-
-		bi.loginCoord(coordUsername, coordPassword);
-
-		______TS("can view result of own evaluation");
-
-		link = Common.PAGE_COORD_EVAL_RESULTS;
-		link = Helper.addParam(link, Common.PARAM_COURSE_ID, ownCourse.id);
-		link = Helper.addParam(link, Common.PARAM_EVALUATION_NAME,
-				ownEvaluation.name);
-		verifyPageContains(link, coordUsername + "{*}Evaluation Result{*}"
-				+ ownEvaluation.name);
-
-		______TS("cannot view result of not-own evaluation");
-
-		link = Common.PAGE_COORD_EVAL_RESULTS;
-		link = Helper.addParam(link, Common.PARAM_COURSE_ID, otherCourse.id);
-		link = Helper.addParam(link, Common.PARAM_EVALUATION_NAME,
-				otherEvaluation.name);
-		verifyRedirectToNotAuthorized(link);
-
-		______TS("cannot view result of not-own course by masquerading");
-
-		verifyCannotMasquerade(link, otherCoord.id);
-	}
-
-	public void testCoordEvalRemind() {
-
-		bi.loginCoord(coordUsername, coordPassword);
-
-		______TS("can send reminders to own evaluation");
-
-		link = Common.PAGE_COORD_EVAL_REMIND;
-		link = Helper.addParam(link, Common.PARAM_COURSE_ID, ownCourse.id);
-		link = Helper.addParam(link, Common.PARAM_EVALUATION_NAME,
-				ownEvaluation.name);
-		verifyPageContains(link, coordUsername + "{*}Add New Evaluation{*}"
-				+ Common.MESSAGE_EVALUATION_REMINDERSSENT);
-
-		______TS("cannot send reminders to not-own evaluation");
-
-		link = Common.PAGE_COORD_EVAL_REMIND;
-		link = Helper.addParam(link, Common.PARAM_COURSE_ID, otherCourse.id);
-		link = Helper.addParam(link, Common.PARAM_EVALUATION_NAME,
-				otherEvaluation.name);
-		verifyRedirectToNotAuthorized(link);
-
-		______TS("cannot send reminders to not-own course by masquerading");
-
-		verifyCannotMasquerade(link, otherCoord.id);
-	}
-
-	public void testCourseCoordStudentDetails() {
-
-		bi.loginCoord(coordUsername, coordPassword);
-
-		______TS("can view details of own student");
-
-		link = Common.PAGE_COORD_COURSE_STUDENT_DETAILS;
-		link = Helper.addParam(link, Common.PARAM_COURSE_ID, ownCourse.id);
-		link = Helper.addParam(link, Common.PARAM_STUDENT_EMAIL,
-				ownStudent.email);
-		verifyPageContains(link, coordUsername + "{*}Student Details{*}"
-				+ ownStudent.email);
-
-		______TS("cannot view details of not-own student");
-
-		link = Common.PAGE_COORD_COURSE_STUDENT_DETAILS;
-		link = Helper.addParam(link, Common.PARAM_COURSE_ID, otherCourse.id);
-		link = Helper.addParam(link, Common.PARAM_STUDENT_EMAIL,
-				otherStudent.email);
-		verifyRedirectToNotAuthorized(link);
-
-		______TS("cannot view details of not-own student by masquerading");
-
-		verifyCannotMasquerade(link, otherCoord.id);
-
-	}
-
-	public void testCoordCourseRemind() {
-
-		bi.loginCoord(coordUsername, coordPassword);
-
-		______TS("can send reminders to own student");
-
-		link = Common.PAGE_COORD_COURSE_REMIND;
-		link = Helper.addParam(link, Common.PARAM_COURSE_ID, ownCourse.id);
-		link = Helper.addParam(link, Common.PARAM_STUDENT_EMAIL,
-				ownStudent.email);
-		verifyPageContains(link, coordUsername + "{*}Course Details{*}"
-				+ ownCourse.id);
-
-		______TS("cannot send reminders to not-own student");
-
-		link = Common.PAGE_COORD_COURSE_REMIND;
-		link = Helper.addParam(link, Common.PARAM_COURSE_ID, otherCourse.id);
-		link = Helper.addParam(link, Common.PARAM_STUDENT_EMAIL,
-				otherStudent.email);
-		verifyRedirectToNotAuthorized(link);
-
-		______TS("cannot send reminders to not-own student by masquerading");
-
-		verifyCannotMasquerade(link, otherCoord.id);
-
-		______TS("can send reminders to own course");
-
-		link = Common.PAGE_COORD_COURSE_REMIND;
-		link = Helper.addParam(link, Common.PARAM_COURSE_ID, ownCourse.id);
-		verifyPageContains(link, coordUsername + "{*}Course Details{*}"
-				+ ownCourse.id);
-
-		______TS("cannot send reminders to not-own course");
-
-		link = Common.PAGE_COORD_COURSE_REMIND;
-		link = Helper.addParam(link, Common.PARAM_COURSE_ID, otherCourse.id);
-		verifyRedirectToNotAuthorized(link);
-
-		______TS("cannot send reminders to not-own course by masquerading");
-
-		verifyCannotMasquerade(link, otherCoord.id);
-	}
-
-	public void testCoordCourseDetails() {
-
-		bi.loginCoord(coordUsername, coordPassword);
-
-		______TS("can view own course details");
-
-		link = Common.PAGE_COORD_COURSE_DETAILS;
-		link = Helper.addParam(link, Common.PARAM_COURSE_ID, ownCourse.id);
-
-		verifyPageContains(link, coordUsername + "{*}Course Details{*}"
-				+ ownCourse.id);
-
-		______TS("cannot view others course details");
-
-		link = Common.PAGE_COORD_COURSE_DETAILS;
-		link = Helper.addParam(link, Common.PARAM_COURSE_ID, otherCourse.id);
-		verifyRedirectToNotAuthorized(link);
-
-		______TS("cannot view others course details by masquerading");
-
-		verifyCannotMasquerade(link, otherCoord.id);
-
-	}
-
-	public void testCoordCourseAdd() {
-
-		bi.loginCoord(coordUsername, coordPassword);
-
-		______TS("can view own course page");
-
-		link = Common.PAGE_COORD_COURSE;
-		verifyPageContains(link, coordUsername + "{*}Add New Course{*}"
-				+ ownCourse.id);
-
-		______TS("can add course");
-
-		bi.addCourse("new-course", "New Course");
-		assertContainsRegex(coordUsername + "{*}Add New Course{*}"
-				+ Common.MESSAGE_COURSE_ADDED, bi.getCurrentPageSource());
-
-		______TS("cannot add course while masquerading");
-
-		verifyCannotMasquerade(link, otherCoord.id);
-	}
-
-	public void testCoordHome() {
-
-		bi.loginCoord(coordUsername, coordPassword);
-
-		______TS("can view own homepage");
-
-		link = Common.PAGE_COORD_HOME;
-		verifyPageContains(link, coordUsername + "{*}Coordinator Home{*}"
-				+ ownCourse.id);
-
-		______TS("cannot view other homepage");
-
-		verifyCannotMasquerade(link, otherCoord.id);
-
-	}
-
-	public void testCoordEval() {
-
-		bi.loginCoord(coordUsername, coordPassword);
-
-		______TS("can view own evals page");
-
-		link = Common.PAGE_COORD_EVAL;
-		verifyPageContains(link, coordUsername + "{*}Add New Evaluation{*}"
-				+ ownCourse.id);
-
-		______TS("can add eval");
-
-		bi.addEvaluation(ownCourse.id, "new eval",
-				Common.getDateOffsetToCurrentTime(1),
-				Common.getDateOffsetToCurrentTime(2), true, "ins", 0);
-		assertContainsRegex(coordUsername + "{*}Add New Evaluation{*}"
-				+ Common.MESSAGE_EVALUATION_ADDED, bi.getCurrentPageSource());
-
-		______TS("cannot view others eval page by masquerading");
-
-		verifyCannotMasquerade(link, otherCoord.id);
-	}
-
-	public void testCoordEvalSubmissionEdit() {
-
-		bi.loginCoord(coordUsername, coordPassword);
-
-		______TS("can edit submission of own student");
-
-		link = Common.PAGE_COORD_EVAL_SUBMISSION_EDIT;
-		link = Helper.addParam(link, Common.PARAM_COURSE_ID, ownCourse.id);
-		link = Helper.addParam(link, Common.PARAM_EVALUATION_NAME,
-				ownEvaluation.name);
-		link = Helper.addParam(link, Common.PARAM_STUDENT_EMAIL,
-				ownStudent.email);
-		verifyPageContains(link, coordUsername
-				+ "{*}Edit Student's Submission{*}" + ownStudent.name);
-		bi.click(By.id("button_submit"));
-		// We check for this message because there is no parent window for
-		// the browser to switch back as done in normal user operation.
-		assertContains(
-				"This browser window is expected to close automatically",
-				bi.getCurrentPageSource());
-
-		______TS("cannot edit submission of  not-own evaluation");
-
-		link = Common.PAGE_COORD_EVAL_SUBMISSION_EDIT;
-		link = Helper.addParam(link, Common.PARAM_COURSE_ID, otherCourse.id);
-		link = Helper.addParam(link, Common.PARAM_EVALUATION_NAME,
-				otherEvaluation.name);
-		link = Helper.addParam(link, Common.PARAM_STUDENT_EMAIL,
-				otherStudent.email);
-		verifyRedirectToNotAuthorized(link);
-
-		______TS("cannot edit submission of not-own course by masquerading");
-
-		verifyCannotMasquerade(link, otherCoord.id);
-	}
-
-	public void testCoordEvalEdit() {
-
-		bi.loginCoord(coordUsername, coordPassword);
-
-		______TS("can edit own evaluation");
-
-		link = Common.PAGE_COORD_EVAL_EDIT;
-		link = Helper.addParam(link, Common.PARAM_COURSE_ID, ownCourse.id);
-		link = Helper.addParam(link, Common.PARAM_EVALUATION_NAME,
-				ownEvaluation.name);
-		verifyPageContains(link, coordUsername + "{*}Edit Evaluation{*}"
-				+ ownEvaluation.name);
-
-		______TS("cannot edit other evaluation");
-
-		// note: we allow loading of other's evaluation for editing because
-		// it is too expensive to prevent. However, user cannot submit edits.
-
-		link = Common.PAGE_COORD_EVAL_EDIT;
-		link = Helper.addParam(link, Common.PARAM_COURSE_ID, otherCourse.id);
-		link = Helper.addParam(link, Common.PARAM_EVALUATION_NAME,
-				otherEvaluation.name);
-		bi.goToUrl(link);
-		bi.click(By.id("button_submit"));
-		verifyRedirectToNotAuthorized();
-
-		______TS("cannot edit other evaluation by masquerading");
-
-		// note: see note in previous section.
-
-		link = Helper.addParam(link, Common.PARAM_USER_ID, otherCoord.id);
-		bi.goToUrl(link);
-		bi.click(By.id("button_submit"));
-		verifyRedirectToNotAuthorized();
-	}
-
-	public void testCoordStudentEdit() {
-
-		bi.loginCoord(coordUsername, coordPassword);
-
-		______TS("can edit details of own student");
-
-		link = Common.PAGE_COORD_COURSE_STUDENT_EDIT;
-		link = Helper.addParam(link, Common.PARAM_COURSE_ID, ownCourse.id);
-		link = Helper.addParam(link, Common.PARAM_STUDENT_EMAIL,
-				ownStudent.email);
-		verifyPageContains(link, coordUsername + "{*}Edit Student Details{*}"
-				+ ownStudent.email);
-		bi.click(bi.coordCourseDetailsStudentEditSaveButton);
-		assertContainsRegex(coordUsername + "{*}Course Details{*}"
-				+ Common.MESSAGE_STUDENT_EDITED, bi.getCurrentPageSource());
-
-		______TS("cannot edit details of not-own student");
-
-		link = Common.PAGE_COORD_COURSE_STUDENT_EDIT;
-		link = Helper.addParam(link, Common.PARAM_COURSE_ID, otherCourse.id);
-		link = Helper.addParam(link, Common.PARAM_STUDENT_EMAIL,
-				otherStudent.email);
-		verifyRedirectToNotAuthorized(link);
-
-		______TS("cannot edit details of not-own student by masquerading");
-
-		verifyCannotMasquerade(link, otherCoord.id);
-	}
-
-	public void testCoordEnroll() {
-
-		bi.loginCoord(coordUsername, coordPassword);
-
-		______TS("can view own ourse enroll page");
-
-		link = Common.PAGE_COORD_COURSE_ENROLL;
-		link = Helper.addParam(link, Common.PARAM_COURSE_ID, ownCourse.id);
-
-		verifyPageContains(link, coordUsername + "{*}Enroll Students for{*}"
-				+ ownCourse.id);
-
-		______TS("cannot view others course enroll page");
-
-		link = Common.PAGE_COORD_COURSE_ENROLL;
-		link = Helper.addParam(link, Common.PARAM_COURSE_ID, otherCourse.id);
-		bi.goToUrl(link);
-		bi.fillString(By.id("enrollstudents"), "t|n|e@g.com|c");
-		bi.click(By.id("button_enroll"));
-		verifyRedirectToNotAuthorized();
-
-		______TS("cannot view others course enroll page by masquerading");
-		// note: we allow loading of other's course for enrolling because
-		// it is too expensive to prevent. However, user cannot submit edits.
-
-		link = Helper.addParam(link, Common.PARAM_USER_ID, otherCoord.id);
-		bi.goToUrl(link);
-		bi.fillString(By.id("enrollstudents"), "t|n|e@g.com|c");
-		bi.click(By.id("button_enroll"));
-		verifyRedirectToNotAuthorized();
-	}
-
-	private static void restoreTestData() {
-		startRecordingTimeForDataImport();
-		dataBundle = getTypicalDataBundle();
-	
-		// assign test user IDs to existing student and coord
-		StudentData student = dataBundle.students.get("student1InCourse1");
-		student.id = Config.inst().TEST_STUDENT_ACCOUNT;
-	
-		CoordData coord = dataBundle.coords.get("typicalCoord1");
-	
-		// remove existing data under the coord before changing his id
-		BackDoor.deleteCoord(coord.id);
-	
-		// reassign courses to new coord id
-		String idOfTestCoord = Config.inst().TEST_COORD_ACCOUNT;
-	
-		for (CourseData cd : dataBundle.courses.values()) {
-			if (cd.coord.equals(coord.id)) {
-				cd.coord = idOfTestCoord;
-			}
-		}
-	
-		coord.id = idOfTestCoord;
-	
-		backDoorOperationStatus = BackDoor.restoreDataBundle(Common
-				.getTeammatesGson().toJson(dataBundle));
-		assertEquals(Common.BACKEND_STATUS_SUCCESS, backDoorOperationStatus);
-		reportTimeForDataImport();
-	}
-
-	private void verifyCannotAccessAdminPages() {
-		link = Common.PAGE_ADMINISTRATOR_HOME;
-		verifyRedirectToNotAuthorized(link);
-		link = Helper.addParam(link, Common.PARAM_USER_ID, adminUsername);
-		verifyRedirectToNotAuthorized(link);
-	}
-
-	private void verifyCannotMasquerade(String link, String otherCoordId) {
-		link = Helper.addParam(link, Common.PARAM_USER_ID, otherCoordId);
-		verifyRedirectToNotAuthorized(link);
-	}
-
-	private void verifyRedirectToWelcomeStrangerPage(String path,
-			String unregUsername) {
-		printUrl(appUrl + path);
-		bi.goToUrl(appUrl + path);
-		// A simple regex check is enough because we do full HTML tests
-		// elsewhere
-		assertContainsRegex("{*}" + unregUsername + "{*}Welcome stranger{*}",
-				bi.getCurrentPageSource());
-	}
-
-	private void verifyRedirectToNotAuthorized() {
-<<<<<<< HEAD
-		String page = bi.getCurrentPageSource();
-		assertTrue(page.contains("You are not authorized to view this page.") 
-				|| page.contains("Your client does not have permission to get URL"));
-=======
-		String pageSource = bi.getCurrentPageSource();
-		assertTrue(pageSource.contains("You are not authorized to view this page.")||
-				pageSource.contains("Your client does not have permission"));
->>>>>>> 97c568c9
-	}
-
-	private void verifyRedirectToNotAuthorized(String path) {
-		printUrl(appUrl + path);
-		bi.goToUrl(appUrl + path);
-		verifyRedirectToNotAuthorized();
-	}
-
-	private void verifyRedirectToNotFound(String path) {
-		printUrl(appUrl + path);
-		bi.goToUrl(appUrl + path);
-		assertContainsRegex(
-				"We could not locate what you were trying to access.",
-				bi.getCurrentPageSource());
-	}
-
-	private void verifyPageContains(String path, String targetText) {
-		printUrl(appUrl + path);
-		bi.goToUrl(appUrl + path);
-		assertContainsRegex(targetText, bi.getCurrentPageSource());
-	}
-
-	private void verifyRedirectToLogin(String path) {
-		printUrl(appUrl + path);
-		bi.goToUrl(appUrl + path);
-		assertTrue(bi.isLocalLoginPage() || bi.isGoogleLoginPage());
-	}
-
-	private void printUrl(String url) {
-		print("   " + url);
-	}
-
-}
+package teammates.testing.testcases;
+
+import static org.junit.Assert.*;
+
+import org.junit.AfterClass;
+import org.junit.BeforeClass;
+import org.junit.Test;
+import org.openqa.selenium.By;
+
+import teammates.api.Common;
+import teammates.datatransfer.CoordData;
+import teammates.datatransfer.CourseData;
+import teammates.datatransfer.DataBundle;
+import teammates.datatransfer.EvaluationData;
+import teammates.datatransfer.StudentData;
+import teammates.datatransfer.EvaluationData.EvalStatus;
+import teammates.jsp.Helper;
+import teammates.testing.config.Config;
+import teammates.testing.lib.BackDoor;
+import teammates.testing.lib.BrowserInstance;
+import teammates.testing.lib.BrowserInstancePool;
+import teammates.testing.testcases.BaseTestCase;
+
+public class AccessControlUiTest extends BaseTestCase {
+	
+	private static String appUrl = Config.inst().TEAMMATES_URL;
+
+	private static String unregUsername = Config.inst().TEST_UNREG_ACCOUNT;
+	private static String unregPassword = Config.inst().TEST_UNREG_PASSWORD;
+
+	private static String studentUsername = Config.inst().TEST_STUDENT_ACCOUNT;
+	private static String studentPassword = Config.inst().TEST_STUDENT_PASSWORD;
+	
+	private static String coordUsername = Config.inst().TEST_COORD_ACCOUNT;
+	private static String coordPassword = Config.inst().TEST_COORD_PASSWORD;
+
+	static String adminUsername = Config.inst().TEST_ADMIN_ACCOUNT;
+
+	private static BrowserInstance bi;
+	private static DataBundle dataBundle;
+	private static String backDoorOperationStatus;
+	private static String link;
+
+	private static CoordData otherCoord;
+
+	// both TEST_COORD and TEST_STUDENT are from this course
+	private static CourseData ownCourse;
+
+	private static CourseData otherCourse;
+
+	private static StudentData ownStudent;
+	private static StudentData otherStudent;
+
+	private static EvaluationData ownEvaluation;
+	private static EvaluationData otherEvaluation;
+	
+	@BeforeClass
+	public static void classSetup() {
+
+		printTestClassHeader();
+
+		restoreTestData();
+
+		otherCoord = dataBundle.coords.get("typicalCoord2");
+
+		ownCourse = dataBundle.courses.get("course1OfCoord1");
+		otherCourse = dataBundle.courses.get("course1OfCoord2");
+
+		ownStudent = dataBundle.students.get("student1InCourse1");
+		otherStudent = dataBundle.students.get("student1InCourse2");
+
+		ownEvaluation = dataBundle.evaluations
+				.get("evaluation1InCourse1OfCoord1");
+		otherEvaluation = dataBundle.evaluations
+				.get("evaluation1InCourse1OfCoord2");
+
+		bi = BrowserInstancePool.getBrowserInstance();
+		bi.logout(); // in case already logged in
+	}
+
+	@AfterClass
+	public static void classTearDown() throws Exception {
+		BrowserInstancePool.release(bi);
+		printTestClassFooter();
+	}
+
+	@Test
+	public void testUserNotLoggedIn() throws Exception {
+
+		bi.logout();
+		bi.verifyCurrentPageHTML(Common.TEST_PAGES_FOLDER + "/login.html");
+
+		______TS("student pages");
+
+		verifyRedirectToLogin(Common.PAGE_STUDENT_HOME);
+		verifyRedirectToLogin(Common.PAGE_STUDENT_JOIN_COURSE);
+		verifyRedirectToLogin(Common.PAGE_STUDENT_COURSE_DETAILS);
+		verifyRedirectToLogin(Common.PAGE_STUDENT_EVAL_SUBMISSION_EDIT);
+		verifyRedirectToLogin(Common.PAGE_STUDENT_EVAL_RESULTS);
+
+		______TS("coord pages");
+
+		verifyRedirectToLogin(Common.PAGE_COORD_HOME);
+		verifyRedirectToLogin(Common.PAGE_COORD_COURSE);
+		verifyRedirectToLogin(Common.PAGE_COORD_COURSE_DELETE);
+		verifyRedirectToLogin(Common.PAGE_COORD_COURSE_DETAILS);
+		verifyRedirectToLogin(Common.PAGE_COORD_COURSE_ENROLL);
+		verifyRedirectToLogin(Common.PAGE_COORD_COURSE_REMIND);
+		verifyRedirectToLogin(Common.PAGE_COORD_COURSE_STUDENT_DELETE);
+		verifyRedirectToLogin(Common.PAGE_COORD_COURSE_STUDENT_DETAILS);
+		verifyRedirectToLogin(Common.PAGE_COORD_COURSE_STUDENT_EDIT);
+		verifyRedirectToLogin(Common.PAGE_COORD_EVAL);
+		verifyRedirectToLogin(Common.PAGE_COORD_EVAL_EDIT);
+		verifyRedirectToLogin(Common.PAGE_COORD_EVAL_DELETE);
+		verifyRedirectToLogin(Common.PAGE_COORD_EVAL_REMIND);
+		verifyRedirectToLogin(Common.PAGE_COORD_EVAL_RESULTS);
+		verifyRedirectToLogin(Common.PAGE_COORD_EVAL_PUBLISH);
+		verifyRedirectToLogin(Common.PAGE_COORD_EVAL_UNPUBLISH);
+		verifyRedirectToLogin(Common.PAGE_COORD_EVAL_SUBMISSION_VIEW);
+		verifyRedirectToLogin(Common.PAGE_COORD_EVAL_SUBMISSION_EDIT);
+
+		______TS("admin pages");
+
+		link = Common.PAGE_ADMINISTRATOR_HOME;
+		verifyRedirectToLogin(link);
+		link = Helper.addParam(link, Common.PARAM_USER_ID, adminUsername);
+		verifyRedirectToLogin(link);
+	}
+
+	@Test
+	public void testUserNotRegistered() throws Exception {
+
+		______TS("student pages");
+
+		bi.logout();
+		bi.loginStudent(unregUsername, unregPassword);
+
+		verifyRedirectToWelcomeStrangerPage(Common.PAGE_STUDENT_HOME,
+				unregUsername);
+		verifyRedirectToWelcomeStrangerPage(Common.PAGE_STUDENT_JOIN_COURSE,
+				unregUsername);
+
+		verifyRedirectToWelcomeStrangerPage(Common.PAGE_STUDENT_COURSE_DETAILS,
+				unregUsername);
+
+		verifyRedirectToWelcomeStrangerPage(
+				Common.PAGE_STUDENT_EVAL_SUBMISSION_EDIT, unregUsername);
+		verifyRedirectToWelcomeStrangerPage(Common.PAGE_STUDENT_EVAL_RESULTS,
+				unregUsername);
+
+		______TS("coord pages");
+
+		bi.logout();
+		bi.loginCoord(unregUsername, unregPassword);
+
+		link = Common.PAGE_COORD_HOME;
+		verifyRedirectToNotFound(link);
+		verifyCannotMasquerade(link, otherCoord.id);
+
+		link = Common.PAGE_COORD_COURSE;
+		verifyRedirectToNotFound(link);
+		verifyCannotMasquerade(link, otherCoord.id);
+
+		link = Common.PAGE_COORD_COURSE_DELETE;
+		link = Helper.addParam(link, Common.PARAM_COURSE_ID, otherCourse.id);
+		verifyRedirectToNotAuthorized(link);
+		verifyCannotMasquerade(link, otherCoord.id);
+
+		link = Common.PAGE_COORD_COURSE_DETAILS;
+		link = Helper.addParam(link, Common.PARAM_COURSE_ID, otherCourse.id);
+		verifyRedirectToNotAuthorized(link);
+		verifyCannotMasquerade(link, otherCoord.id);
+
+		link = Common.PAGE_COORD_COURSE_ENROLL;
+		link = Helper.addParam(link, Common.PARAM_COURSE_ID, otherCourse.id);
+		bi.goToUrl(link);
+		bi.fillString(By.id("enrollstudents"), "t|n|e@g.com|c");
+		bi.click(By.id("button_enroll"));
+		verifyRedirectToNotAuthorized();
+		link = Helper.addParam(link, Common.PARAM_USER_ID, otherCoord.id);
+		bi.goToUrl(link);
+		bi.fillString(By.id("enrollstudents"), "t|n|e@g.com|c");
+		bi.click(By.id("button_enroll"));
+		verifyRedirectToNotAuthorized();
+
+		// remind whole course
+		link = Common.PAGE_COORD_COURSE_REMIND;
+		link = Helper.addParam(link, Common.PARAM_COURSE_ID, otherCourse.id);
+		verifyRedirectToNotAuthorized(link);
+		verifyCannotMasquerade(link, otherCoord.id);
+
+		// remind one student
+		link = Common.PAGE_COORD_COURSE_REMIND;
+		link = Helper.addParam(link, Common.PARAM_COURSE_ID, otherCourse.id);
+		link = Helper.addParam(link, Common.PARAM_STUDENT_EMAIL,
+				otherStudent.email);
+		verifyRedirectToNotAuthorized(link);
+		verifyCannotMasquerade(link, otherCoord.id);
+
+		link = Common.PAGE_COORD_COURSE_STUDENT_DELETE;
+		link = Helper.addParam(link, Common.PARAM_COURSE_ID, otherCourse.id);
+		link = Helper.addParam(link, Common.PARAM_STUDENT_EMAIL,
+				otherStudent.email);
+		verifyRedirectToNotAuthorized(link);
+		verifyCannotMasquerade(link, otherCoord.id);
+
+		link = Common.PAGE_COORD_COURSE_STUDENT_DETAILS;
+		link = Helper.addParam(link, Common.PARAM_COURSE_ID, otherCourse.id);
+		link = Helper.addParam(link, Common.PARAM_STUDENT_EMAIL,
+				otherStudent.email);
+		verifyRedirectToNotAuthorized(link);
+		verifyCannotMasquerade(link, otherCoord.id);
+
+		link = Common.PAGE_COORD_COURSE_STUDENT_EDIT;
+		link = Helper.addParam(link, Common.PARAM_COURSE_ID, otherCourse.id);
+		link = Helper.addParam(link, Common.PARAM_STUDENT_EMAIL,
+				otherStudent.email);
+		verifyRedirectToNotAuthorized(link);
+		verifyCannotMasquerade(link, otherCoord.id);
+
+		link = Common.PAGE_COORD_EVAL;
+		verifyRedirectToNotFound(link);
+		verifyCannotMasquerade(link, otherCoord.id);
+
+		link = Common.PAGE_COORD_EVAL_EDIT;
+		link = Helper.addParam(link, Common.PARAM_COURSE_ID, otherCourse.id);
+		link = Helper.addParam(link, Common.PARAM_EVALUATION_NAME,
+				otherEvaluation.name);
+		verifyRedirectToNotAuthorized();
+		verifyCannotMasquerade(link, otherCoord.id);
+
+		link = Common.PAGE_COORD_EVAL_DELETE;
+		link = Helper.addParam(link, Common.PARAM_COURSE_ID, otherCourse.id);
+		link = Helper.addParam(link, Common.PARAM_EVALUATION_NAME,
+				otherEvaluation.name);
+		verifyRedirectToNotAuthorized(link);
+		verifyCannotMasquerade(link, otherCoord.id);
+
+		link = Common.PAGE_COORD_EVAL_REMIND;
+		link = Helper.addParam(link, Common.PARAM_COURSE_ID, otherCourse.id);
+		link = Helper.addParam(link, Common.PARAM_EVALUATION_NAME,
+				otherEvaluation.name);
+		verifyRedirectToNotAuthorized(link);
+		verifyCannotMasquerade(link, otherCoord.id);
+
+		link = Common.PAGE_COORD_EVAL_RESULTS;
+		link = Helper.addParam(link, Common.PARAM_COURSE_ID, otherCourse.id);
+		link = Helper.addParam(link, Common.PARAM_EVALUATION_NAME,
+				otherEvaluation.name);
+		verifyRedirectToNotAuthorized(link);
+		verifyCannotMasquerade(link, otherCoord.id);
+
+		link = Common.PAGE_COORD_EVAL_PUBLISH;
+		link = Helper.addParam(link, Common.PARAM_COURSE_ID, otherCourse.id);
+		link = Helper.addParam(link, Common.PARAM_EVALUATION_NAME,
+				otherEvaluation.name);
+		verifyRedirectToNotAuthorized(link);
+		verifyCannotMasquerade(link, otherCoord.id);
+
+		link = Common.PAGE_COORD_EVAL_UNPUBLISH;
+		link = Helper.addParam(link, Common.PARAM_COURSE_ID, otherCourse.id);
+		link = Helper.addParam(link, Common.PARAM_EVALUATION_NAME,
+				otherEvaluation.name);
+		verifyRedirectToNotAuthorized(link);
+		verifyCannotMasquerade(link, otherCoord.id);
+
+		link = Common.PAGE_COORD_EVAL_SUBMISSION_VIEW;
+		link = Helper.addParam(link, Common.PARAM_COURSE_ID, otherCourse.id);
+		link = Helper.addParam(link, Common.PARAM_EVALUATION_NAME,
+				otherEvaluation.name);
+		link = Helper.addParam(link, Common.PARAM_STUDENT_EMAIL,
+				otherStudent.email);
+		verifyRedirectToNotAuthorized(link);
+		verifyCannotMasquerade(link, otherCoord.id);
+
+		link = Common.PAGE_COORD_EVAL_SUBMISSION_EDIT;
+		link = Helper.addParam(link, Common.PARAM_COURSE_ID, otherCourse.id);
+		link = Helper.addParam(link, Common.PARAM_EVALUATION_NAME,
+				otherEvaluation.name);
+		link = Helper.addParam(link, Common.PARAM_STUDENT_EMAIL,
+				otherStudent.email);
+		verifyRedirectToNotAuthorized(link);
+		verifyCannotMasquerade(link, otherCoord.id);
+
+		______TS("admin pages");
+		
+		//cannot access admin while logged in as student
+		verifyCannotAccessAdminPages();
+		
+		//cannot access admin while logged in as student
+		bi.logout();
+		bi.loginStudent(unregUsername, unregPassword);
+		verifyCannotAccessAdminPages();
+	}
+
+	@Test
+	public void testStudentAccessControlInOrder() throws Exception {
+		
+		testStudentHome();
+		testStudentJoinCourse();
+		testStudentCourseDetails();
+		testStudentEvalSubmission();
+		testStudentEvalResult();
+
+		verifyCannotAccessAdminPages();
+	}
+
+	@Test
+	public void testCoordAccessControlInOrder() throws Exception {
+
+		// these test need to run in order because of the delete tests
+		// at the end. However, you can run each test individually by adding
+		// @Test annotation to it.
+		testCoordHome();
+		testCoordCourseAdd();
+		testCoordCourseDetails();
+		testCoordEnroll();
+		testCoordStudentEdit();
+		testCoordCourseRemind();
+		testCourseCoordStudentDetails();
+		testCoordEval();
+		testCoordEvalEdit();
+
+		testCoordEvalRemind();
+		testCoordEvalResults();
+		testCoordEvalPublish();
+		testCoordEvalUnpublish();
+		testCoordEvalSubmissionView();
+		testCoordEvalSubmissionEdit();
+
+		testCoordEvalDelete();
+		testCoordCourseStudentDelete();
+		testCoordCourseDelete();
+
+		restoreTestData(); // to reverse the deletions above
+
+		verifyCannotAccessAdminPages();
+	}
+
+	public void testStudentJoinCourse() {
+		bi.loginStudent(studentUsername, studentPassword);
+		verifyPageContains(Common.PAGE_STUDENT_JOIN_COURSE, studentUsername
+				+ "{*}Student Home{*}View Team");
+	}
+
+	public void testStudentHome() {
+		bi.loginStudent(studentUsername, studentPassword);
+		verifyPageContains(Common.PAGE_STUDENT_HOME, studentUsername
+				+ "{*}Student Home{*}View Team");
+	}
+
+	public void testStudentEvalResult() {
+		bi.loginStudent(studentUsername, studentPassword);
+		______TS("student cannot view own evaluation result before publishing");
+
+		link = Common.PAGE_STUDENT_EVAL_RESULTS;
+		link = Helper.addParam(link, Common.PARAM_COURSE_ID, ownCourse.id);
+		link = Helper.addParam(link, Common.PARAM_EVALUATION_NAME,
+				ownEvaluation.name);
+		verifyRedirectToNotAuthorized(link);
+
+		______TS("student can view own evaluation result after publishing");
+
+		ownEvaluation.published = true;
+		backDoorOperationStatus = BackDoor.editEvaluation(ownEvaluation);
+		assertEquals(Common.BACKEND_STATUS_SUCCESS, backDoorOperationStatus);
+		verifyPageContains(link, studentUsername + "{*}Evaluation Results{*}"
+				+ ownEvaluation.name + "{*}" + ownCourse.id);
+	}
+
+	public void testStudentEvalSubmission() {
+		bi.loginStudent(studentUsername, studentPassword);
+		______TS("student can view own evaluation submission page");
+
+		link = Common.PAGE_STUDENT_EVAL_SUBMISSION_EDIT;
+		link = Helper.addParam(link, Common.PARAM_COURSE_ID, ownCourse.id);
+		EvaluationData ownEvaluation = dataBundle.evaluations
+				.get("evaluation1InCourse1OfCoord1");
+		link = Helper.addParam(link, Common.PARAM_EVALUATION_NAME,
+				ownEvaluation.name);
+		verifyPageContains(link, studentUsername
+				+ "{*}Evaluation Submission{*}" + ownCourse.id + "{*}"
+				+ ownEvaluation.name);
+
+		______TS("student cannot submit evaluation after closing");
+
+		ownEvaluation.endTime = Common.getDateOffsetToCurrentTime(-1);
+		backDoorOperationStatus = BackDoor.editEvaluation(ownEvaluation);
+		assertEquals(Common.BACKEND_STATUS_SUCCESS, backDoorOperationStatus);
+		bi.goToUrl(link);
+		bi.click(By.id("button_submit"));
+		verifyRedirectToNotAuthorized();
+	}
+
+	public void testStudentCourseDetails() {
+		
+		bi.loginStudent(studentUsername, studentPassword);
+		
+		______TS("student can view details of a student's own course");
+
+		link = Common.PAGE_STUDENT_COURSE_DETAILS;
+		link = Helper.addParam(link, Common.PARAM_COURSE_ID, ownCourse.id);
+		verifyPageContains(link, studentUsername + "{*}Team Details for "
+				+ ownCourse.id);
+
+		______TS("student cannot view details of a course she is not registered for");
+
+		link = Common.PAGE_STUDENT_COURSE_DETAILS;
+		CourseData otherCourse = dataBundle.courses.get("course1OfCoord2");
+		link = Helper.addParam(link, Common.PARAM_COURSE_ID, otherCourse.id);
+		verifyRedirectToNotAuthorized(link);
+
+		______TS("student cannot view course details while masquerading as a student in that course");
+
+		StudentData otherStudent = dataBundle.students.get("student1InCourse2");
+		// ensure other student belong to other course
+		assertEquals(otherStudent.course, otherCourse.id);
+		link = Helper.addParam(link, Common.PARAM_USER_ID, otherStudent.id);
+		verifyRedirectToNotAuthorized(link);
+	}
+
+	public void testCoordCourseDelete() {
+
+		bi.loginCoord(coordUsername, coordPassword);
+
+		______TS("can delete own course");
+
+		link = Common.PAGE_COORD_COURSE_DELETE;
+		link = Helper.addParam(link, Common.PARAM_COURSE_ID, ownCourse.id);
+		verifyPageContains(link, coordUsername + "{*}Add New Course{*}"
+				+ Common.MESSAGE_COURSE_DELETED);
+
+		______TS("cannot delete not-own course");
+
+		link = Common.PAGE_COORD_COURSE_DELETE;
+		link = Helper.addParam(link, Common.PARAM_COURSE_ID, otherCourse.id);
+		verifyRedirectToNotAuthorized(link);
+
+		______TS("cannot delete not-own course by masquerading");
+
+		verifyCannotMasquerade(link, otherCoord.id);
+
+	}
+
+	public void testCoordCourseStudentDelete() {
+
+		bi.loginCoord(coordUsername, coordPassword);
+
+		______TS("can delete own student");
+
+		link = Common.PAGE_COORD_COURSE_STUDENT_DELETE;
+		link = Helper.addParam(link, Common.PARAM_COURSE_ID, ownCourse.id);
+		link = Helper.addParam(link, Common.PARAM_STUDENT_EMAIL,
+				ownStudent.email);
+		verifyPageContains(link, coordUsername + "{*}Course Details{*}"
+				+ Common.MESSAGE_STUDENT_DELETED);
+
+		______TS("cannot delete of not-own student");
+
+		link = Common.PAGE_COORD_COURSE_STUDENT_DELETE;
+		link = Helper.addParam(link, Common.PARAM_COURSE_ID, otherCourse.id);
+		link = Helper.addParam(link, Common.PARAM_STUDENT_EMAIL,
+				otherStudent.email);
+		verifyRedirectToNotAuthorized(link);
+
+		______TS("cannot delete not-own student by masquerading");
+
+		verifyCannotMasquerade(link, otherCoord.id);
+	}
+
+	public void testCoordEvalDelete() {
+
+		bi.loginCoord(coordUsername, coordPassword);
+
+		______TS("can delete own evaluation");
+
+		link = Common.PAGE_COORD_EVAL_DELETE;
+		link = Helper.addParam(link, Common.PARAM_COURSE_ID, ownCourse.id);
+		link = Helper.addParam(link, Common.PARAM_EVALUATION_NAME,
+				ownEvaluation.name);
+		verifyPageContains(link, coordUsername + "{*}Add New Evaluation{*}"
+				+ Common.MESSAGE_EVALUATION_DELETED);
+
+		______TS("cannot delete not-own evaluation");
+
+		link = Common.PAGE_COORD_EVAL_DELETE;
+		link = Helper.addParam(link, Common.PARAM_COURSE_ID, otherCourse.id);
+		link = Helper.addParam(link, Common.PARAM_EVALUATION_NAME,
+				otherEvaluation.name);
+		verifyRedirectToNotAuthorized(link);
+
+		______TS("cannot delete not-own evaluation by masquerading");
+
+		verifyCannotMasquerade(link, otherCoord.id);
+	}
+
+	public void testCoordEvalSubmissionView() {
+
+		bi.loginCoord(coordUsername, coordPassword);
+
+		______TS("can view submission of own student");
+
+		link = Common.PAGE_COORD_EVAL_SUBMISSION_VIEW;
+		link = Helper.addParam(link, Common.PARAM_COURSE_ID, ownCourse.id);
+		link = Helper.addParam(link, Common.PARAM_EVALUATION_NAME,
+				ownEvaluation.name);
+		link = Helper.addParam(link, Common.PARAM_STUDENT_EMAIL,
+				ownStudent.email);
+		verifyPageContains(link, coordUsername
+				+ "{*}View Student's Evaluation{*}" + ownStudent.name);
+
+		______TS("cannot view submission of  not-own evaluation");
+
+		link = Common.PAGE_COORD_EVAL_SUBMISSION_VIEW;
+		link = Helper.addParam(link, Common.PARAM_COURSE_ID, otherCourse.id);
+		link = Helper.addParam(link, Common.PARAM_EVALUATION_NAME,
+				otherEvaluation.name);
+		link = Helper.addParam(link, Common.PARAM_STUDENT_EMAIL,
+				otherStudent.email);
+		verifyRedirectToNotAuthorized(link);
+
+		______TS("cannot view submission of not-own course by masquerading");
+
+		verifyCannotMasquerade(link, otherCoord.id);
+	}
+
+	public void testCoordEvalUnpublish() {
+
+		bi.loginCoord(coordUsername, coordPassword);
+
+		______TS("can unpublish result of own evaluation");
+		
+		ownEvaluation.endTime = Common.getDateOffsetToCurrentTime(-1);
+		ownEvaluation.published = true;
+		assertEquals(EvalStatus.PUBLISHED, ownEvaluation.getStatus());
+		backDoorOperationStatus = BackDoor.editEvaluation(ownEvaluation);
+		assertEquals(Common.BACKEND_STATUS_SUCCESS, backDoorOperationStatus);
+		
+		link = Common.PAGE_COORD_EVAL_UNPUBLISH;
+		link = Helper.addParam(link, Common.PARAM_COURSE_ID, ownCourse.id);
+		link = Helper.addParam(link, Common.PARAM_EVALUATION_NAME,
+				ownEvaluation.name);
+		link = Helper.addParam(link, Common.PARAM_NEXT_URL,
+				Common.PAGE_COORD_HOME);
+		verifyPageContains(link, coordUsername + "{*}Coordinator Home{*}"
+				+ Common.MESSAGE_EVALUATION_UNPUBLISHED);
+
+		______TS("cannot unpublish result of not-own evaluation");
+
+		link = Common.PAGE_COORD_EVAL_UNPUBLISH;
+		link = Helper.addParam(link, Common.PARAM_COURSE_ID, otherCourse.id);
+		link = Helper.addParam(link, Common.PARAM_EVALUATION_NAME,
+				otherEvaluation.name);
+		link = Helper.addParam(link, Common.PARAM_NEXT_URL,
+				Common.PAGE_COORD_HOME);
+		verifyRedirectToNotAuthorized(link);
+
+		______TS("cannot unpublish result of not-own course by masquerading");
+
+		verifyCannotMasquerade(link, otherCoord.id);
+	}
+
+	public void testCoordEvalPublish() {
+
+		bi.loginCoord(coordUsername, coordPassword);
+		
+		______TS("can publish result of own evaluation");
+		
+		ownEvaluation.endTime = Common.getDateOffsetToCurrentTime(-1);
+		ownEvaluation.published = false;
+		assertEquals(EvalStatus.CLOSED, ownEvaluation.getStatus());
+		backDoorOperationStatus = BackDoor.editEvaluation(ownEvaluation);
+		assertEquals(Common.BACKEND_STATUS_SUCCESS, backDoorOperationStatus);
+
+		link = Common.PAGE_COORD_EVAL_PUBLISH;
+		link = Helper.addParam(link, Common.PARAM_COURSE_ID, ownCourse.id);
+		link = Helper.addParam(link, Common.PARAM_EVALUATION_NAME,
+				ownEvaluation.name);
+		link = Helper.addParam(link, Common.PARAM_NEXT_URL,
+				Common.PAGE_COORD_HOME);
+		verifyPageContains(link, coordUsername + "{*}Coordinator Home{*}"
+				+ Common.MESSAGE_EVALUATION_PUBLISHED);
+
+		______TS("cannot publish result of not-own evaluation");
+
+		link = Common.PAGE_COORD_EVAL_PUBLISH;
+		link = Helper.addParam(link, Common.PARAM_COURSE_ID, otherCourse.id);
+		link = Helper.addParam(link, Common.PARAM_EVALUATION_NAME,
+				otherEvaluation.name);
+		link = Helper.addParam(link, Common.PARAM_NEXT_URL,
+				Common.PAGE_COORD_HOME);
+		verifyRedirectToNotAuthorized(link);
+
+		______TS("cannot publish result of not-own course by masquerading");
+
+		verifyCannotMasquerade(link, otherCoord.id);
+	}
+
+	public void testCoordEvalResults() {
+
+		bi.loginCoord(coordUsername, coordPassword);
+
+		______TS("can view result of own evaluation");
+
+		link = Common.PAGE_COORD_EVAL_RESULTS;
+		link = Helper.addParam(link, Common.PARAM_COURSE_ID, ownCourse.id);
+		link = Helper.addParam(link, Common.PARAM_EVALUATION_NAME,
+				ownEvaluation.name);
+		verifyPageContains(link, coordUsername + "{*}Evaluation Result{*}"
+				+ ownEvaluation.name);
+
+		______TS("cannot view result of not-own evaluation");
+
+		link = Common.PAGE_COORD_EVAL_RESULTS;
+		link = Helper.addParam(link, Common.PARAM_COURSE_ID, otherCourse.id);
+		link = Helper.addParam(link, Common.PARAM_EVALUATION_NAME,
+				otherEvaluation.name);
+		verifyRedirectToNotAuthorized(link);
+
+		______TS("cannot view result of not-own course by masquerading");
+
+		verifyCannotMasquerade(link, otherCoord.id);
+	}
+
+	public void testCoordEvalRemind() {
+
+		bi.loginCoord(coordUsername, coordPassword);
+
+		______TS("can send reminders to own evaluation");
+
+		link = Common.PAGE_COORD_EVAL_REMIND;
+		link = Helper.addParam(link, Common.PARAM_COURSE_ID, ownCourse.id);
+		link = Helper.addParam(link, Common.PARAM_EVALUATION_NAME,
+				ownEvaluation.name);
+		verifyPageContains(link, coordUsername + "{*}Add New Evaluation{*}"
+				+ Common.MESSAGE_EVALUATION_REMINDERSSENT);
+
+		______TS("cannot send reminders to not-own evaluation");
+
+		link = Common.PAGE_COORD_EVAL_REMIND;
+		link = Helper.addParam(link, Common.PARAM_COURSE_ID, otherCourse.id);
+		link = Helper.addParam(link, Common.PARAM_EVALUATION_NAME,
+				otherEvaluation.name);
+		verifyRedirectToNotAuthorized(link);
+
+		______TS("cannot send reminders to not-own course by masquerading");
+
+		verifyCannotMasquerade(link, otherCoord.id);
+	}
+
+	public void testCourseCoordStudentDetails() {
+
+		bi.loginCoord(coordUsername, coordPassword);
+
+		______TS("can view details of own student");
+
+		link = Common.PAGE_COORD_COURSE_STUDENT_DETAILS;
+		link = Helper.addParam(link, Common.PARAM_COURSE_ID, ownCourse.id);
+		link = Helper.addParam(link, Common.PARAM_STUDENT_EMAIL,
+				ownStudent.email);
+		verifyPageContains(link, coordUsername + "{*}Student Details{*}"
+				+ ownStudent.email);
+
+		______TS("cannot view details of not-own student");
+
+		link = Common.PAGE_COORD_COURSE_STUDENT_DETAILS;
+		link = Helper.addParam(link, Common.PARAM_COURSE_ID, otherCourse.id);
+		link = Helper.addParam(link, Common.PARAM_STUDENT_EMAIL,
+				otherStudent.email);
+		verifyRedirectToNotAuthorized(link);
+
+		______TS("cannot view details of not-own student by masquerading");
+
+		verifyCannotMasquerade(link, otherCoord.id);
+
+	}
+
+	public void testCoordCourseRemind() {
+
+		bi.loginCoord(coordUsername, coordPassword);
+
+		______TS("can send reminders to own student");
+
+		link = Common.PAGE_COORD_COURSE_REMIND;
+		link = Helper.addParam(link, Common.PARAM_COURSE_ID, ownCourse.id);
+		link = Helper.addParam(link, Common.PARAM_STUDENT_EMAIL,
+				ownStudent.email);
+		verifyPageContains(link, coordUsername + "{*}Course Details{*}"
+				+ ownCourse.id);
+
+		______TS("cannot send reminders to not-own student");
+
+		link = Common.PAGE_COORD_COURSE_REMIND;
+		link = Helper.addParam(link, Common.PARAM_COURSE_ID, otherCourse.id);
+		link = Helper.addParam(link, Common.PARAM_STUDENT_EMAIL,
+				otherStudent.email);
+		verifyRedirectToNotAuthorized(link);
+
+		______TS("cannot send reminders to not-own student by masquerading");
+
+		verifyCannotMasquerade(link, otherCoord.id);
+
+		______TS("can send reminders to own course");
+
+		link = Common.PAGE_COORD_COURSE_REMIND;
+		link = Helper.addParam(link, Common.PARAM_COURSE_ID, ownCourse.id);
+		verifyPageContains(link, coordUsername + "{*}Course Details{*}"
+				+ ownCourse.id);
+
+		______TS("cannot send reminders to not-own course");
+
+		link = Common.PAGE_COORD_COURSE_REMIND;
+		link = Helper.addParam(link, Common.PARAM_COURSE_ID, otherCourse.id);
+		verifyRedirectToNotAuthorized(link);
+
+		______TS("cannot send reminders to not-own course by masquerading");
+
+		verifyCannotMasquerade(link, otherCoord.id);
+	}
+
+	public void testCoordCourseDetails() {
+
+		bi.loginCoord(coordUsername, coordPassword);
+
+		______TS("can view own course details");
+
+		link = Common.PAGE_COORD_COURSE_DETAILS;
+		link = Helper.addParam(link, Common.PARAM_COURSE_ID, ownCourse.id);
+
+		verifyPageContains(link, coordUsername + "{*}Course Details{*}"
+				+ ownCourse.id);
+
+		______TS("cannot view others course details");
+
+		link = Common.PAGE_COORD_COURSE_DETAILS;
+		link = Helper.addParam(link, Common.PARAM_COURSE_ID, otherCourse.id);
+		verifyRedirectToNotAuthorized(link);
+
+		______TS("cannot view others course details by masquerading");
+
+		verifyCannotMasquerade(link, otherCoord.id);
+
+	}
+
+	public void testCoordCourseAdd() {
+
+		bi.loginCoord(coordUsername, coordPassword);
+
+		______TS("can view own course page");
+
+		link = Common.PAGE_COORD_COURSE;
+		verifyPageContains(link, coordUsername + "{*}Add New Course{*}"
+				+ ownCourse.id);
+
+		______TS("can add course");
+
+		bi.addCourse("new-course", "New Course");
+		assertContainsRegex(coordUsername + "{*}Add New Course{*}"
+				+ Common.MESSAGE_COURSE_ADDED, bi.getCurrentPageSource());
+
+		______TS("cannot add course while masquerading");
+
+		verifyCannotMasquerade(link, otherCoord.id);
+	}
+
+	public void testCoordHome() {
+
+		bi.loginCoord(coordUsername, coordPassword);
+
+		______TS("can view own homepage");
+
+		link = Common.PAGE_COORD_HOME;
+		verifyPageContains(link, coordUsername + "{*}Coordinator Home{*}"
+				+ ownCourse.id);
+
+		______TS("cannot view other homepage");
+
+		verifyCannotMasquerade(link, otherCoord.id);
+
+	}
+
+	public void testCoordEval() {
+
+		bi.loginCoord(coordUsername, coordPassword);
+
+		______TS("can view own evals page");
+
+		link = Common.PAGE_COORD_EVAL;
+		verifyPageContains(link, coordUsername + "{*}Add New Evaluation{*}"
+				+ ownCourse.id);
+
+		______TS("can add eval");
+
+		bi.addEvaluation(ownCourse.id, "new eval",
+				Common.getDateOffsetToCurrentTime(1),
+				Common.getDateOffsetToCurrentTime(2), true, "ins", 0);
+		assertContainsRegex(coordUsername + "{*}Add New Evaluation{*}"
+				+ Common.MESSAGE_EVALUATION_ADDED, bi.getCurrentPageSource());
+
+		______TS("cannot view others eval page by masquerading");
+
+		verifyCannotMasquerade(link, otherCoord.id);
+	}
+
+	public void testCoordEvalSubmissionEdit() {
+
+		bi.loginCoord(coordUsername, coordPassword);
+
+		______TS("can edit submission of own student");
+
+		link = Common.PAGE_COORD_EVAL_SUBMISSION_EDIT;
+		link = Helper.addParam(link, Common.PARAM_COURSE_ID, ownCourse.id);
+		link = Helper.addParam(link, Common.PARAM_EVALUATION_NAME,
+				ownEvaluation.name);
+		link = Helper.addParam(link, Common.PARAM_STUDENT_EMAIL,
+				ownStudent.email);
+		verifyPageContains(link, coordUsername
+				+ "{*}Edit Student's Submission{*}" + ownStudent.name);
+		bi.click(By.id("button_submit"));
+		// We check for this message because there is no parent window for
+		// the browser to switch back as done in normal user operation.
+		assertContains(
+				"This browser window is expected to close automatically",
+				bi.getCurrentPageSource());
+
+		______TS("cannot edit submission of  not-own evaluation");
+
+		link = Common.PAGE_COORD_EVAL_SUBMISSION_EDIT;
+		link = Helper.addParam(link, Common.PARAM_COURSE_ID, otherCourse.id);
+		link = Helper.addParam(link, Common.PARAM_EVALUATION_NAME,
+				otherEvaluation.name);
+		link = Helper.addParam(link, Common.PARAM_STUDENT_EMAIL,
+				otherStudent.email);
+		verifyRedirectToNotAuthorized(link);
+
+		______TS("cannot edit submission of not-own course by masquerading");
+
+		verifyCannotMasquerade(link, otherCoord.id);
+	}
+
+	public void testCoordEvalEdit() {
+
+		bi.loginCoord(coordUsername, coordPassword);
+
+		______TS("can edit own evaluation");
+
+		link = Common.PAGE_COORD_EVAL_EDIT;
+		link = Helper.addParam(link, Common.PARAM_COURSE_ID, ownCourse.id);
+		link = Helper.addParam(link, Common.PARAM_EVALUATION_NAME,
+				ownEvaluation.name);
+		verifyPageContains(link, coordUsername + "{*}Edit Evaluation{*}"
+				+ ownEvaluation.name);
+
+		______TS("cannot edit other evaluation");
+
+		// note: we allow loading of other's evaluation for editing because
+		// it is too expensive to prevent. However, user cannot submit edits.
+
+		link = Common.PAGE_COORD_EVAL_EDIT;
+		link = Helper.addParam(link, Common.PARAM_COURSE_ID, otherCourse.id);
+		link = Helper.addParam(link, Common.PARAM_EVALUATION_NAME,
+				otherEvaluation.name);
+		bi.goToUrl(link);
+		bi.click(By.id("button_submit"));
+		verifyRedirectToNotAuthorized();
+
+		______TS("cannot edit other evaluation by masquerading");
+
+		// note: see note in previous section.
+
+		link = Helper.addParam(link, Common.PARAM_USER_ID, otherCoord.id);
+		bi.goToUrl(link);
+		bi.click(By.id("button_submit"));
+		verifyRedirectToNotAuthorized();
+	}
+
+	public void testCoordStudentEdit() {
+
+		bi.loginCoord(coordUsername, coordPassword);
+
+		______TS("can edit details of own student");
+
+		link = Common.PAGE_COORD_COURSE_STUDENT_EDIT;
+		link = Helper.addParam(link, Common.PARAM_COURSE_ID, ownCourse.id);
+		link = Helper.addParam(link, Common.PARAM_STUDENT_EMAIL,
+				ownStudent.email);
+		verifyPageContains(link, coordUsername + "{*}Edit Student Details{*}"
+				+ ownStudent.email);
+		bi.click(bi.coordCourseDetailsStudentEditSaveButton);
+		assertContainsRegex(coordUsername + "{*}Course Details{*}"
+				+ Common.MESSAGE_STUDENT_EDITED, bi.getCurrentPageSource());
+
+		______TS("cannot edit details of not-own student");
+
+		link = Common.PAGE_COORD_COURSE_STUDENT_EDIT;
+		link = Helper.addParam(link, Common.PARAM_COURSE_ID, otherCourse.id);
+		link = Helper.addParam(link, Common.PARAM_STUDENT_EMAIL,
+				otherStudent.email);
+		verifyRedirectToNotAuthorized(link);
+
+		______TS("cannot edit details of not-own student by masquerading");
+
+		verifyCannotMasquerade(link, otherCoord.id);
+	}
+
+	public void testCoordEnroll() {
+
+		bi.loginCoord(coordUsername, coordPassword);
+
+		______TS("can view own ourse enroll page");
+
+		link = Common.PAGE_COORD_COURSE_ENROLL;
+		link = Helper.addParam(link, Common.PARAM_COURSE_ID, ownCourse.id);
+
+		verifyPageContains(link, coordUsername + "{*}Enroll Students for{*}"
+				+ ownCourse.id);
+
+		______TS("cannot view others course enroll page");
+
+		link = Common.PAGE_COORD_COURSE_ENROLL;
+		link = Helper.addParam(link, Common.PARAM_COURSE_ID, otherCourse.id);
+		bi.goToUrl(link);
+		bi.fillString(By.id("enrollstudents"), "t|n|e@g.com|c");
+		bi.click(By.id("button_enroll"));
+		verifyRedirectToNotAuthorized();
+
+		______TS("cannot view others course enroll page by masquerading");
+		// note: we allow loading of other's course for enrolling because
+		// it is too expensive to prevent. However, user cannot submit edits.
+
+		link = Helper.addParam(link, Common.PARAM_USER_ID, otherCoord.id);
+		bi.goToUrl(link);
+		bi.fillString(By.id("enrollstudents"), "t|n|e@g.com|c");
+		bi.click(By.id("button_enroll"));
+		verifyRedirectToNotAuthorized();
+	}
+
+	private static void restoreTestData() {
+		startRecordingTimeForDataImport();
+		dataBundle = getTypicalDataBundle();
+	
+		// assign test user IDs to existing student and coord
+		StudentData student = dataBundle.students.get("student1InCourse1");
+		student.id = Config.inst().TEST_STUDENT_ACCOUNT;
+	
+		CoordData coord = dataBundle.coords.get("typicalCoord1");
+	
+		// remove existing data under the coord before changing his id
+		BackDoor.deleteCoord(coord.id);
+	
+		// reassign courses to new coord id
+		String idOfTestCoord = Config.inst().TEST_COORD_ACCOUNT;
+	
+		for (CourseData cd : dataBundle.courses.values()) {
+			if (cd.coord.equals(coord.id)) {
+				cd.coord = idOfTestCoord;
+			}
+		}
+	
+		coord.id = idOfTestCoord;
+	
+		backDoorOperationStatus = BackDoor.restoreDataBundle(Common
+				.getTeammatesGson().toJson(dataBundle));
+		assertEquals(Common.BACKEND_STATUS_SUCCESS, backDoorOperationStatus);
+		reportTimeForDataImport();
+	}
+
+	private void verifyCannotAccessAdminPages() {
+		link = Common.PAGE_ADMINISTRATOR_HOME;
+		verifyRedirectToNotAuthorized(link);
+		link = Helper.addParam(link, Common.PARAM_USER_ID, adminUsername);
+		verifyRedirectToNotAuthorized(link);
+	}
+
+	private void verifyCannotMasquerade(String link, String otherCoordId) {
+		link = Helper.addParam(link, Common.PARAM_USER_ID, otherCoordId);
+		verifyRedirectToNotAuthorized(link);
+	}
+
+	private void verifyRedirectToWelcomeStrangerPage(String path,
+			String unregUsername) {
+		printUrl(appUrl + path);
+		bi.goToUrl(appUrl + path);
+		// A simple regex check is enough because we do full HTML tests
+		// elsewhere
+		assertContainsRegex("{*}" + unregUsername + "{*}Welcome stranger{*}",
+				bi.getCurrentPageSource());
+	}
+
+	private void verifyRedirectToNotAuthorized() {
+		String pageSource = bi.getCurrentPageSource();
+		assertTrue(pageSource.contains("You are not authorized to view this page.")||
+				pageSource.contains("Your client does not have permission"));
+	}
+
+	private void verifyRedirectToNotAuthorized(String path) {
+		printUrl(appUrl + path);
+		bi.goToUrl(appUrl + path);
+		verifyRedirectToNotAuthorized();
+	}
+
+	private void verifyRedirectToNotFound(String path) {
+		printUrl(appUrl + path);
+		bi.goToUrl(appUrl + path);
+		assertContainsRegex(
+				"We could not locate what you were trying to access.",
+				bi.getCurrentPageSource());
+	}
+
+	private void verifyPageContains(String path, String targetText) {
+		printUrl(appUrl + path);
+		bi.goToUrl(appUrl + path);
+		assertContainsRegex(targetText, bi.getCurrentPageSource());
+	}
+
+	private void verifyRedirectToLogin(String path) {
+		printUrl(appUrl + path);
+		bi.goToUrl(appUrl + path);
+		assertTrue(bi.isLocalLoginPage() || bi.isGoogleLoginPage());
+	}
+
+	private void printUrl(String url) {
+		print("   " + url);
+	}
+
+}